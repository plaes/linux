--- conflicted
+++ resolved
@@ -2621,12 +2621,9 @@
 typedef int (*pte_fn_t)(pte_t *pte, unsigned long addr, void *data);
 extern int apply_to_page_range(struct mm_struct *mm, unsigned long address,
 			       unsigned long size, pte_fn_t fn, void *data);
-<<<<<<< HEAD
-=======
 extern int apply_to_existing_page_range(struct mm_struct *mm,
 				   unsigned long address, unsigned long size,
 				   pte_fn_t fn, void *data);
->>>>>>> a7196caf
 
 #ifdef CONFIG_PAGE_POISONING
 extern bool page_poisoning_enabled(void);
