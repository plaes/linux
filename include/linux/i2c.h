/* SPDX-License-Identifier: GPL-2.0-or-later */
/* ------------------------------------------------------------------------- */
/*									     */
/* i2c.h - definitions for the i2c-bus interface			     */
/*									     */
/* ------------------------------------------------------------------------- */
/*   Copyright (C) 1995-2000 Simon G. Vogl

 */
/* ------------------------------------------------------------------------- */

/* With some changes from Kyösti Mälkki <kmalkki@cc.hut.fi> and
   Frodo Looijaard <frodol@dds.nl> */
#ifndef _LINUX_I2C_H
#define _LINUX_I2C_H

#include <linux/mod_devicetable.h>
#include <linux/device.h>	/* for struct device */
#include <linux/sched.h>	/* for completion */
#include <linux/mutex.h>
#include <linux/rtmutex.h>
#include <linux/irqdomain.h>		/* for Host Notify IRQ */
#include <linux/of.h>		/* for struct device_node */
#include <linux/swab.h>		/* for swab16 */
#include <uapi/linux/i2c.h>

extern struct bus_type i2c_bus_type;
extern struct device_type i2c_adapter_type;
extern struct device_type i2c_client_type;

/* --- General options ------------------------------------------------	*/

struct i2c_msg;
struct i2c_algorithm;
struct i2c_adapter;
struct i2c_client;
struct i2c_driver;
struct i2c_device_identity;
union i2c_smbus_data;
struct i2c_board_info;
enum i2c_slave_event;
typedef int (*i2c_slave_cb_t)(struct i2c_client *, enum i2c_slave_event, u8 *);

struct module;
struct property_entry;

#if IS_ENABLED(CONFIG_I2C)
/*
 * The master routines are the ones normally used to transmit data to devices
 * on a bus (or read from them). Apart from two basic transfer functions to
 * transmit one message at a time, a more complex version can be used to
 * transmit an arbitrary number of messages without interruption.
 * @count must be be less than 64k since msg.len is u16.
 */
extern int i2c_transfer_buffer_flags(const struct i2c_client *client,
				     char *buf, int count, u16 flags);

/**
 * i2c_master_recv - issue a single I2C message in master receive mode
 * @client: Handle to slave device
 * @buf: Where to store data read from slave
 * @count: How many bytes to read, must be less than 64k since msg.len is u16
 *
 * Returns negative errno, or else the number of bytes read.
 */
static inline int i2c_master_recv(const struct i2c_client *client,
				  char *buf, int count)
{
	return i2c_transfer_buffer_flags(client, buf, count, I2C_M_RD);
};

/**
 * i2c_master_recv_dmasafe - issue a single I2C message in master receive mode
 *			     using a DMA safe buffer
 * @client: Handle to slave device
 * @buf: Where to store data read from slave, must be safe to use with DMA
 * @count: How many bytes to read, must be less than 64k since msg.len is u16
 *
 * Returns negative errno, or else the number of bytes read.
 */
static inline int i2c_master_recv_dmasafe(const struct i2c_client *client,
					  char *buf, int count)
{
	return i2c_transfer_buffer_flags(client, buf, count,
					 I2C_M_RD | I2C_M_DMA_SAFE);
};

/**
 * i2c_master_send - issue a single I2C message in master transmit mode
 * @client: Handle to slave device
 * @buf: Data that will be written to the slave
 * @count: How many bytes to write, must be less than 64k since msg.len is u16
 *
 * Returns negative errno, or else the number of bytes written.
 */
static inline int i2c_master_send(const struct i2c_client *client,
				  const char *buf, int count)
{
	return i2c_transfer_buffer_flags(client, (char *)buf, count, 0);
};

/**
 * i2c_master_send_dmasafe - issue a single I2C message in master transmit mode
 *			     using a DMA safe buffer
 * @client: Handle to slave device
 * @buf: Data that will be written to the slave, must be safe to use with DMA
 * @count: How many bytes to write, must be less than 64k since msg.len is u16
 *
 * Returns negative errno, or else the number of bytes written.
 */
static inline int i2c_master_send_dmasafe(const struct i2c_client *client,
					  const char *buf, int count)
{
	return i2c_transfer_buffer_flags(client, (char *)buf, count,
					 I2C_M_DMA_SAFE);
};

/* Transfer num messages.
 */
extern int i2c_transfer(struct i2c_adapter *adap, struct i2c_msg *msgs,
			int num);
/* Unlocked flavor */
extern int __i2c_transfer(struct i2c_adapter *adap, struct i2c_msg *msgs,
			  int num);

/* This is the very generalized SMBus access routine. You probably do not
   want to use this, though; one of the functions below may be much easier,
   and probably just as fast.
   Note that we use i2c_adapter here, because you do not need a specific
   smbus adapter to call this function. */
s32 i2c_smbus_xfer(struct i2c_adapter *adapter, u16 addr,
		   unsigned short flags, char read_write, u8 command,
		   int protocol, union i2c_smbus_data *data);

/* Unlocked flavor */
s32 __i2c_smbus_xfer(struct i2c_adapter *adapter, u16 addr,
		     unsigned short flags, char read_write, u8 command,
		     int protocol, union i2c_smbus_data *data);

/* Now follow the 'nice' access routines. These also document the calling
   conventions of i2c_smbus_xfer. */

extern s32 i2c_smbus_read_byte(const struct i2c_client *client);
extern s32 i2c_smbus_write_byte(const struct i2c_client *client, u8 value);
extern s32 i2c_smbus_read_byte_data(const struct i2c_client *client,
				    u8 command);
extern s32 i2c_smbus_write_byte_data(const struct i2c_client *client,
				     u8 command, u8 value);
extern s32 i2c_smbus_read_word_data(const struct i2c_client *client,
				    u8 command);
extern s32 i2c_smbus_write_word_data(const struct i2c_client *client,
				     u8 command, u16 value);

static inline s32
i2c_smbus_read_word_swapped(const struct i2c_client *client, u8 command)
{
	s32 value = i2c_smbus_read_word_data(client, command);

	return (value < 0) ? value : swab16(value);
}

static inline s32
i2c_smbus_write_word_swapped(const struct i2c_client *client,
			     u8 command, u16 value)
{
	return i2c_smbus_write_word_data(client, command, swab16(value));
}

/* Returns the number of read bytes */
extern s32 i2c_smbus_read_block_data(const struct i2c_client *client,
				     u8 command, u8 *values);
extern s32 i2c_smbus_write_block_data(const struct i2c_client *client,
				      u8 command, u8 length, const u8 *values);
/* Returns the number of read bytes */
extern s32 i2c_smbus_read_i2c_block_data(const struct i2c_client *client,
					 u8 command, u8 length, u8 *values);
extern s32 i2c_smbus_write_i2c_block_data(const struct i2c_client *client,
					  u8 command, u8 length,
					  const u8 *values);
extern s32
i2c_smbus_read_i2c_block_data_or_emulated(const struct i2c_client *client,
					  u8 command, u8 length, u8 *values);
int i2c_get_device_id(const struct i2c_client *client,
		      struct i2c_device_identity *id);
#endif /* I2C */

/**
 * struct i2c_device_identity - i2c client device identification
 * @manufacturer_id: 0 - 4095, database maintained by NXP
 * @part_id: 0 - 511, according to manufacturer
 * @die_revision: 0 - 7, according to manufacturer
 */
struct i2c_device_identity {
	u16 manufacturer_id;
#define I2C_DEVICE_ID_NXP_SEMICONDUCTORS                0
#define I2C_DEVICE_ID_NXP_SEMICONDUCTORS_1              1
#define I2C_DEVICE_ID_NXP_SEMICONDUCTORS_2              2
#define I2C_DEVICE_ID_NXP_SEMICONDUCTORS_3              3
#define I2C_DEVICE_ID_RAMTRON_INTERNATIONAL             4
#define I2C_DEVICE_ID_ANALOG_DEVICES                    5
#define I2C_DEVICE_ID_STMICROELECTRONICS                6
#define I2C_DEVICE_ID_ON_SEMICONDUCTOR                  7
#define I2C_DEVICE_ID_SPRINTEK_CORPORATION              8
#define I2C_DEVICE_ID_ESPROS_PHOTONICS_AG               9
#define I2C_DEVICE_ID_FUJITSU_SEMICONDUCTOR            10
#define I2C_DEVICE_ID_FLIR                             11
#define I2C_DEVICE_ID_O2MICRO                          12
#define I2C_DEVICE_ID_ATMEL                            13
#define I2C_DEVICE_ID_NONE                         0xffff
	u16 part_id;
	u8 die_revision;
};

enum i2c_alert_protocol {
	I2C_PROTOCOL_SMBUS_ALERT,
	I2C_PROTOCOL_SMBUS_HOST_NOTIFY,
};

/**
 * struct i2c_driver - represent an I2C device driver
 * @class: What kind of i2c device we instantiate (for detect)
 * @probe: Callback for device binding - soon to be deprecated
 * @probe_new: New callback for device binding
 * @remove: Callback for device unbinding
 * @shutdown: Callback for device shutdown
 * @alert: Alert callback, for example for the SMBus alert protocol
 * @command: Callback for bus-wide signaling (optional)
 * @driver: Device driver model driver
 * @id_table: List of I2C devices supported by this driver
 * @detect: Callback for device detection
 * @address_list: The I2C addresses to probe (for detect)
 * @clients: List of detected clients we created (for i2c-core use only)
 * @disable_i2c_core_irq_mapping: Tell the i2c-core to not do irq-mapping
 *
 * The driver.owner field should be set to the module owner of this driver.
 * The driver.name field should be set to the name of this driver.
 *
 * For automatic device detection, both @detect and @address_list must
 * be defined. @class should also be set, otherwise only devices forced
 * with module parameters will be created. The detect function must
 * fill at least the name field of the i2c_board_info structure it is
 * handed upon successful detection, and possibly also the flags field.
 *
 * If @detect is missing, the driver will still work fine for enumerated
 * devices. Detected devices simply won't be supported. This is expected
 * for the many I2C/SMBus devices which can't be detected reliably, and
 * the ones which can always be enumerated in practice.
 *
 * The i2c_client structure which is handed to the @detect callback is
 * not a real i2c_client. It is initialized just enough so that you can
 * call i2c_smbus_read_byte_data and friends on it. Don't do anything
 * else with it. In particular, calling dev_dbg and friends on it is
 * not allowed.
 */
struct i2c_driver {
	unsigned int class;

	/* Standard driver model interfaces */
	int (*probe)(struct i2c_client *, const struct i2c_device_id *);
	int (*remove)(struct i2c_client *);

	/* New driver model interface to aid the seamless removal of the
	 * current probe()'s, more commonly unused than used second parameter.
	 */
	int (*probe_new)(struct i2c_client *);

	/* driver model interfaces that don't relate to enumeration  */
	void (*shutdown)(struct i2c_client *);

	/* Alert callback, for example for the SMBus alert protocol.
	 * The format and meaning of the data value depends on the protocol.
	 * For the SMBus alert protocol, there is a single bit of data passed
	 * as the alert response's low bit ("event flag").
	 * For the SMBus Host Notify protocol, the data corresponds to the
	 * 16-bit payload data reported by the slave device acting as master.
	 */
	void (*alert)(struct i2c_client *, enum i2c_alert_protocol protocol,
		      unsigned int data);

	/* a ioctl like command that can be used to perform specific functions
	 * with the device.
	 */
	int (*command)(struct i2c_client *client, unsigned int cmd, void *arg);

	struct device_driver driver;
	const struct i2c_device_id *id_table;

	/* Device detection callback for automatic device creation */
	int (*detect)(struct i2c_client *, struct i2c_board_info *);
	const unsigned short *address_list;
	struct list_head clients;

	bool disable_i2c_core_irq_mapping;
};
#define to_i2c_driver(d) container_of(d, struct i2c_driver, driver)

/**
 * struct i2c_client - represent an I2C slave device
 * @flags: I2C_CLIENT_TEN indicates the device uses a ten bit chip address;
 *	I2C_CLIENT_PEC indicates it uses SMBus Packet Error Checking
 * @addr: Address used on the I2C bus connected to the parent adapter.
 * @name: Indicates the type of the device, usually a chip name that's
 *	generic enough to hide second-sourcing and compatible revisions.
 * @adapter: manages the bus segment hosting this I2C device
 * @dev: Driver model device node for the slave.
 * @irq: indicates the IRQ generated by this device (if any)
 * @detected: member of an i2c_driver.clients list or i2c-core's
 *	userspace_devices list
 * @slave_cb: Callback when I2C slave mode of an adapter is used. The adapter
 *	calls it to pass on slave events to the slave driver.
 *
 * An i2c_client identifies a single device (i.e. chip) connected to an
 * i2c bus. The behaviour exposed to Linux is defined by the driver
 * managing the device.
 */
struct i2c_client {
	unsigned short flags;		/* div., see below		*/
	unsigned short addr;		/* chip address - NOTE: 7bit	*/
					/* addresses are stored in the	*/
					/* _LOWER_ 7 bits		*/
	char name[I2C_NAME_SIZE];
	struct i2c_adapter *adapter;	/* the adapter we sit on	*/
	struct device dev;		/* the device structure		*/
	int init_irq;			/* irq set at initialization	*/
	int irq;			/* irq issued by device		*/
	struct list_head detected;
#if IS_ENABLED(CONFIG_I2C_SLAVE)
	i2c_slave_cb_t slave_cb;	/* callback for slave mode	*/
#endif
};
#define to_i2c_client(d) container_of(d, struct i2c_client, dev)

extern struct i2c_client *i2c_verify_client(struct device *dev);
extern struct i2c_adapter *i2c_verify_adapter(struct device *dev);
extern const struct i2c_device_id *i2c_match_id(const struct i2c_device_id *id,
					const struct i2c_client *client);

static inline struct i2c_client *kobj_to_i2c_client(struct kobject *kobj)
{
	struct device * const dev = container_of(kobj, struct device, kobj);
	return to_i2c_client(dev);
}

static inline void *i2c_get_clientdata(const struct i2c_client *dev)
{
	return dev_get_drvdata(&dev->dev);
}

static inline void i2c_set_clientdata(struct i2c_client *dev, void *data)
{
	dev_set_drvdata(&dev->dev, data);
}

/* I2C slave support */

#if IS_ENABLED(CONFIG_I2C_SLAVE)
enum i2c_slave_event {
	I2C_SLAVE_READ_REQUESTED,
	I2C_SLAVE_WRITE_REQUESTED,
	I2C_SLAVE_READ_PROCESSED,
	I2C_SLAVE_WRITE_RECEIVED,
	I2C_SLAVE_STOP,
};

extern int i2c_slave_register(struct i2c_client *client, i2c_slave_cb_t slave_cb);
extern int i2c_slave_unregister(struct i2c_client *client);
extern bool i2c_detect_slave_mode(struct device *dev);

static inline int i2c_slave_event(struct i2c_client *client,
				  enum i2c_slave_event event, u8 *val)
{
	return client->slave_cb(client, event, val);
}
#else
static inline bool i2c_detect_slave_mode(struct device *dev) { return false; }
#endif

/**
 * struct i2c_board_info - template for device creation
 * @type: chip type, to initialize i2c_client.name
 * @flags: to initialize i2c_client.flags
 * @addr: stored in i2c_client.addr
 * @dev_name: Overrides the default <busnr>-<addr> dev_name if set
 * @platform_data: stored in i2c_client.dev.platform_data
 * @of_node: pointer to OpenFirmware device node
 * @fwnode: device node supplied by the platform firmware
 * @properties: additional device properties for the device
 * @resources: resources associated with the device
 * @num_resources: number of resources in the @resources array
 * @irq: stored in i2c_client.irq
 *
 * I2C doesn't actually support hardware probing, although controllers and
 * devices may be able to use I2C_SMBUS_QUICK to tell whether or not there's
 * a device at a given address.  Drivers commonly need more information than
 * that, such as chip type, configuration, associated IRQ, and so on.
 *
 * i2c_board_info is used to build tables of information listing I2C devices
 * that are present.  This information is used to grow the driver model tree.
 * For mainboards this is done statically using i2c_register_board_info();
 * bus numbers identify adapters that aren't yet available.  For add-on boards,
 * i2c_new_device() does this dynamically with the adapter already known.
 */
struct i2c_board_info {
	char		type[I2C_NAME_SIZE];
	unsigned short	flags;
	unsigned short	addr;
	const char	*dev_name;
	void		*platform_data;
	struct device_node *of_node;
	struct fwnode_handle *fwnode;
	const struct property_entry *properties;
	const struct resource *resources;
	unsigned int	num_resources;
	int		irq;
};

/**
 * I2C_BOARD_INFO - macro used to list an i2c device and its address
 * @dev_type: identifies the device type
 * @dev_addr: the device's address on the bus.
 *
 * This macro initializes essential fields of a struct i2c_board_info,
 * declaring what has been provided on a particular board.  Optional
 * fields (such as associated irq, or device-specific platform_data)
 * are provided using conventional syntax.
 */
#define I2C_BOARD_INFO(dev_type, dev_addr) \
	.type = dev_type, .addr = (dev_addr)


#if IS_ENABLED(CONFIG_I2C)
/* Add-on boards should register/unregister their devices; e.g. a board
 * with integrated I2C, a config eeprom, sensors, and a codec that's
 * used in conjunction with the primary hardware.
 */
extern struct i2c_client *
i2c_new_device(struct i2c_adapter *adap, struct i2c_board_info const *info);

/* If you don't know the exact address of an I2C device, use this variant
 * instead, which can probe for device presence in a list of possible
 * addresses. The "probe" callback function is optional. If it is provided,
 * it must return 1 on successful probe, 0 otherwise. If it is not provided,
 * a default probing method is used.
 */
extern struct i2c_client *
i2c_new_probed_device(struct i2c_adapter *adap,
		      struct i2c_board_info *info,
		      unsigned short const *addr_list,
		      int (*probe)(struct i2c_adapter *, unsigned short addr));

/* Common custom probe functions */
extern int i2c_probe_func_quick_read(struct i2c_adapter *, unsigned short addr);

/* For devices that use several addresses, use i2c_new_dummy() to make
 * client handles for the extra addresses.
 */
extern struct i2c_client *
i2c_new_dummy(struct i2c_adapter *adap, u16 address);

extern struct i2c_client *
devm_i2c_new_dummy_device(struct device *dev, struct i2c_adapter *adap, u16 address);

extern struct i2c_client *
i2c_new_secondary_device(struct i2c_client *client,
				const char *name,
				u16 default_addr);

extern void i2c_unregister_device(struct i2c_client *);
#endif /* I2C */

/* Mainboard arch_initcall() code should register all its I2C devices.
 * This is done at arch_initcall time, before declaring any i2c adapters.
 * Modules for add-on boards must use other calls.
 */
#ifdef CONFIG_I2C_BOARDINFO
extern int
i2c_register_board_info(int busnum, struct i2c_board_info const *info,
			unsigned n);
#else
static inline int
i2c_register_board_info(int busnum, struct i2c_board_info const *info,
			unsigned n)
{
	return 0;
}
#endif /* I2C_BOARDINFO */

/**
 * struct i2c_algorithm - represent I2C transfer method
 * @master_xfer: Issue a set of i2c transactions to the given I2C adapter
 *   defined by the msgs array, with num messages available to transfer via
 *   the adapter specified by adap.
 * @master_xfer_atomic: same as @master_xfer. Yet, only using atomic context
 *   so e.g. PMICs can be accessed very late before shutdown. Optional.
 * @smbus_xfer: Issue smbus transactions to the given I2C adapter. If this
 *   is not present, then the bus layer will try and convert the SMBus calls
 *   into I2C transfers instead.
 * @smbus_xfer_atomic: same as @smbus_xfer. Yet, only using atomic context
 *   so e.g. PMICs can be accessed very late before shutdown. Optional.
 * @functionality: Return the flags that this algorithm/adapter pair supports
 *   from the I2C_FUNC_* flags.
 * @reg_slave: Register given client to I2C slave mode of this adapter
 * @unreg_slave: Unregister given client from I2C slave mode of this adapter
 *
 * The following structs are for those who like to implement new bus drivers:
 * i2c_algorithm is the interface to a class of hardware solutions which can
 * be addressed using the same bus algorithms - i.e. bit-banging or the PCF8584
 * to name two of the most common.
 *
 * The return codes from the @master_xfer{_atomic} fields should indicate the
 * type of error code that occurred during the transfer, as documented in the
 * Kernel Documentation file Documentation/i2c/fault-codes.
 */
struct i2c_algorithm {
	/*
	 * If an adapter algorithm can't do I2C-level access, set master_xfer
	 * to NULL. If an adapter algorithm can do SMBus access, set
	 * smbus_xfer. If set to NULL, the SMBus protocol is simulated
	 * using common I2C messages.
	 *
	 * master_xfer should return the number of messages successfully
	 * processed, or a negative value on error
	 */
	int (*master_xfer)(struct i2c_adapter *adap, struct i2c_msg *msgs,
			   int num);
	int (*master_xfer_atomic)(struct i2c_adapter *adap,
				   struct i2c_msg *msgs, int num);
	int (*smbus_xfer)(struct i2c_adapter *adap, u16 addr,
			  unsigned short flags, char read_write,
			  u8 command, int size, union i2c_smbus_data *data);
	int (*smbus_xfer_atomic)(struct i2c_adapter *adap, u16 addr,
				 unsigned short flags, char read_write,
				 u8 command, int size, union i2c_smbus_data *data);

	/* To determine what the adapter supports */
	u32 (*functionality)(struct i2c_adapter *adap);

#if IS_ENABLED(CONFIG_I2C_SLAVE)
	int (*reg_slave)(struct i2c_client *client);
	int (*unreg_slave)(struct i2c_client *client);
#endif
};

/**
 * struct i2c_lock_operations - represent I2C locking operations
 * @lock_bus: Get exclusive access to an I2C bus segment
 * @trylock_bus: Try to get exclusive access to an I2C bus segment
 * @unlock_bus: Release exclusive access to an I2C bus segment
 *
 * The main operations are wrapped by i2c_lock_bus and i2c_unlock_bus.
 */
struct i2c_lock_operations {
	void (*lock_bus)(struct i2c_adapter *, unsigned int flags);
	int (*trylock_bus)(struct i2c_adapter *, unsigned int flags);
	void (*unlock_bus)(struct i2c_adapter *, unsigned int flags);
};

/**
 * struct i2c_timings - I2C timing information
 * @bus_freq_hz: the bus frequency in Hz
 * @scl_rise_ns: time SCL signal takes to rise in ns; t(r) in the I2C specification
 * @scl_fall_ns: time SCL signal takes to fall in ns; t(f) in the I2C specification
 * @scl_int_delay_ns: time IP core additionally needs to setup SCL in ns
 * @sda_fall_ns: time SDA signal takes to fall in ns; t(f) in the I2C specification
 * @sda_hold_ns: time IP core additionally needs to hold SDA in ns
 */
struct i2c_timings {
	u32 bus_freq_hz;
	u32 scl_rise_ns;
	u32 scl_fall_ns;
	u32 scl_int_delay_ns;
	u32 sda_fall_ns;
	u32 sda_hold_ns;
};

/**
 * struct i2c_bus_recovery_info - I2C bus recovery information
 * @recover_bus: Recover routine. Either pass driver's recover_bus() routine, or
 *	i2c_generic_scl_recovery().
 * @get_scl: This gets current value of SCL line. Mandatory for generic SCL
 *      recovery. Populated internally for generic GPIO recovery.
 * @set_scl: This sets/clears the SCL line. Mandatory for generic SCL recovery.
 *      Populated internally for generic GPIO recovery.
 * @get_sda: This gets current value of SDA line. This or set_sda() is mandatory
 *	for generic SCL recovery. Populated internally, if sda_gpio is a valid
 *	GPIO, for generic GPIO recovery.
 * @set_sda: This sets/clears the SDA line. This or get_sda() is mandatory for
 *	generic SCL recovery. Populated internally, if sda_gpio is a valid GPIO,
 *	for generic GPIO recovery.
 * @get_bus_free: Returns the bus free state as seen from the IP core in case it
 *	has a more complex internal logic than just reading SDA. Optional.
 * @prepare_recovery: This will be called before starting recovery. Platform may
 *	configure padmux here for SDA/SCL line or something else they want.
 * @unprepare_recovery: This will be called after completing recovery. Platform
 *	may configure padmux here for SDA/SCL line or something else they want.
 * @scl_gpiod: gpiod of the SCL line. Only required for GPIO recovery.
 * @sda_gpiod: gpiod of the SDA line. Only required for GPIO recovery.
 */
struct i2c_bus_recovery_info {
	int (*recover_bus)(struct i2c_adapter *adap);

	int (*get_scl)(struct i2c_adapter *adap);
	void (*set_scl)(struct i2c_adapter *adap, int val);
	int (*get_sda)(struct i2c_adapter *adap);
	void (*set_sda)(struct i2c_adapter *adap, int val);
	int (*get_bus_free)(struct i2c_adapter *adap);

	void (*prepare_recovery)(struct i2c_adapter *adap);
	void (*unprepare_recovery)(struct i2c_adapter *adap);

	/* gpio recovery */
	struct gpio_desc *scl_gpiod;
	struct gpio_desc *sda_gpiod;
};

int i2c_recover_bus(struct i2c_adapter *adap);

/* Generic recovery routines */
int i2c_generic_scl_recovery(struct i2c_adapter *adap);

/**
 * struct i2c_adapter_quirks - describe flaws of an i2c adapter
 * @flags: see I2C_AQ_* for possible flags and read below
 * @max_num_msgs: maximum number of messages per transfer
 * @max_write_len: maximum length of a write message
 * @max_read_len: maximum length of a read message
 * @max_comb_1st_msg_len: maximum length of the first msg in a combined message
 * @max_comb_2nd_msg_len: maximum length of the second msg in a combined message
 *
 * Note about combined messages: Some I2C controllers can only send one message
 * per transfer, plus something called combined message or write-then-read.
 * This is (usually) a small write message followed by a read message and
 * barely enough to access register based devices like EEPROMs. There is a flag
 * to support this mode. It implies max_num_msg = 2 and does the length checks
 * with max_comb_*_len because combined message mode usually has its own
 * limitations. Because of HW implementations, some controllers can actually do
 * write-then-anything or other variants. To support that, write-then-read has
 * been broken out into smaller bits like write-first and read-second which can
 * be combined as needed.
 */

struct i2c_adapter_quirks {
	u64 flags;
	int max_num_msgs;
	u16 max_write_len;
	u16 max_read_len;
	u16 max_comb_1st_msg_len;
	u16 max_comb_2nd_msg_len;
};

/* enforce max_num_msgs = 2 and use max_comb_*_len for length checks */
#define I2C_AQ_COMB			BIT(0)
/* first combined message must be write */
#define I2C_AQ_COMB_WRITE_FIRST		BIT(1)
/* second combined message must be read */
#define I2C_AQ_COMB_READ_SECOND		BIT(2)
/* both combined messages must have the same target address */
#define I2C_AQ_COMB_SAME_ADDR		BIT(3)
/* convenience macro for typical write-then read case */
#define I2C_AQ_COMB_WRITE_THEN_READ	(I2C_AQ_COMB | I2C_AQ_COMB_WRITE_FIRST | \
					 I2C_AQ_COMB_READ_SECOND | I2C_AQ_COMB_SAME_ADDR)
/* clock stretching is not supported */
#define I2C_AQ_NO_CLK_STRETCH		BIT(4)
/* message cannot have length of 0 */
#define I2C_AQ_NO_ZERO_LEN_READ		BIT(5)
#define I2C_AQ_NO_ZERO_LEN_WRITE	BIT(6)
#define I2C_AQ_NO_ZERO_LEN		(I2C_AQ_NO_ZERO_LEN_READ | I2C_AQ_NO_ZERO_LEN_WRITE)

/*
 * i2c_adapter is the structure used to identify a physical i2c bus along
 * with the access algorithms necessary to access it.
 */
struct i2c_adapter {
	struct module *owner;
	unsigned int class;		  /* classes to allow probing for */
	const struct i2c_algorithm *algo; /* the algorithm to access the bus */
	void *algo_data;

	/* data fields that are valid for all devices	*/
	const struct i2c_lock_operations *lock_ops;
	struct rt_mutex bus_lock;
	struct rt_mutex mux_lock;

	int timeout;			/* in jiffies */
	int retries;
	struct device dev;		/* the adapter device */
	unsigned long locked_flags;	/* owned by the I2C core */
<<<<<<< HEAD
#define I2C_ALF_IS_SUSPENDED	0
=======
#define I2C_ALF_IS_SUSPENDED		0
#define I2C_ALF_SUSPEND_REPORTED	1
>>>>>>> 0ecfebd2

	int nr;
	char name[48];
	struct completion dev_released;

	struct mutex userspace_clients_lock;
	struct list_head userspace_clients;

	struct i2c_bus_recovery_info *bus_recovery_info;
	const struct i2c_adapter_quirks *quirks;

	struct irq_domain *host_notify_domain;
};
#define to_i2c_adapter(d) container_of(d, struct i2c_adapter, dev)

static inline void *i2c_get_adapdata(const struct i2c_adapter *dev)
{
	return dev_get_drvdata(&dev->dev);
}

static inline void i2c_set_adapdata(struct i2c_adapter *dev, void *data)
{
	dev_set_drvdata(&dev->dev, data);
}

static inline struct i2c_adapter *
i2c_parent_is_i2c_adapter(const struct i2c_adapter *adapter)
{
#if IS_ENABLED(CONFIG_I2C_MUX)
	struct device *parent = adapter->dev.parent;

	if (parent != NULL && parent->type == &i2c_adapter_type)
		return to_i2c_adapter(parent);
	else
#endif
		return NULL;
}

int i2c_for_each_dev(void *data, int (*fn)(struct device *, void *));

/* Adapter locking functions, exported for shared pin cases */
#define I2C_LOCK_ROOT_ADAPTER BIT(0)
#define I2C_LOCK_SEGMENT      BIT(1)

/**
 * i2c_lock_bus - Get exclusive access to an I2C bus segment
 * @adapter: Target I2C bus segment
 * @flags: I2C_LOCK_ROOT_ADAPTER locks the root i2c adapter, I2C_LOCK_SEGMENT
 *	locks only this branch in the adapter tree
 */
static inline void
i2c_lock_bus(struct i2c_adapter *adapter, unsigned int flags)
{
	adapter->lock_ops->lock_bus(adapter, flags);
}

/**
 * i2c_trylock_bus - Try to get exclusive access to an I2C bus segment
 * @adapter: Target I2C bus segment
 * @flags: I2C_LOCK_ROOT_ADAPTER tries to locks the root i2c adapter,
 *	I2C_LOCK_SEGMENT tries to lock only this branch in the adapter tree
 *
 * Return: true if the I2C bus segment is locked, false otherwise
 */
static inline int
i2c_trylock_bus(struct i2c_adapter *adapter, unsigned int flags)
{
	return adapter->lock_ops->trylock_bus(adapter, flags);
}

/**
 * i2c_unlock_bus - Release exclusive access to an I2C bus segment
 * @adapter: Target I2C bus segment
 * @flags: I2C_LOCK_ROOT_ADAPTER unlocks the root i2c adapter, I2C_LOCK_SEGMENT
 *	unlocks only this branch in the adapter tree
 */
static inline void
i2c_unlock_bus(struct i2c_adapter *adapter, unsigned int flags)
{
	adapter->lock_ops->unlock_bus(adapter, flags);
}

/**
 * i2c_mark_adapter_suspended - Report suspended state of the adapter to the core
 * @adap: Adapter to mark as suspended
 *
 * When using this helper to mark an adapter as suspended, the core will reject
 * further transfers to this adapter. The usage of this helper is optional but
 * recommended for devices having distinct handlers for system suspend and
 * runtime suspend. More complex devices are free to implement custom solutions
 * to reject transfers when suspended.
 */
static inline void i2c_mark_adapter_suspended(struct i2c_adapter *adap)
{
	i2c_lock_bus(adap, I2C_LOCK_ROOT_ADAPTER);
	set_bit(I2C_ALF_IS_SUSPENDED, &adap->locked_flags);
	i2c_unlock_bus(adap, I2C_LOCK_ROOT_ADAPTER);
}

/**
 * i2c_mark_adapter_resumed - Report resumed state of the adapter to the core
 * @adap: Adapter to mark as resumed
 *
 * When using this helper to mark an adapter as resumed, the core will allow
 * further transfers to this adapter. See also further notes to
 * @i2c_mark_adapter_suspended().
 */
static inline void i2c_mark_adapter_resumed(struct i2c_adapter *adap)
{
	i2c_lock_bus(adap, I2C_LOCK_ROOT_ADAPTER);
	clear_bit(I2C_ALF_IS_SUSPENDED, &adap->locked_flags);
	i2c_unlock_bus(adap, I2C_LOCK_ROOT_ADAPTER);
}

/*flags for the client struct: */
#define I2C_CLIENT_PEC		0x04	/* Use Packet Error Checking */
#define I2C_CLIENT_TEN		0x10	/* we have a ten bit chip address */
					/* Must equal I2C_M_TEN below */
#define I2C_CLIENT_SLAVE	0x20	/* we are the slave */
#define I2C_CLIENT_HOST_NOTIFY	0x40	/* We want to use I2C host notify */
#define I2C_CLIENT_WAKE		0x80	/* for board_info; true iff can wake */
#define I2C_CLIENT_SCCB		0x9000	/* Use Omnivision SCCB protocol */
					/* Must match I2C_M_STOP|IGNORE_NAK */

/* i2c adapter classes (bitmask) */
#define I2C_CLASS_HWMON		(1<<0)	/* lm_sensors, ... */
#define I2C_CLASS_DDC		(1<<3)	/* DDC bus on graphics adapters */
#define I2C_CLASS_SPD		(1<<7)	/* Memory modules */
/* Warn users that the adapter doesn't support classes anymore */
#define I2C_CLASS_DEPRECATED	(1<<8)

/* Internal numbers to terminate lists */
#define I2C_CLIENT_END		0xfffeU

/* Construct an I2C_CLIENT_END-terminated array of i2c addresses */
#define I2C_ADDRS(addr, addrs...) \
	((const unsigned short []){ addr, ## addrs, I2C_CLIENT_END })


/* ----- functions exported by i2c.o */

/* administration...
 */
#if IS_ENABLED(CONFIG_I2C)
extern int i2c_add_adapter(struct i2c_adapter *);
extern void i2c_del_adapter(struct i2c_adapter *);
extern int i2c_add_numbered_adapter(struct i2c_adapter *);

extern int i2c_register_driver(struct module *, struct i2c_driver *);
extern void i2c_del_driver(struct i2c_driver *);

/* use a define to avoid include chaining to get THIS_MODULE */
#define i2c_add_driver(driver) \
	i2c_register_driver(THIS_MODULE, driver)

extern struct i2c_client *i2c_use_client(struct i2c_client *client);
extern void i2c_release_client(struct i2c_client *client);

/* call the i2c_client->command() of all attached clients with
 * the given arguments */
extern void i2c_clients_command(struct i2c_adapter *adap,
				unsigned int cmd, void *arg);

extern struct i2c_adapter *i2c_get_adapter(int nr);
extern void i2c_put_adapter(struct i2c_adapter *adap);
extern unsigned int i2c_adapter_depth(struct i2c_adapter *adapter);

void i2c_parse_fw_timings(struct device *dev, struct i2c_timings *t, bool use_defaults);

/* Return the functionality mask */
static inline u32 i2c_get_functionality(struct i2c_adapter *adap)
{
	return adap->algo->functionality(adap);
}

/* Return 1 if adapter supports everything we need, 0 if not. */
static inline int i2c_check_functionality(struct i2c_adapter *adap, u32 func)
{
	return (func & i2c_get_functionality(adap)) == func;
}

/**
 * i2c_check_quirks() - Function for checking the quirk flags in an i2c adapter
 * @adap: i2c adapter
 * @quirks: quirk flags
 *
 * Return: true if the adapter has all the specified quirk flags, false if not
 */
static inline bool i2c_check_quirks(struct i2c_adapter *adap, u64 quirks)
{
	if (!adap->quirks)
		return false;
	return (adap->quirks->flags & quirks) == quirks;
}

/* Return the adapter number for a specific adapter */
static inline int i2c_adapter_id(struct i2c_adapter *adap)
{
	return adap->nr;
}

static inline u8 i2c_8bit_addr_from_msg(const struct i2c_msg *msg)
{
	return (msg->addr << 1) | (msg->flags & I2C_M_RD ? 1 : 0);
}

u8 *i2c_get_dma_safe_msg_buf(struct i2c_msg *msg, unsigned int threshold);
void i2c_put_dma_safe_msg_buf(u8 *buf, struct i2c_msg *msg, bool xferred);

int i2c_handle_smbus_host_notify(struct i2c_adapter *adap, unsigned short addr);
/**
 * module_i2c_driver() - Helper macro for registering a modular I2C driver
 * @__i2c_driver: i2c_driver struct
 *
 * Helper macro for I2C drivers which do not do anything special in module
 * init/exit. This eliminates a lot of boilerplate. Each module may only
 * use this macro once, and calling it replaces module_init() and module_exit()
 */
#define module_i2c_driver(__i2c_driver) \
	module_driver(__i2c_driver, i2c_add_driver, \
			i2c_del_driver)

/**
 * builtin_i2c_driver() - Helper macro for registering a builtin I2C driver
 * @__i2c_driver: i2c_driver struct
 *
 * Helper macro for I2C drivers which do not do anything special in their
 * init. This eliminates a lot of boilerplate. Each driver may only
 * use this macro once, and calling it replaces device_initcall().
 */
#define builtin_i2c_driver(__i2c_driver) \
	builtin_driver(__i2c_driver, i2c_add_driver)

#endif /* I2C */

#if IS_ENABLED(CONFIG_OF)
/* must call put_device() when done with returned i2c_client device */
extern struct i2c_client *of_find_i2c_device_by_node(struct device_node *node);

/* must call put_device() when done with returned i2c_adapter device */
extern struct i2c_adapter *of_find_i2c_adapter_by_node(struct device_node *node);

/* must call i2c_put_adapter() when done with returned i2c_adapter device */
struct i2c_adapter *of_get_i2c_adapter_by_node(struct device_node *node);

extern const struct of_device_id
*i2c_of_match_device(const struct of_device_id *matches,
		     struct i2c_client *client);

int of_i2c_get_board_info(struct device *dev, struct device_node *node,
			  struct i2c_board_info *info);

#else

static inline struct i2c_client *of_find_i2c_device_by_node(struct device_node *node)
{
	return NULL;
}

static inline struct i2c_adapter *of_find_i2c_adapter_by_node(struct device_node *node)
{
	return NULL;
}

static inline struct i2c_adapter *of_get_i2c_adapter_by_node(struct device_node *node)
{
	return NULL;
}

static inline const struct of_device_id
*i2c_of_match_device(const struct of_device_id *matches,
		     struct i2c_client *client)
{
	return NULL;
}

static inline int of_i2c_get_board_info(struct device *dev,
					struct device_node *node,
					struct i2c_board_info *info)
{
	return -ENOTSUPP;
}

#endif /* CONFIG_OF */

struct acpi_resource;
struct acpi_resource_i2c_serialbus;

#if IS_ENABLED(CONFIG_ACPI)
bool i2c_acpi_get_i2c_resource(struct acpi_resource *ares,
			       struct acpi_resource_i2c_serialbus **i2c);
u32 i2c_acpi_find_bus_speed(struct device *dev);
struct i2c_client *i2c_acpi_new_device(struct device *dev, int index,
				       struct i2c_board_info *info);
#else
static inline bool i2c_acpi_get_i2c_resource(struct acpi_resource *ares,
					     struct acpi_resource_i2c_serialbus **i2c)
{
	return false;
}
static inline u32 i2c_acpi_find_bus_speed(struct device *dev)
{
	return 0;
}
static inline struct i2c_client *i2c_acpi_new_device(struct device *dev,
					int index, struct i2c_board_info *info)
{
	return NULL;
}
#endif /* CONFIG_ACPI */

#endif /* _LINUX_I2C_H */<|MERGE_RESOLUTION|>--- conflicted
+++ resolved
@@ -685,12 +685,8 @@
 	int retries;
 	struct device dev;		/* the adapter device */
 	unsigned long locked_flags;	/* owned by the I2C core */
-<<<<<<< HEAD
-#define I2C_ALF_IS_SUSPENDED	0
-=======
 #define I2C_ALF_IS_SUSPENDED		0
 #define I2C_ALF_SUSPEND_REPORTED	1
->>>>>>> 0ecfebd2
 
 	int nr;
 	char name[48];
