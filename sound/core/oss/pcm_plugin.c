--- conflicted
+++ resolved
@@ -196,46 +196,12 @@
 	return 0;
 }
 
-<<<<<<< HEAD
-static snd_pcm_sframes_t plug_client_size(struct snd_pcm_substream *plug,
-					  snd_pcm_uframes_t drv_frames,
-					  bool check_size)
-=======
 static snd_pcm_sframes_t calc_dst_frames(struct snd_pcm_substream *plug,
 					 snd_pcm_sframes_t frames,
 					 bool check_size)
->>>>>>> c58091a3
 {
 	struct snd_pcm_plugin *plugin, *plugin_next;
 
-<<<<<<< HEAD
-	if (snd_BUG_ON(!plug))
-		return -ENXIO;
-	if (drv_frames == 0)
-		return 0;
-	stream = snd_pcm_plug_stream(plug);
-	if (stream == SNDRV_PCM_STREAM_PLAYBACK) {
-		plugin = snd_pcm_plug_last(plug);
-		while (plugin && drv_frames > 0) {
-			plugin_prev = plugin->prev;
-			if (plugin->src_frames)
-				drv_frames = plugin->src_frames(plugin, drv_frames);
-			if (check_size && plugin->buf_frames &&
-			    drv_frames > plugin->buf_frames)
-				drv_frames = plugin->buf_frames;
-			plugin = plugin_prev;
-		}
-	} else if (stream == SNDRV_PCM_STREAM_CAPTURE) {
-		plugin = snd_pcm_plug_first(plug);
-		while (plugin && drv_frames > 0) {
-			plugin_next = plugin->next;
-			if (check_size && plugin->buf_frames &&
-			    drv_frames > plugin->buf_frames)
-				drv_frames = plugin->buf_frames;
-			if (plugin->dst_frames)
-				drv_frames = plugin->dst_frames(plugin, drv_frames);
-			plugin = plugin_next;
-=======
 	plugin = snd_pcm_plug_first(plug);
 	while (plugin && frames > 0) {
 		plugin_next = plugin->next;
@@ -265,7 +231,6 @@
 			frames = plugin->src_frames(plugin, frames);
 			if (frames < 0)
 				return frames;
->>>>>>> c58091a3
 		}
 		if (check_size && plugin->buf_frames &&
 		    frames > plugin->buf_frames)
@@ -290,69 +255,19 @@
 	}
 }
 
-static snd_pcm_sframes_t plug_slave_size(struct snd_pcm_substream *plug,
-					 snd_pcm_uframes_t clt_frames,
-					 bool check_size)
+snd_pcm_sframes_t snd_pcm_plug_slave_size(struct snd_pcm_substream *plug, snd_pcm_uframes_t clt_frames)
 {
 	if (snd_BUG_ON(!plug))
 		return -ENXIO;
-<<<<<<< HEAD
-	if (clt_frames == 0)
-		return 0;
-	frames = clt_frames;
-	stream = snd_pcm_plug_stream(plug);
-	if (stream == SNDRV_PCM_STREAM_PLAYBACK) {
-		plugin = snd_pcm_plug_first(plug);
-		while (plugin && frames > 0) {
-			plugin_next = plugin->next;
-			if (check_size && plugin->buf_frames &&
-			    frames > plugin->buf_frames)
-				frames = plugin->buf_frames;
-			if (plugin->dst_frames) {
-				frames = plugin->dst_frames(plugin, frames);
-				if (frames < 0)
-					return frames;
-			}
-			plugin = plugin_next;
-		}
-	} else if (stream == SNDRV_PCM_STREAM_CAPTURE) {
-		plugin = snd_pcm_plug_last(plug);
-		while (plugin) {
-			plugin_prev = plugin->prev;
-			if (plugin->src_frames) {
-				frames = plugin->src_frames(plugin, frames);
-				if (frames < 0)
-					return frames;
-			}
-			if (check_size && plugin->buf_frames &&
-			    frames > plugin->buf_frames)
-				frames = plugin->buf_frames;
-			plugin = plugin_prev;
-		}
-	} else
-=======
 	switch (snd_pcm_plug_stream(plug)) {
 	case SNDRV_PCM_STREAM_PLAYBACK:
 		return calc_dst_frames(plug, clt_frames, false);
 	case SNDRV_PCM_STREAM_CAPTURE:
 		return calc_src_frames(plug, clt_frames, false);
 	default:
->>>>>>> c58091a3
 		snd_BUG();
 		return -EINVAL;
 	}
-}
-
-snd_pcm_sframes_t snd_pcm_plug_client_size(struct snd_pcm_substream *plug,
-					   snd_pcm_uframes_t drv_frames)
-{
-	return plug_client_size(plug, drv_frames, false);
-}
-
-snd_pcm_sframes_t snd_pcm_plug_slave_size(struct snd_pcm_substream *plug,
-					  snd_pcm_uframes_t clt_frames)
-{
-	return plug_slave_size(plug, clt_frames, false);
 }
 
 static int snd_pcm_plug_formats(const struct snd_mask *mask,
@@ -711,11 +626,7 @@
 		src_channels = dst_channels;
 		plugin = next;
 	}
-<<<<<<< HEAD
-	return plug_client_size(plug, frames, true);
-=======
 	return calc_src_frames(plug, frames, true);
->>>>>>> c58091a3
 }
 
 snd_pcm_sframes_t snd_pcm_plug_read_transfer(struct snd_pcm_substream *plug, struct snd_pcm_plugin_channel *dst_channels_final, snd_pcm_uframes_t size)
@@ -725,11 +636,7 @@
 	snd_pcm_sframes_t frames = size;
 	int err;
 
-<<<<<<< HEAD
-	frames = plug_slave_size(plug, frames, true);
-=======
 	frames = calc_src_frames(plug, frames, true);
->>>>>>> c58091a3
 	if (frames < 0)
 		return frames;
 
