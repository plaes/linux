--- conflicted
+++ resolved
@@ -266,11 +266,7 @@
 		pio: pinctrl@01c20800 {
 			reg = <0x01c20800 0x400>;
 			interrupts = <28>;
-<<<<<<< HEAD
-			clocks = <&apb0_gates 5>, <&osc24M>, <&osc32k>;
-=======
 			clocks = <&ccu CLK_APB0_PIO>, <&osc24M>, <&osc32k>;
->>>>>>> 09bdcd6e
 			clock-names = "apb", "hosc", "losc";
 			gpio-controller;
 			interrupt-controller;
