// SPDX-License-Identifier: (GPL-2.0+ OR MIT)
/*
 * Device Tree Include file for Marvell 98dx3236 family SoC
 *
 * Copyright (C) 2016 Allied Telesis Labs
 *
 * Contains definitions specific to the 98dx3236 SoC that are not
 * common to all Armada XP SoCs.
 */

#include "armada-370-xp.dtsi"

/ {
	#address-cells = <2>;
	#size-cells = <2>;

	model = "Marvell 98DX3236 SoC";
	compatible = "marvell,armadaxp-98dx3236", "marvell,armada-370-xp";

	aliases {
		gpio0 = &gpio0;
		gpio1 = &gpio1;
		gpio2 = &gpio2;
	};

	cpus {
		#address-cells = <1>;
		#size-cells = <0>;
		enable-method = "marvell,98dx3236-smp";

		cpu@0 {
			device_type = "cpu";
			compatible = "marvell,sheeva-v7";
			reg = <0>;
			clocks = <&cpuclk 0>;
			clock-latency = <1000000>;
		};
	};

	soc {
		compatible = "marvell,armadaxp-mbus", "simple-bus";

		ranges = <MBUS_ID(0xf0, 0x01) 0 0 0xf1000000 0x100000
			  MBUS_ID(0x01, 0x1d) 0 0 0xfff00000 0x100000
			  MBUS_ID(0x01, 0x2f) 0 0 0xf0000000 0x1000000
			  MBUS_ID(0x03, 0x00) 0 0 0xa8000000 0x4000000
			  MBUS_ID(0x08, 0x00) 0 0 0xac000000 0x100000>;

		bootrom {
			compatible = "marvell,bootrom";
			reg = <MBUS_ID(0x01, 0x1d) 0 0x100000>;
		};

		/*
		 * 98DX3236 has 1 x1 PCIe unit Gen2.0
		 */
		pciec: pcie@82000000 {
			compatible = "marvell,armada-xp-pcie";
			status = "disabled";
			device_type = "pci";

			#address-cells = <3>;
			#size-cells = <2>;

			msi-parent = <&mpic>;
			bus-range = <0x00 0xff>;

			ranges =
			       <0x82000000 0 0x40000 MBUS_ID(0xf0, 0x01) 0x40000 0 0x00002000   /* Port 0.0 registers */
				0x82000000 0x1 0       MBUS_ID(0x04, 0xe8) 0 1 0 /* Port 0.0 MEM */
				0x81000000 0x1 0       MBUS_ID(0x04, 0xe0) 0 1 0 /* Port 0.0 IO  */>;

			pcie1: pcie@1,0 {
				device_type = "pci";
				assigned-addresses = <0x82000800 0 0x40000 0 0x2000>;
				reg = <0x0800 0 0 0 0>;
				#address-cells = <3>;
				#size-cells = <2>;
				#interrupt-cells = <1>;
				ranges = <0x82000000 0 0 0x82000000 0x1 0 1 0
					  0x81000000 0 0 0x81000000 0x1 0 1 0>;
				bus-range = <0x00 0xff>;
				interrupt-map-mask = <0 0 0 0>;
				interrupt-map = <0 0 0 0 &mpic 58>;
				marvell,pcie-port = <0>;
				marvell,pcie-lane = <0>;
				clocks = <&gateclk 5>;
				status = "disabled";
			};
		};

		internal-regs {
			sdramc: sdramc@1400 {
				compatible = "marvell,armada-xp-sdram-controller";
				reg = <0x1400 0x500>;
			};

			L2: l2-cache@8000 {
				compatible = "marvell,aurora-system-cache";
				reg = <0x08000 0x1000>;
				cache-id-part = <0x100>;
				cache-level = <2>;
				cache-unified;
				wt-override;
			};

			gpio0: gpio@18100 {
				compatible = "marvell,orion-gpio";
				reg = <0x18100 0x40>;
				ngpios = <32>;
				gpio-controller;
				#gpio-cells = <2>;
				interrupt-controller;
				#interrupt-cells = <2>;
				interrupts = <82>, <83>, <84>, <85>;
			};

			/* does not exist */
			gpio1: gpio@18140 {
				compatible = "marvell,orion-gpio";
				reg = <0x18140 0x40>;
				status = "disabled";
			};

			gpio2: gpio@18180 { /* rework some properties */
				compatible = "marvell,orion-gpio";
				reg = <0x18180 0x40>;
				ngpios = <1>; /* only gpio #32 */
				gpio-controller;
				#gpio-cells = <2>;
				interrupt-controller;
				#interrupt-cells = <2>;
				interrupts = <87>;
			};

			systemc: system-controller@18200 {
				compatible = "marvell,armada-370-xp-system-controller";
				reg = <0x18200 0x500>;
			};

			gateclk: clock-gating-control@18220 {
				compatible = "marvell,mv98dx3236-gating-clock";
				reg = <0x18220 0x4>;
				clocks = <&coreclk 0>;
				#clock-cells = <1>;
			};

			cpuclk: clock-complex@18700 {
				#clock-cells = <1>;
				compatible = "marvell,mv98dx3236-cpu-clock";
				reg = <0x18700 0x24>, <0x1c054 0x10>;
				clocks = <&coreclk 1>;
			};

			corediv-clock@18740 {
				status = "disabled";
			};

			cpu-config@21000 {
				compatible = "marvell,armada-xp-cpu-config";
				reg = <0x21000 0x8>;
			};

			ethernet@70000 {
				compatible = "marvell,armada-xp-neta";
			};

			ethernet@74000 {
				compatible = "marvell,armada-xp-neta";
			};

			xor1: xor@f0800 {
				compatible = "marvell,orion-xor";
				reg = <0xf0800 0x100
				       0xf0a00 0x100>;
				clocks = <&gateclk 22>;
				status = "okay";

				xor10 {
					interrupts = <51>;
					dmacap,memcpy;
					dmacap,xor;
				};
				xor11 {
					interrupts = <52>;
					dmacap,memcpy;
					dmacap,xor;
					dmacap,memset;
				};
			};

			nand_controller: nand-controller@d0000 {
				clocks = <&dfx_coredivclk 0>;
			};

			xor0: xor@f0900 {
				compatible = "marvell,orion-xor";
				reg = <0xF0900 0x100
				       0xF0B00 0x100>;
				clocks = <&gateclk 28>;
				status = "okay";

				xor00 {
					interrupts = <94>;
					dmacap,memcpy;
					dmacap,xor;
				};
				xor01 {
					interrupts = <95>;
					dmacap,memcpy;
					dmacap,xor;
					dmacap,memset;
				};
			};
		};

		dfx: dfx-server@ac000000 {
			compatible = "marvell,dfx-server", "simple-bus";
			#address-cells = <1>;
			#size-cells = <1>;
			ranges = <0 MBUS_ID(0x08, 0x00) 0 0x100000>;
			reg = <MBUS_ID(0x08, 0x00) 0 0x100000>;

			coreclk: mvebu-sar@f8204 {
				compatible = "marvell,mv98dx3236-core-clock";
				reg = <0xf8204 0x4>;
				#clock-cells = <1>;
			};

			dfx_coredivclk: corediv-clock@f8268 {
				compatible = "marvell,mv98dx3236-corediv-clock";
				reg = <0xf8268 0xc>;
				#clock-cells = <1>;
				clocks = <&mainpll>;
				clock-output-names = "nand";
			};
		};

		switch: switch@a8000000 {
			compatible = "simple-bus";
			#address-cells = <1>;
			#size-cells = <1>;
			ranges = <0 MBUS_ID(0x03, 0x00) 0 0x100000>;

			pp0: packet-processor@0 {
				compatible = "marvell,prestera-98dx3236", "marvell,prestera";
				reg = <0 0x4000000>;
				interrupts = <33>, <34>, <35>;
				dfx = <&dfx>;
			};
		};
	};

	clocks {
		/* 25 MHz reference crystal */
		refclk: oscillator {
			compatible = "fixed-clock";
			#clock-cells = <0>;
			clock-frequency = <25000000>;
		};
	};
};

&i2c0 {
	compatible = "marvell,mv78230-i2c", "marvell,mv64xxx-i2c";
	reg = <0x11000 0x100>;
<<<<<<< HEAD
=======
	pinctrl-names = "default";
	pinctrl-0 = <&i2c0_pins>;
>>>>>>> e0733463
};

&mpic {
	reg = <0x20a00 0x2d0>, <0x21070 0x58>;
};

&rtc {
	status = "disabled";
};

&timer {
	compatible = "marvell,armada-xp-timer";
	clocks = <&coreclk 2>, <&refclk>;
	clock-names = "nbclk", "fixed";
};

&watchdog {
	compatible = "marvell,armada-xp-wdt";
	clocks = <&coreclk 2>, <&refclk>;
	clock-names = "nbclk", "fixed";
};

&cpurst {
	reg = <0x20800 0x20>;
};

&usb0 {
	clocks = <&gateclk 18>;
};

&usb1 {
	clocks = <&gateclk 19>;
};

&pinctrl {
	compatible = "marvell,98dx3236-pinctrl";

	nand_pins: nand-pins {
		marvell,pins = "mpp20", "mpp21", "mpp22",
			       "mpp23", "mpp24", "mpp25",
			       "mpp26", "mpp27", "mpp28",
			       "mpp29", "mpp30";
		marvell,function = "dev";
	};

	nand_rb: nand-rb {
		marvell,pins = "mpp19";
		marvell,function = "nand";
	};

	spi0_pins: spi0-pins {
		marvell,pins = "mpp0", "mpp1",
			       "mpp2", "mpp3";
		marvell,function = "spi0";
	};

	i2c0_pins: i2c-pins-0 {
		marvell,pins = "mpp14", "mpp15";
		marvell,function = "i2c0";
	};
};

&spi0 {
	compatible = "marvell,armada-xp-spi", "marvell,orion-spi";
	pinctrl-0 = <&spi0_pins>;
	pinctrl-names = "default";
};

&sdio {
	status = "disabled";
};

&uart0 {
	compatible = "marvell,armada-38x-uart";
};

&uart1 {
	compatible = "marvell,armada-38x-uart";
};
<|MERGE_RESOLUTION|>--- conflicted
+++ resolved
@@ -264,11 +264,8 @@
 &i2c0 {
 	compatible = "marvell,mv78230-i2c", "marvell,mv64xxx-i2c";
 	reg = <0x11000 0x100>;
-<<<<<<< HEAD
-=======
 	pinctrl-names = "default";
 	pinctrl-0 = <&i2c0_pins>;
->>>>>>> e0733463
 };
 
 &mpic {
