/*
 * Copyright 2011 Freescale Semiconductor, Inc.
 * Copyright 2011 Linaro Ltd.
 *
 * The code contained herein is licensed under the GNU General Public
 * License. You may obtain a copy of the GNU General Public License
 * Version 2 or later at the following locations:
 *
 * http://www.opensource.org/licenses/gpl-license.html
 * http://www.gnu.org/copyleft/gpl.html
 */

/include/ "skeleton.dtsi"

/ {
	aliases {
		serial0 = &uart1;
		serial1 = &uart2;
		serial2 = &uart3;
		serial3 = &uart4;
		serial4 = &uart5;
		gpio0 = &gpio1;
		gpio1 = &gpio2;
		gpio2 = &gpio3;
		gpio3 = &gpio4;
		gpio4 = &gpio5;
		gpio5 = &gpio6;
		gpio6 = &gpio7;
	};

	cpus {
		#address-cells = <1>;
		#size-cells = <0>;

		cpu@0 {
			compatible = "arm,cortex-a9";
			reg = <0>;
			next-level-cache = <&L2>;
		};

		cpu@1 {
			compatible = "arm,cortex-a9";
			reg = <1>;
			next-level-cache = <&L2>;
		};

		cpu@2 {
			compatible = "arm,cortex-a9";
			reg = <2>;
			next-level-cache = <&L2>;
		};

		cpu@3 {
			compatible = "arm,cortex-a9";
			reg = <3>;
			next-level-cache = <&L2>;
		};
	};

	intc: interrupt-controller@00a01000 {
		compatible = "arm,cortex-a9-gic";
		#interrupt-cells = <3>;
		#address-cells = <1>;
		#size-cells = <1>;
		interrupt-controller;
		reg = <0x00a01000 0x1000>,
		      <0x00a00100 0x100>;
	};

	clocks {
		#address-cells = <1>;
		#size-cells = <0>;

		ckil {
			compatible = "fsl,imx-ckil", "fixed-clock";
			clock-frequency = <32768>;
		};

		ckih1 {
			compatible = "fsl,imx-ckih1", "fixed-clock";
			clock-frequency = <0>;
		};

		osc {
			compatible = "fsl,imx-osc", "fixed-clock";
			clock-frequency = <24000000>;
		};
	};

	soc {
		#address-cells = <1>;
		#size-cells = <1>;
		compatible = "simple-bus";
		interrupt-parent = <&intc>;
		ranges;

		dma-apbh@00110000 {
			compatible = "fsl,imx6q-dma-apbh", "fsl,imx28-dma-apbh";
			reg = <0x00110000 0x2000>;
			clocks = <&clks 106>;
		};

		gpmi-nand@00112000 {
			compatible = "fsl,imx6q-gpmi-nand";
			#address-cells = <1>;
			#size-cells = <1>;
			reg = <0x00112000 0x2000>, <0x00114000 0x2000>;
			reg-names = "gpmi-nand", "bch";
			interrupts = <0 13 0x04>, <0 15 0x04>;
			interrupt-names = "gpmi-dma", "bch";
			clocks = <&clks 152>, <&clks 153>, <&clks 151>,
				 <&clks 150>, <&clks 149>;
			clock-names = "gpmi_io", "gpmi_apb", "gpmi_bch",
				      "gpmi_bch_apb", "per1_bch";
			fsl,gpmi-dma-channel = <0>;
			status = "disabled";
		};

		timer@00a00600 {
			compatible = "arm,cortex-a9-twd-timer";
			reg = <0x00a00600 0x20>;
			interrupts = <1 13 0xf01>;
		};

		L2: l2-cache@00a02000 {
			compatible = "arm,pl310-cache";
			reg = <0x00a02000 0x1000>;
			interrupts = <0 92 0x04>;
			cache-unified;
			cache-level = <2>;
		};

		aips-bus@02000000 { /* AIPS1 */
			compatible = "fsl,aips-bus", "simple-bus";
			#address-cells = <1>;
			#size-cells = <1>;
			reg = <0x02000000 0x100000>;
			ranges;

			spba-bus@02000000 {
				compatible = "fsl,spba-bus", "simple-bus";
				#address-cells = <1>;
				#size-cells = <1>;
				reg = <0x02000000 0x40000>;
				ranges;

				spdif@02004000 {
					reg = <0x02004000 0x4000>;
					interrupts = <0 52 0x04>;
				};

				ecspi@02008000 { /* eCSPI1 */
					#address-cells = <1>;
					#size-cells = <0>;
					compatible = "fsl,imx6q-ecspi", "fsl,imx51-ecspi";
					reg = <0x02008000 0x4000>;
					interrupts = <0 31 0x04>;
					clocks = <&clks 112>, <&clks 112>;
					clock-names = "ipg", "per";
					status = "disabled";
				};

				ecspi@0200c000 { /* eCSPI2 */
					#address-cells = <1>;
					#size-cells = <0>;
					compatible = "fsl,imx6q-ecspi", "fsl,imx51-ecspi";
					reg = <0x0200c000 0x4000>;
					interrupts = <0 32 0x04>;
					clocks = <&clks 113>, <&clks 113>;
					clock-names = "ipg", "per";
					status = "disabled";
				};

				ecspi@02010000 { /* eCSPI3 */
					#address-cells = <1>;
					#size-cells = <0>;
					compatible = "fsl,imx6q-ecspi", "fsl,imx51-ecspi";
					reg = <0x02010000 0x4000>;
					interrupts = <0 33 0x04>;
					clocks = <&clks 114>, <&clks 114>;
					clock-names = "ipg", "per";
					status = "disabled";
				};

				ecspi@02014000 { /* eCSPI4 */
					#address-cells = <1>;
					#size-cells = <0>;
					compatible = "fsl,imx6q-ecspi", "fsl,imx51-ecspi";
					reg = <0x02014000 0x4000>;
					interrupts = <0 34 0x04>;
					clocks = <&clks 115>, <&clks 115>;
					clock-names = "ipg", "per";
					status = "disabled";
				};

				ecspi@02018000 { /* eCSPI5 */
					#address-cells = <1>;
					#size-cells = <0>;
					compatible = "fsl,imx6q-ecspi", "fsl,imx51-ecspi";
					reg = <0x02018000 0x4000>;
					interrupts = <0 35 0x04>;
					clocks = <&clks 116>, <&clks 116>;
					clock-names = "ipg", "per";
					status = "disabled";
				};

				uart1: serial@02020000 {
					compatible = "fsl,imx6q-uart", "fsl,imx21-uart";
					reg = <0x02020000 0x4000>;
					interrupts = <0 26 0x04>;
					clocks = <&clks 160>, <&clks 161>;
					clock-names = "ipg", "per";
					status = "disabled";
				};

				esai@02024000 {
					reg = <0x02024000 0x4000>;
					interrupts = <0 51 0x04>;
				};

				ssi1: ssi@02028000 {
					compatible = "fsl,imx6q-ssi","fsl,imx21-ssi";
					reg = <0x02028000 0x4000>;
					interrupts = <0 46 0x04>;
					clocks = <&clks 178>;
					fsl,fifo-depth = <15>;
					fsl,ssi-dma-events = <38 37>;
					status = "disabled";
				};

				ssi2: ssi@0202c000 {
					compatible = "fsl,imx6q-ssi","fsl,imx21-ssi";
					reg = <0x0202c000 0x4000>;
					interrupts = <0 47 0x04>;
					clocks = <&clks 179>;
					fsl,fifo-depth = <15>;
					fsl,ssi-dma-events = <42 41>;
					status = "disabled";
				};

				ssi3: ssi@02030000 {
					compatible = "fsl,imx6q-ssi","fsl,imx21-ssi";
					reg = <0x02030000 0x4000>;
					interrupts = <0 48 0x04>;
					clocks = <&clks 180>;
					fsl,fifo-depth = <15>;
					fsl,ssi-dma-events = <46 45>;
					status = "disabled";
				};

				asrc@02034000 {
					reg = <0x02034000 0x4000>;
					interrupts = <0 50 0x04>;
				};

				spba@0203c000 {
					reg = <0x0203c000 0x4000>;
				};
			};

			vpu@02040000 {
				reg = <0x02040000 0x3c000>;
				interrupts = <0 3 0x04 0 12 0x04>;
			};

			aipstz@0207c000 { /* AIPSTZ1 */
				reg = <0x0207c000 0x4000>;
			};

			pwm@02080000 { /* PWM1 */
				reg = <0x02080000 0x4000>;
				interrupts = <0 83 0x04>;
			};

			pwm@02084000 { /* PWM2 */
				reg = <0x02084000 0x4000>;
				interrupts = <0 84 0x04>;
			};

			pwm@02088000 { /* PWM3 */
				reg = <0x02088000 0x4000>;
				interrupts = <0 85 0x04>;
			};

			pwm@0208c000 { /* PWM4 */
				reg = <0x0208c000 0x4000>;
				interrupts = <0 86 0x04>;
			};

			flexcan@02090000 { /* CAN1 */
				reg = <0x02090000 0x4000>;
				interrupts = <0 110 0x04>;
			};

			flexcan@02094000 { /* CAN2 */
				reg = <0x02094000 0x4000>;
				interrupts = <0 111 0x04>;
			};

			gpt@02098000 {
				compatible = "fsl,imx6q-gpt";
				reg = <0x02098000 0x4000>;
				interrupts = <0 55 0x04>;
			};

			gpio1: gpio@0209c000 {
				compatible = "fsl,imx6q-gpio", "fsl,imx35-gpio";
				reg = <0x0209c000 0x4000>;
				interrupts = <0 66 0x04 0 67 0x04>;
				gpio-controller;
				#gpio-cells = <2>;
				interrupt-controller;
				#interrupt-cells = <2>;
			};

			gpio2: gpio@020a0000 {
				compatible = "fsl,imx6q-gpio", "fsl,imx35-gpio";
				reg = <0x020a0000 0x4000>;
				interrupts = <0 68 0x04 0 69 0x04>;
				gpio-controller;
				#gpio-cells = <2>;
				interrupt-controller;
				#interrupt-cells = <2>;
			};

			gpio3: gpio@020a4000 {
				compatible = "fsl,imx6q-gpio", "fsl,imx35-gpio";
				reg = <0x020a4000 0x4000>;
				interrupts = <0 70 0x04 0 71 0x04>;
				gpio-controller;
				#gpio-cells = <2>;
				interrupt-controller;
				#interrupt-cells = <2>;
			};

			gpio4: gpio@020a8000 {
				compatible = "fsl,imx6q-gpio", "fsl,imx35-gpio";
				reg = <0x020a8000 0x4000>;
				interrupts = <0 72 0x04 0 73 0x04>;
				gpio-controller;
				#gpio-cells = <2>;
				interrupt-controller;
				#interrupt-cells = <2>;
			};

			gpio5: gpio@020ac000 {
				compatible = "fsl,imx6q-gpio", "fsl,imx35-gpio";
				reg = <0x020ac000 0x4000>;
				interrupts = <0 74 0x04 0 75 0x04>;
				gpio-controller;
				#gpio-cells = <2>;
				interrupt-controller;
				#interrupt-cells = <2>;
			};

			gpio6: gpio@020b0000 {
				compatible = "fsl,imx6q-gpio", "fsl,imx35-gpio";
				reg = <0x020b0000 0x4000>;
				interrupts = <0 76 0x04 0 77 0x04>;
				gpio-controller;
				#gpio-cells = <2>;
				interrupt-controller;
				#interrupt-cells = <2>;
			};

			gpio7: gpio@020b4000 {
				compatible = "fsl,imx6q-gpio", "fsl,imx35-gpio";
				reg = <0x020b4000 0x4000>;
				interrupts = <0 78 0x04 0 79 0x04>;
				gpio-controller;
				#gpio-cells = <2>;
				interrupt-controller;
				#interrupt-cells = <2>;
			};

			kpp@020b8000 {
				reg = <0x020b8000 0x4000>;
				interrupts = <0 82 0x04>;
			};

			wdog@020bc000 { /* WDOG1 */
				compatible = "fsl,imx6q-wdt", "fsl,imx21-wdt";
				reg = <0x020bc000 0x4000>;
				interrupts = <0 80 0x04>;
				clocks = <&clks 0>;
			};

			wdog@020c0000 { /* WDOG2 */
				compatible = "fsl,imx6q-wdt", "fsl,imx21-wdt";
				reg = <0x020c0000 0x4000>;
				interrupts = <0 81 0x04>;
				clocks = <&clks 0>;
				status = "disabled";
			};

			clks: ccm@020c4000 {
				compatible = "fsl,imx6q-ccm";
				reg = <0x020c4000 0x4000>;
				interrupts = <0 87 0x04 0 88 0x04>;
				#clock-cells = <1>;
			};

			anatop@020c8000 {
				compatible = "fsl,imx6q-anatop";
				reg = <0x020c8000 0x1000>;
				interrupts = <0 49 0x04 0 54 0x04 0 127 0x04>;

				regulator-1p1@110 {
					compatible = "fsl,anatop-regulator";
					regulator-name = "vdd1p1";
					regulator-min-microvolt = <800000>;
					regulator-max-microvolt = <1375000>;
					regulator-always-on;
					anatop-reg-offset = <0x110>;
					anatop-vol-bit-shift = <8>;
					anatop-vol-bit-width = <5>;
					anatop-min-bit-val = <4>;
					anatop-min-voltage = <800000>;
					anatop-max-voltage = <1375000>;
				};

				regulator-3p0@120 {
					compatible = "fsl,anatop-regulator";
					regulator-name = "vdd3p0";
					regulator-min-microvolt = <2800000>;
					regulator-max-microvolt = <3150000>;
					regulator-always-on;
					anatop-reg-offset = <0x120>;
					anatop-vol-bit-shift = <8>;
					anatop-vol-bit-width = <5>;
					anatop-min-bit-val = <0>;
					anatop-min-voltage = <2625000>;
					anatop-max-voltage = <3400000>;
				};

				regulator-2p5@130 {
					compatible = "fsl,anatop-regulator";
					regulator-name = "vdd2p5";
					regulator-min-microvolt = <2000000>;
					regulator-max-microvolt = <2750000>;
					regulator-always-on;
					anatop-reg-offset = <0x130>;
					anatop-vol-bit-shift = <8>;
					anatop-vol-bit-width = <5>;
					anatop-min-bit-val = <0>;
					anatop-min-voltage = <2000000>;
					anatop-max-voltage = <2750000>;
				};

				regulator-vddcore@140 {
					compatible = "fsl,anatop-regulator";
					regulator-name = "cpu";
					regulator-min-microvolt = <725000>;
					regulator-max-microvolt = <1450000>;
					regulator-always-on;
					anatop-reg-offset = <0x140>;
					anatop-vol-bit-shift = <0>;
					anatop-vol-bit-width = <5>;
					anatop-min-bit-val = <1>;
					anatop-min-voltage = <725000>;
					anatop-max-voltage = <1450000>;
				};

				regulator-vddpu@140 {
					compatible = "fsl,anatop-regulator";
					regulator-name = "vddpu";
					regulator-min-microvolt = <725000>;
					regulator-max-microvolt = <1450000>;
					regulator-always-on;
					anatop-reg-offset = <0x140>;
					anatop-vol-bit-shift = <9>;
					anatop-vol-bit-width = <5>;
					anatop-min-bit-val = <1>;
					anatop-min-voltage = <725000>;
					anatop-max-voltage = <1450000>;
				};

				regulator-vddsoc@140 {
					compatible = "fsl,anatop-regulator";
					regulator-name = "vddsoc";
					regulator-min-microvolt = <725000>;
					regulator-max-microvolt = <1450000>;
					regulator-always-on;
					anatop-reg-offset = <0x140>;
					anatop-vol-bit-shift = <18>;
					anatop-vol-bit-width = <5>;
					anatop-min-bit-val = <1>;
					anatop-min-voltage = <725000>;
					anatop-max-voltage = <1450000>;
				};
			};

			usbphy1: usbphy@020c9000 {
				compatible = "fsl,imx6q-usbphy", "fsl,imx23-usbphy";
				reg = <0x020c9000 0x1000>;
				interrupts = <0 44 0x04>;
				clocks = <&clks 182>;
			};

			usbphy2: usbphy@020ca000 {
				compatible = "fsl,imx6q-usbphy", "fsl,imx23-usbphy";
				reg = <0x020ca000 0x1000>;
				interrupts = <0 45 0x04>;
				clocks = <&clks 183>;
			};

			snvs@020cc000 {
				reg = <0x020cc000 0x4000>;
				interrupts = <0 19 0x04 0 20 0x04>;
			};

			epit@020d0000 { /* EPIT1 */
				reg = <0x020d0000 0x4000>;
				interrupts = <0 56 0x04>;
			};

			epit@020d4000 { /* EPIT2 */
				reg = <0x020d4000 0x4000>;
				interrupts = <0 57 0x04>;
			};

			src@020d8000 {
				compatible = "fsl,imx6q-src";
				reg = <0x020d8000 0x4000>;
				interrupts = <0 91 0x04 0 96 0x04>;
			};

			gpc@020dc000 {
				compatible = "fsl,imx6q-gpc";
				reg = <0x020dc000 0x4000>;
				interrupts = <0 89 0x04 0 90 0x04>;
			};

			iomuxc@020e0000 {
				compatible = "fsl,imx6q-iomuxc";
				reg = <0x020e0000 0x4000>;

				/* shared pinctrl settings */
				audmux {
					pinctrl_audmux_1: audmux-1 {
						fsl,pins = <
							18   0x80000000	/* MX6Q_PAD_SD2_DAT0__AUDMUX_AUD4_RXD */
							1586 0x80000000	/* MX6Q_PAD_SD2_DAT3__AUDMUX_AUD4_TXC */
							11   0x80000000	/* MX6Q_PAD_SD2_DAT2__AUDMUX_AUD4_TXD */
							3    0x80000000	/* MX6Q_PAD_SD2_DAT1__AUDMUX_AUD4_TXFS */
						>;
					};
				};

				ecspi1 {
					pinctrl_ecspi1_1: ecspi1grp-1 {
						fsl,pins = <
							101 0x100b1	/* MX6Q_PAD_EIM_D17__ECSPI1_MISO */
							109 0x100b1	/* MX6Q_PAD_EIM_D18__ECSPI1_MOSI */
							94  0x100b1	/* MX6Q_PAD_EIM_D16__ECSPI1_SCLK */
						>;
					};
				};

				enet {
					pinctrl_enet_1: enetgrp-1 {
						fsl,pins = <
							695 0x1b0b0	/* MX6Q_PAD_ENET_MDIO__ENET_MDIO */
							756 0x1b0b0	/* MX6Q_PAD_ENET_MDC__ENET_MDC */
							24  0x1b0b0	/* MX6Q_PAD_RGMII_TXC__ENET_RGMII_TXC */
							30  0x1b0b0	/* MX6Q_PAD_RGMII_TD0__ENET_RGMII_TD0 */
							34  0x1b0b0	/* MX6Q_PAD_RGMII_TD1__ENET_RGMII_TD1 */
							39  0x1b0b0	/* MX6Q_PAD_RGMII_TD2__ENET_RGMII_TD2 */
							44  0x1b0b0	/* MX6Q_PAD_RGMII_TD3__ENET_RGMII_TD3 */
							56  0x1b0b0	/* MX6Q_PAD_RGMII_TX_CTL__RGMII_TX_CTL */
							702 0x1b0b0	/* MX6Q_PAD_ENET_REF_CLK__ENET_TX_CLK */
							74  0x1b0b0	/* MX6Q_PAD_RGMII_RXC__ENET_RGMII_RXC */
							52  0x1b0b0	/* MX6Q_PAD_RGMII_RD0__ENET_RGMII_RD0 */
							61  0x1b0b0	/* MX6Q_PAD_RGMII_RD1__ENET_RGMII_RD1 */
							66  0x1b0b0	/* MX6Q_PAD_RGMII_RD2__ENET_RGMII_RD2 */
							70  0x1b0b0	/* MX6Q_PAD_RGMII_RD3__ENET_RGMII_RD3 */
							48  0x1b0b0	/* MX6Q_PAD_RGMII_RX_CTL__RGMII_RX_CTL */
						>;
					};

					pinctrl_enet_2: enetgrp-2 {
						fsl,pins = <
							890 0x1b0b0	/* MX6Q_PAD_KEY_COL1__ENET_MDIO */
							909 0x1b0b0	/* MX6Q_PAD_KEY_COL2__ENET_MDC */
							24  0x1b0b0	/* MX6Q_PAD_RGMII_TXC__ENET_RGMII_TXC */
							30  0x1b0b0	/* MX6Q_PAD_RGMII_TD0__ENET_RGMII_TD0 */
							34  0x1b0b0	/* MX6Q_PAD_RGMII_TD1__ENET_RGMII_TD1 */
							39  0x1b0b0	/* MX6Q_PAD_RGMII_TD2__ENET_RGMII_TD2 */
							44  0x1b0b0	/* MX6Q_PAD_RGMII_TD3__ENET_RGMII_TD3 */
							56  0x1b0b0	/* MX6Q_PAD_RGMII_TX_CTL__RGMII_TX_CTL */
							702 0x1b0b0	/* MX6Q_PAD_ENET_REF_CLK__ENET_TX_CLK */
							74  0x1b0b0	/* MX6Q_PAD_RGMII_RXC__ENET_RGMII_RXC */
							52  0x1b0b0	/* MX6Q_PAD_RGMII_RD0__ENET_RGMII_RD0 */
							61  0x1b0b0	/* MX6Q_PAD_RGMII_RD1__ENET_RGMII_RD1 */
							66  0x1b0b0	/* MX6Q_PAD_RGMII_RD2__ENET_RGMII_RD2 */
							70  0x1b0b0	/* MX6Q_PAD_RGMII_RD3__ENET_RGMII_RD3 */
							48  0x1b0b0	/* MX6Q_PAD_RGMII_RX_CTL__RGMII_RX_CTL */
						>;
					};
				};

				gpmi-nand {
					pinctrl_gpmi_nand_1: gpmi-nand-1 {
						fsl,pins = <
							1328 0xb0b1	/* MX6Q_PAD_NANDF_CLE__RAWNAND_CLE */
							1336 0xb0b1	/* MX6Q_PAD_NANDF_ALE__RAWNAND_ALE */
							1344 0xb0b1	/* MX6Q_PAD_NANDF_WP_B__RAWNAND_RESETN */
							1352 0xb000	/* MX6Q_PAD_NANDF_RB0__RAWNAND_READY0 */
							1360 0xb0b1	/* MX6Q_PAD_NANDF_CS0__RAWNAND_CE0N */
							1365 0xb0b1	/* MX6Q_PAD_NANDF_CS1__RAWNAND_CE1N */
							1371 0xb0b1	/* MX6Q_PAD_NANDF_CS2__RAWNAND_CE2N */
							1378 0xb0b1	/* MX6Q_PAD_NANDF_CS3__RAWNAND_CE3N */
							1387 0xb0b1	/* MX6Q_PAD_SD4_CMD__RAWNAND_RDN */
							1393 0xb0b1	/* MX6Q_PAD_SD4_CLK__RAWNAND_WRN */
							1397 0xb0b1	/* MX6Q_PAD_NANDF_D0__RAWNAND_D0 */
							1405 0xb0b1	/* MX6Q_PAD_NANDF_D1__RAWNAND_D1 */
							1413 0xb0b1	/* MX6Q_PAD_NANDF_D2__RAWNAND_D2 */
							1421 0xb0b1	/* MX6Q_PAD_NANDF_D3__RAWNAND_D3 */
							1429 0xb0b1	/* MX6Q_PAD_NANDF_D4__RAWNAND_D4 */
							1437 0xb0b1	/* MX6Q_PAD_NANDF_D5__RAWNAND_D5 */
							1445 0xb0b1	/* MX6Q_PAD_NANDF_D6__RAWNAND_D6 */
							1453 0xb0b1	/* MX6Q_PAD_NANDF_D7__RAWNAND_D7 */
							1463 0x00b1	/* MX6Q_PAD_SD4_DAT0__RAWNAND_DQS */
						>;
					};
				};

				i2c1 {
					pinctrl_i2c1_1: i2c1grp-1 {
						fsl,pins = <
							137 0x4001b8b1	/* MX6Q_PAD_EIM_D21__I2C1_SCL */
							196 0x4001b8b1	/* MX6Q_PAD_EIM_D28__I2C1_SDA */
						>;
<<<<<<< HEAD
					};
				};

				uart1 {
					pinctrl_uart1_1: uart1grp-1 {
						fsl,pins = <
							1140 0x1b0b1	/* MX6Q_PAD_CSI0_DAT10__UART1_TXD */
							1148 0x1b0b1	/* MX6Q_PAD_CSI0_DAT11__UART1_RXD */
						>;
					};
				};

=======
					};
				};

				uart1 {
					pinctrl_uart1_1: uart1grp-1 {
						fsl,pins = <
							1140 0x1b0b1	/* MX6Q_PAD_CSI0_DAT10__UART1_TXD */
							1148 0x1b0b1	/* MX6Q_PAD_CSI0_DAT11__UART1_RXD */
						>;
					};
				};

>>>>>>> cc7887c3
				uart2 {
					pinctrl_uart2_1: uart2grp-1 {
						fsl,pins = <
							183 0x1b0b1	/* MX6Q_PAD_EIM_D26__UART2_TXD */
							191 0x1b0b1	/* MX6Q_PAD_EIM_D27__UART2_RXD */
						>;
					};
				};

				uart4 {
					pinctrl_uart4_1: uart4grp-1 {
						fsl,pins = <
							877 0x1b0b1	/* MX6Q_PAD_KEY_COL0__UART4_TXD */
							885 0x1b0b1	/* MX6Q_PAD_KEY_ROW0__UART4_RXD */
						>;
					};
				};

<<<<<<< HEAD
=======
				usbotg {
					pinctrl_usbotg_1: usbotggrp-1 {
						fsl,pins = <
							1592 0x17059	/* MX6Q_PAD_GPIO_1__ANATOP_USBOTG_ID */
						>;
					};
				};

>>>>>>> cc7887c3
				usdhc2 {
					pinctrl_usdhc2_1: usdhc2grp-1 {
						fsl,pins = <
							1577 0x17059	/* MX6Q_PAD_SD2_CMD__USDHC2_CMD */
							1569 0x10059	/* MX6Q_PAD_SD2_CLK__USDHC2_CLK */
							16   0x17059	/* MX6Q_PAD_SD2_DAT0__USDHC2_DAT0 */
							0    0x17059	/* MX6Q_PAD_SD2_DAT1__USDHC2_DAT1 */
							8    0x17059	/* MX6Q_PAD_SD2_DAT2__USDHC2_DAT2 */
							1583 0x17059	/* MX6Q_PAD_SD2_DAT3__USDHC2_DAT3 */
							1430 0x17059	/* MX6Q_PAD_NANDF_D4__USDHC2_DAT4 */
							1438 0x17059	/* MX6Q_PAD_NANDF_D5__USDHC2_DAT5 */
							1446 0x17059	/* MX6Q_PAD_NANDF_D6__USDHC2_DAT6 */
							1454 0x17059	/* MX6Q_PAD_NANDF_D7__USDHC2_DAT7 */
						>;
					};
				};

				usdhc3 {
					pinctrl_usdhc3_1: usdhc3grp-1 {
						fsl,pins = <
							1273 0x17059	/* MX6Q_PAD_SD3_CMD__USDHC3_CMD */
							1281 0x10059	/* MX6Q_PAD_SD3_CLK__USDHC3_CLK	*/
							1289 0x17059	/* MX6Q_PAD_SD3_DAT0__USDHC3_DAT0 */
							1297 0x17059	/* MX6Q_PAD_SD3_DAT1__USDHC3_DAT1 */
							1305 0x17059	/* MX6Q_PAD_SD3_DAT2__USDHC3_DAT2 */
							1312 0x17059	/* MX6Q_PAD_SD3_DAT3__USDHC3_DAT3 */
							1265 0x17059	/* MX6Q_PAD_SD3_DAT4__USDHC3_DAT4 */
							1257 0x17059	/* MX6Q_PAD_SD3_DAT5__USDHC3_DAT5 */
							1249 0x17059	/* MX6Q_PAD_SD3_DAT6__USDHC3_DAT6 */
							1241 0x17059	/* MX6Q_PAD_SD3_DAT7__USDHC3_DAT7 */
						>;
					};

					pinctrl_usdhc3_2: usdhc3grp-2 {
						fsl,pins = <
							1273 0x17059	/* MX6Q_PAD_SD3_CMD__USDHC3_CMD */
							1281 0x10059	/* MX6Q_PAD_SD3_CLK__USDHC3_CLK	*/
							1289 0x17059	/* MX6Q_PAD_SD3_DAT0__USDHC3_DAT0 */
							1297 0x17059	/* MX6Q_PAD_SD3_DAT1__USDHC3_DAT1 */
							1305 0x17059	/* MX6Q_PAD_SD3_DAT2__USDHC3_DAT2 */
							1312 0x17059	/* MX6Q_PAD_SD3_DAT3__USDHC3_DAT3 */
						>;
					};
				};

				usdhc4 {
					pinctrl_usdhc4_1: usdhc4grp-1 {
						fsl,pins = <
							1386 0x17059	/* MX6Q_PAD_SD4_CMD__USDHC4_CMD */
							1392 0x10059	/* MX6Q_PAD_SD4_CLK__USDHC4_CLK	*/
							1462 0x17059	/* MX6Q_PAD_SD4_DAT0__USDHC4_DAT0 */
							1470 0x17059	/* MX6Q_PAD_SD4_DAT1__USDHC4_DAT1 */
							1478 0x17059	/* MX6Q_PAD_SD4_DAT2__USDHC4_DAT2 */
							1486 0x17059	/* MX6Q_PAD_SD4_DAT3__USDHC4_DAT3 */
							1493 0x17059	/* MX6Q_PAD_SD4_DAT4__USDHC4_DAT4 */
							1501 0x17059	/* MX6Q_PAD_SD4_DAT5__USDHC4_DAT5 */
							1509 0x17059	/* MX6Q_PAD_SD4_DAT6__USDHC4_DAT6 */
							1517 0x17059	/* MX6Q_PAD_SD4_DAT7__USDHC4_DAT7 */
						>;
					};

					pinctrl_usdhc4_2: usdhc4grp-2 {
						fsl,pins = <
							1386 0x17059	/* MX6Q_PAD_SD4_CMD__USDHC4_CMD */
							1392 0x10059	/* MX6Q_PAD_SD4_CLK__USDHC4_CLK	*/
							1462 0x17059	/* MX6Q_PAD_SD4_DAT0__USDHC4_DAT0 */
							1470 0x17059	/* MX6Q_PAD_SD4_DAT1__USDHC4_DAT1 */
							1478 0x17059	/* MX6Q_PAD_SD4_DAT2__USDHC4_DAT2 */
							1486 0x17059	/* MX6Q_PAD_SD4_DAT3__USDHC4_DAT3 */
						>;
					};
				};
			};

			dcic@020e4000 { /* DCIC1 */
				reg = <0x020e4000 0x4000>;
				interrupts = <0 124 0x04>;
			};

			dcic@020e8000 { /* DCIC2 */
				reg = <0x020e8000 0x4000>;
				interrupts = <0 125 0x04>;
			};

			sdma@020ec000 {
				compatible = "fsl,imx6q-sdma", "fsl,imx35-sdma";
				reg = <0x020ec000 0x4000>;
				interrupts = <0 2 0x04>;
				clocks = <&clks 155>, <&clks 155>;
				clock-names = "ipg", "ahb";
				fsl,sdma-ram-script-name = "imx/sdma/sdma-imx6q-to1.bin";
			};
		};

		aips-bus@02100000 { /* AIPS2 */
			compatible = "fsl,aips-bus", "simple-bus";
			#address-cells = <1>;
			#size-cells = <1>;
			reg = <0x02100000 0x100000>;
			ranges;

			caam@02100000 {
				reg = <0x02100000 0x40000>;
				interrupts = <0 105 0x04 0 106 0x04>;
			};

			aipstz@0217c000 { /* AIPSTZ2 */
				reg = <0x0217c000 0x4000>;
			};

			usb@02184000 { /* USB OTG */
				compatible = "fsl,imx6q-usb", "fsl,imx27-usb";
				reg = <0x02184000 0x200>;
				interrupts = <0 43 0x04>;
				clocks = <&clks 162>;
				fsl,usbphy = <&usbphy1>;
				fsl,usbmisc = <&usbmisc 0>;
				status = "disabled";
			};

			usb@02184200 { /* USB1 */
				compatible = "fsl,imx6q-usb", "fsl,imx27-usb";
				reg = <0x02184200 0x200>;
				interrupts = <0 40 0x04>;
				clocks = <&clks 162>;
				fsl,usbphy = <&usbphy2>;
				fsl,usbmisc = <&usbmisc 1>;
				status = "disabled";
			};

			usb@02184400 { /* USB2 */
				compatible = "fsl,imx6q-usb", "fsl,imx27-usb";
				reg = <0x02184400 0x200>;
				interrupts = <0 41 0x04>;
				clocks = <&clks 162>;
				fsl,usbmisc = <&usbmisc 2>;
				status = "disabled";
			};

			usb@02184600 { /* USB3 */
				compatible = "fsl,imx6q-usb", "fsl,imx27-usb";
				reg = <0x02184600 0x200>;
				interrupts = <0 42 0x04>;
				clocks = <&clks 162>;
				fsl,usbmisc = <&usbmisc 3>;
				status = "disabled";
			};

			usbmisc: usbmisc@02184800 {
				#index-cells = <1>;
				compatible = "fsl,imx6q-usbmisc";
				reg = <0x02184800 0x200>;
				clocks = <&clks 162>;
			};

			ethernet@02188000 {
				compatible = "fsl,imx6q-fec";
				reg = <0x02188000 0x4000>;
				interrupts = <0 118 0x04 0 119 0x04>;
				clocks = <&clks 117>, <&clks 117>;
				clock-names = "ipg", "ahb";
				status = "disabled";
			};

			mlb@0218c000 {
				reg = <0x0218c000 0x4000>;
				interrupts = <0 53 0x04 0 117 0x04 0 126 0x04>;
			};

			usdhc@02190000 { /* uSDHC1 */
				compatible = "fsl,imx6q-usdhc";
				reg = <0x02190000 0x4000>;
				interrupts = <0 22 0x04>;
				clocks = <&clks 163>, <&clks 163>, <&clks 163>;
				clock-names = "ipg", "ahb", "per";
				status = "disabled";
			};

			usdhc@02194000 { /* uSDHC2 */
				compatible = "fsl,imx6q-usdhc";
				reg = <0x02194000 0x4000>;
				interrupts = <0 23 0x04>;
				clocks = <&clks 164>, <&clks 164>, <&clks 164>;
				clock-names = "ipg", "ahb", "per";
				status = "disabled";
			};

			usdhc@02198000 { /* uSDHC3 */
				compatible = "fsl,imx6q-usdhc";
				reg = <0x02198000 0x4000>;
				interrupts = <0 24 0x04>;
				clocks = <&clks 165>, <&clks 165>, <&clks 165>;
				clock-names = "ipg", "ahb", "per";
				status = "disabled";
			};

			usdhc@0219c000 { /* uSDHC4 */
				compatible = "fsl,imx6q-usdhc";
				reg = <0x0219c000 0x4000>;
				interrupts = <0 25 0x04>;
				clocks = <&clks 166>, <&clks 166>, <&clks 166>;
				clock-names = "ipg", "ahb", "per";
				status = "disabled";
			};

			i2c@021a0000 { /* I2C1 */
				#address-cells = <1>;
				#size-cells = <0>;
				compatible = "fsl,imx6q-i2c", "fsl,imx1-i2c";
				reg = <0x021a0000 0x4000>;
				interrupts = <0 36 0x04>;
				clocks = <&clks 125>;
				status = "disabled";
			};

			i2c@021a4000 { /* I2C2 */
				#address-cells = <1>;
				#size-cells = <0>;
				compatible = "fsl,imx6q-i2c", "fsl,imx1-i2c";
				reg = <0x021a4000 0x4000>;
				interrupts = <0 37 0x04>;
				clocks = <&clks 126>;
				status = "disabled";
			};

			i2c@021a8000 { /* I2C3 */
				#address-cells = <1>;
				#size-cells = <0>;
				compatible = "fsl,imx6q-i2c", "fsl,imx1-i2c";
				reg = <0x021a8000 0x4000>;
				interrupts = <0 38 0x04>;
				clocks = <&clks 127>;
				status = "disabled";
			};

			romcp@021ac000 {
				reg = <0x021ac000 0x4000>;
			};

			mmdc@021b0000 { /* MMDC0 */
				compatible = "fsl,imx6q-mmdc";
				reg = <0x021b0000 0x4000>;
			};

			mmdc@021b4000 { /* MMDC1 */
				reg = <0x021b4000 0x4000>;
			};

			weim@021b8000 {
				reg = <0x021b8000 0x4000>;
				interrupts = <0 14 0x04>;
			};

			ocotp@021bc000 {
				reg = <0x021bc000 0x4000>;
			};

			ocotp@021c0000 {
				reg = <0x021c0000 0x4000>;
				interrupts = <0 21 0x04>;
			};

			tzasc@021d0000 { /* TZASC1 */
				reg = <0x021d0000 0x4000>;
				interrupts = <0 108 0x04>;
			};

			tzasc@021d4000 { /* TZASC2 */
				reg = <0x021d4000 0x4000>;
				interrupts = <0 109 0x04>;
			};

			audmux@021d8000 {
				compatible = "fsl,imx6q-audmux", "fsl,imx31-audmux";
				reg = <0x021d8000 0x4000>;
				status = "disabled";
			};

			mipi@021dc000 { /* MIPI-CSI */
				reg = <0x021dc000 0x4000>;
			};

			mipi@021e0000 { /* MIPI-DSI */
				reg = <0x021e0000 0x4000>;
			};

			vdoa@021e4000 {
				reg = <0x021e4000 0x4000>;
				interrupts = <0 18 0x04>;
			};

			uart2: serial@021e8000 {
				compatible = "fsl,imx6q-uart", "fsl,imx21-uart";
				reg = <0x021e8000 0x4000>;
				interrupts = <0 27 0x04>;
				clocks = <&clks 160>, <&clks 161>;
				clock-names = "ipg", "per";
				status = "disabled";
			};

			uart3: serial@021ec000 {
				compatible = "fsl,imx6q-uart", "fsl,imx21-uart";
				reg = <0x021ec000 0x4000>;
				interrupts = <0 28 0x04>;
				clocks = <&clks 160>, <&clks 161>;
				clock-names = "ipg", "per";
				status = "disabled";
			};

			uart4: serial@021f0000 {
				compatible = "fsl,imx6q-uart", "fsl,imx21-uart";
				reg = <0x021f0000 0x4000>;
				interrupts = <0 29 0x04>;
				clocks = <&clks 160>, <&clks 161>;
				clock-names = "ipg", "per";
				status = "disabled";
			};

			uart5: serial@021f4000 {
				compatible = "fsl,imx6q-uart", "fsl,imx21-uart";
				reg = <0x021f4000 0x4000>;
				interrupts = <0 30 0x04>;
				clocks = <&clks 160>, <&clks 161>;
				clock-names = "ipg", "per";
				status = "disabled";
			};
		};
	};
};<|MERGE_RESOLUTION|>--- conflicted
+++ resolved
@@ -631,7 +631,6 @@
 							137 0x4001b8b1	/* MX6Q_PAD_EIM_D21__I2C1_SCL */
 							196 0x4001b8b1	/* MX6Q_PAD_EIM_D28__I2C1_SDA */
 						>;
-<<<<<<< HEAD
 					};
 				};
 
@@ -644,20 +643,6 @@
 					};
 				};
 
-=======
-					};
-				};
-
-				uart1 {
-					pinctrl_uart1_1: uart1grp-1 {
-						fsl,pins = <
-							1140 0x1b0b1	/* MX6Q_PAD_CSI0_DAT10__UART1_TXD */
-							1148 0x1b0b1	/* MX6Q_PAD_CSI0_DAT11__UART1_RXD */
-						>;
-					};
-				};
-
->>>>>>> cc7887c3
 				uart2 {
 					pinctrl_uart2_1: uart2grp-1 {
 						fsl,pins = <
@@ -676,8 +661,6 @@
 					};
 				};
 
-<<<<<<< HEAD
-=======
 				usbotg {
 					pinctrl_usbotg_1: usbotggrp-1 {
 						fsl,pins = <
@@ -686,7 +669,6 @@
 					};
 				};
 
->>>>>>> cc7887c3
 				usdhc2 {
 					pinctrl_usdhc2_1: usdhc2grp-1 {
 						fsl,pins = <
