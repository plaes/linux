/*
 *  Copyright (C) 1995  Linus Torvalds
 *
 *  Pentium III FXSR, SSE support
 *	Gareth Hughes <gareth@valinux.com>, May 2000
 *
 *  X86-64 port
 *	Andi Kleen.
 *
 *	CPU hotplug support - ashok.raj@intel.com
 */

/*
 * This file handles the architecture-dependent parts of process handling..
 */

#include <linux/stackprotector.h>
#include <linux/cpu.h>
#include <linux/errno.h>
#include <linux/sched.h>
#include <linux/fs.h>
#include <linux/kernel.h>
#include <linux/mm.h>
#include <linux/elfcore.h>
#include <linux/smp.h>
#include <linux/slab.h>
#include <linux/user.h>
#include <linux/interrupt.h>
#include <linux/utsname.h>
#include <linux/delay.h>
#include <linux/module.h>
#include <linux/ptrace.h>
#include <linux/notifier.h>
#include <linux/kprobes.h>
#include <linux/kdebug.h>
#include <linux/tick.h>
#include <linux/prctl.h>
#include <linux/uaccess.h>
#include <linux/io.h>
#include <linux/ftrace.h>
#include <linux/dmi.h>

#include <asm/pgtable.h>
#include <asm/system.h>
#include <asm/processor.h>
#include <asm/i387.h>
#include <asm/mmu_context.h>
#include <asm/prctl.h>
#include <asm/desc.h>
#include <asm/proto.h>
#include <asm/ia32.h>
#include <asm/idle.h>
#include <asm/syscalls.h>
#include <asm/ds.h>
#include <asm/debugreg.h>
#include <asm/hw_breakpoint.h>

asmlinkage extern void ret_from_fork(void);

DEFINE_PER_CPU(unsigned long, old_rsp);
static DEFINE_PER_CPU(unsigned char, is_idle);

unsigned long kernel_thread_flags = CLONE_VM | CLONE_UNTRACED;

static ATOMIC_NOTIFIER_HEAD(idle_notifier);

void idle_notifier_register(struct notifier_block *n)
{
	atomic_notifier_chain_register(&idle_notifier, n);
}
EXPORT_SYMBOL_GPL(idle_notifier_register);

void idle_notifier_unregister(struct notifier_block *n)
{
	atomic_notifier_chain_unregister(&idle_notifier, n);
}
EXPORT_SYMBOL_GPL(idle_notifier_unregister);

void enter_idle(void)
{
	percpu_write(is_idle, 1);
	atomic_notifier_call_chain(&idle_notifier, IDLE_START, NULL);
}

static void __exit_idle(void)
{
	if (x86_test_and_clear_bit_percpu(0, is_idle) == 0)
		return;
	atomic_notifier_call_chain(&idle_notifier, IDLE_END, NULL);
}

/* Called from interrupts to signify idle end */
void exit_idle(void)
{
	/* idle loop has pid 0 */
	if (current->pid)
		return;
	__exit_idle();
}

#ifndef CONFIG_SMP
static inline void play_dead(void)
{
	BUG();
}
#endif

/*
 * The idle thread. There's no useful work to be
 * done, so just try to conserve power and have a
 * low exit latency (ie sit in a loop waiting for
 * somebody to say that they'd like to reschedule)
 */
void cpu_idle(void)
{
	current_thread_info()->status |= TS_POLLING;

	/*
	 * If we're the non-boot CPU, nothing set the stack canary up
	 * for us.  CPU0 already has it initialized but no harm in
	 * doing it again.  This is a good place for updating it, as
	 * we wont ever return from this function (so the invalid
	 * canaries already on the stack wont ever trigger).
	 */
	boot_init_stack_canary();

	/* endless idle loop with no priority at all */
	while (1) {
		tick_nohz_stop_sched_tick(1);
		while (!need_resched()) {

			rmb();

			if (cpu_is_offline(smp_processor_id()))
				play_dead();
			/*
			 * Idle routines should keep interrupts disabled
			 * from here on, until they go to idle.
			 * Otherwise, idle callbacks can misfire.
			 */
			local_irq_disable();
			enter_idle();
			/* Don't trace irqs off for idle */
			stop_critical_timings();
			pm_idle();
			start_critical_timings();
			/* In many cases the interrupt that ended idle
			   has already called exit_idle. But some idle
			   loops can be woken up without interrupt. */
			__exit_idle();
		}

		tick_nohz_restart_sched_tick();
		preempt_enable_no_resched();
		schedule();
		preempt_disable();
	}
}

/* Prints also some state that isn't saved in the pt_regs */
void __show_regs(struct pt_regs *regs, int all)
{
	unsigned long cr0 = 0L, cr2 = 0L, cr3 = 0L, cr4 = 0L, fs, gs, shadowgs;
	unsigned long d0, d1, d2, d3, d6, d7;
	unsigned int fsindex, gsindex;
	unsigned int ds, cs, es;
	const char *board;

	printk("\n");
	print_modules();
	board = dmi_get_system_info(DMI_PRODUCT_NAME);
	if (!board)
		board = "";
	printk(KERN_INFO "Pid: %d, comm: %.20s %s %s %.*s %s\n",
		current->pid, current->comm, print_tainted(),
		init_utsname()->release,
		(int)strcspn(init_utsname()->version, " "),
		init_utsname()->version, board);
	printk(KERN_INFO "RIP: %04lx:[<%016lx>] ", regs->cs & 0xffff, regs->ip);
	printk_address(regs->ip, 1);
	printk(KERN_INFO "RSP: %04lx:%016lx  EFLAGS: %08lx\n", regs->ss,
			regs->sp, regs->flags);
	printk(KERN_INFO "RAX: %016lx RBX: %016lx RCX: %016lx\n",
	       regs->ax, regs->bx, regs->cx);
	printk(KERN_INFO "RDX: %016lx RSI: %016lx RDI: %016lx\n",
	       regs->dx, regs->si, regs->di);
	printk(KERN_INFO "RBP: %016lx R08: %016lx R09: %016lx\n",
	       regs->bp, regs->r8, regs->r9);
	printk(KERN_INFO "R10: %016lx R11: %016lx R12: %016lx\n",
	       regs->r10, regs->r11, regs->r12);
	printk(KERN_INFO "R13: %016lx R14: %016lx R15: %016lx\n",
	       regs->r13, regs->r14, regs->r15);

	asm("movl %%ds,%0" : "=r" (ds));
	asm("movl %%cs,%0" : "=r" (cs));
	asm("movl %%es,%0" : "=r" (es));
	asm("movl %%fs,%0" : "=r" (fsindex));
	asm("movl %%gs,%0" : "=r" (gsindex));

	rdmsrl(MSR_FS_BASE, fs);
	rdmsrl(MSR_GS_BASE, gs);
	rdmsrl(MSR_KERNEL_GS_BASE, shadowgs);

	if (!all)
		return;

	cr0 = read_cr0();
	cr2 = read_cr2();
	cr3 = read_cr3();
	cr4 = read_cr4();

	printk(KERN_INFO "FS:  %016lx(%04x) GS:%016lx(%04x) knlGS:%016lx\n",
	       fs, fsindex, gs, gsindex, shadowgs);
	printk(KERN_INFO "CS:  %04x DS: %04x ES: %04x CR0: %016lx\n", cs, ds,
			es, cr0);
	printk(KERN_INFO "CR2: %016lx CR3: %016lx CR4: %016lx\n", cr2, cr3,
			cr4);

	get_debugreg(d0, 0);
	get_debugreg(d1, 1);
	get_debugreg(d2, 2);
	printk(KERN_INFO "DR0: %016lx DR1: %016lx DR2: %016lx\n", d0, d1, d2);
	get_debugreg(d3, 3);
	get_debugreg(d6, 6);
	get_debugreg(d7, 7);
	printk(KERN_INFO "DR3: %016lx DR6: %016lx DR7: %016lx\n", d3, d6, d7);
}

void show_regs(struct pt_regs *regs)
{
	printk(KERN_INFO "CPU %d:", smp_processor_id());
	__show_regs(regs, 1);
	show_trace(NULL, regs, (void *)(regs + 1), regs->bp);
}

void release_thread(struct task_struct *dead_task)
{
	if (dead_task->mm) {
		if (dead_task->mm->context.size) {
			printk("WARNING: dead process %8s still has LDT? <%p/%d>\n",
					dead_task->comm,
					dead_task->mm->context.ldt,
					dead_task->mm->context.size);
			BUG();
		}
	}
	if (unlikely(dead_task->thread.debugreg7))
		flush_thread_hw_breakpoint(dead_task);
}

static inline void set_32bit_tls(struct task_struct *t, int tls, u32 addr)
{
	struct user_desc ud = {
		.base_addr = addr,
		.limit = 0xfffff,
		.seg_32bit = 1,
		.limit_in_pages = 1,
		.useable = 1,
	};
	struct desc_struct *desc = t->thread.tls_array;
	desc += tls;
	fill_ldt(desc, &ud);
}

static inline u32 read_32bit_tls(struct task_struct *t, int tls)
{
	return get_desc_base(&t->thread.tls_array[tls]);
}

/*
 * This gets called before we allocate a new thread and copy
 * the current task into it.
 */
void prepare_to_copy(struct task_struct *tsk)
{
	unlazy_fpu(tsk);
}

int copy_thread(unsigned long clone_flags, unsigned long sp,
		unsigned long unused,
	struct task_struct *p, struct pt_regs *regs)
{
	int err;
	struct pt_regs *childregs;
	struct task_struct *me = current;

	childregs = ((struct pt_regs *)
			(THREAD_SIZE + task_stack_page(p))) - 1;
	*childregs = *regs;

	childregs->ax = 0;
	childregs->sp = sp;
	if (sp == ~0UL)
		childregs->sp = (unsigned long)childregs;

	p->thread.sp = (unsigned long) childregs;
	p->thread.sp0 = (unsigned long) (childregs+1);
	p->thread.usersp = me->thread.usersp;

	set_tsk_thread_flag(p, TIF_FORK);

	p->thread.fs = me->thread.fs;
	p->thread.gs = me->thread.gs;
	p->thread.io_bitmap_ptr = NULL;

	savesegment(gs, p->thread.gsindex);
	savesegment(fs, p->thread.fsindex);
	savesegment(es, p->thread.es);
	savesegment(ds, p->thread.ds);

	err = -ENOMEM;
	if (unlikely(test_tsk_thread_flag(me, TIF_DEBUG)))
		if (copy_thread_hw_breakpoint(me, p, clone_flags))
			goto out;

	if (unlikely(test_tsk_thread_flag(me, TIF_IO_BITMAP))) {
		p->thread.io_bitmap_ptr = kmalloc(IO_BITMAP_BYTES, GFP_KERNEL);
		if (!p->thread.io_bitmap_ptr) {
			p->thread.io_bitmap_max = 0;
			return -ENOMEM;
		}
		memcpy(p->thread.io_bitmap_ptr, me->thread.io_bitmap_ptr,
				IO_BITMAP_BYTES);
		set_tsk_thread_flag(p, TIF_IO_BITMAP);
	}

	/*
	 * Set a new TLS for the child thread?
	 */
	if (clone_flags & CLONE_SETTLS) {
#ifdef CONFIG_IA32_EMULATION
		if (test_thread_flag(TIF_IA32))
			err = do_set_thread_area(p, -1,
				(struct user_desc __user *)childregs->si, 0);
		else
#endif
			err = do_arch_prctl(p, ARCH_SET_FS, childregs->r8);
		if (err)
			goto out;
	}

	clear_tsk_thread_flag(p, TIF_DS_AREA_MSR);
	p->thread.ds_ctx = NULL;

	clear_tsk_thread_flag(p, TIF_DEBUGCTLMSR);
	p->thread.debugctlmsr = 0;

	err = 0;
out:
	if (err && p->thread.io_bitmap_ptr) {
		kfree(p->thread.io_bitmap_ptr);
		p->thread.io_bitmap_max = 0;
	}
	if (err)
		flush_thread_hw_breakpoint(p);

	return err;
}

void
start_thread(struct pt_regs *regs, unsigned long new_ip, unsigned long new_sp)
{
	loadsegment(fs, 0);
	loadsegment(es, 0);
	loadsegment(ds, 0);
	load_gs_index(0);
	regs->ip		= new_ip;
	regs->sp		= new_sp;
	percpu_write(old_rsp, new_sp);
	regs->cs		= __USER_CS;
	regs->ss		= __USER_DS;
	regs->flags		= 0x200;
	set_fs(USER_DS);
	/*
	 * Free the old FP and other extended state
	 */
	free_thread_xstate(current);
}
EXPORT_SYMBOL_GPL(start_thread);

/*
 *	switch_to(x,y) should switch tasks from x to y.
 *
 * This could still be optimized:
 * - fold all the options into a flag word and test it with a single test.
 * - could test fs/gs bitsliced
 *
 * Kprobes not supported here. Set the probe on schedule instead.
 * Function graph tracer not supported too.
 */
__notrace_funcgraph struct task_struct *
__switch_to(struct task_struct *prev_p, struct task_struct *next_p)
{
	struct thread_struct *prev = &prev_p->thread;
	struct thread_struct *next = &next_p->thread;
	int cpu = smp_processor_id();
	struct tss_struct *tss = &per_cpu(init_tss, cpu);
	unsigned fsindex, gsindex;
	bool preload_fpu;

	/*
	 * If the task has used fpu the last 5 timeslices, just do a full
	 * restore of the math state immediately to avoid the trap; the
	 * chances of needing FPU soon are obviously high now
	 */
	preload_fpu = tsk_used_math(next_p) && next_p->fpu_counter > 5;

	/* we're going to use this soon, after a few expensive things */
	if (preload_fpu)
		prefetch(next->xstate);

	/*
	 * Reload esp0, LDT and the page table pointer:
	 */
	load_sp0(tss, next);

	/*
	 * Switch DS and ES.
	 * This won't pick up thread selector changes, but I guess that is ok.
	 */
	savesegment(es, prev->es);
	if (unlikely(next->es | prev->es))
		loadsegment(es, next->es);

	savesegment(ds, prev->ds);
	if (unlikely(next->ds | prev->ds))
		loadsegment(ds, next->ds);


	/* We must save %fs and %gs before load_TLS() because
	 * %fs and %gs may be cleared by load_TLS().
	 *
	 * (e.g. xen_load_tls())
	 */
	savesegment(fs, fsindex);
	savesegment(gs, gsindex);

	load_TLS(next, cpu);

	/* Must be after DS reload */
	unlazy_fpu(prev_p);

	/* Make sure cpu is ready for new context */
	if (preload_fpu)
		clts();

	/*
	 * Leave lazy mode, flushing any hypercalls made here.
	 * This must be done before restoring TLS segments so
	 * the GDT and LDT are properly updated, and must be
	 * done before math_state_restore, so the TS bit is up
	 * to date.
	 */
	arch_end_context_switch(next_p);

	/*
	 * Switch FS and GS.
	 *
	 * Segment register != 0 always requires a reload.  Also
	 * reload when it has changed.  When prev process used 64bit
	 * base always reload to avoid an information leak.
	 */
	if (unlikely(fsindex | next->fsindex | prev->fs)) {
		loadsegment(fs, next->fsindex);
		/*
		 * Check if the user used a selector != 0; if yes
		 *  clear 64bit base, since overloaded base is always
		 *  mapped to the Null selector
		 */
		if (fsindex)
			prev->fs = 0;
	}
	/* when next process has a 64bit base use it */
	if (next->fs)
		wrmsrl(MSR_FS_BASE, next->fs);
	prev->fsindex = fsindex;

	if (unlikely(gsindex | next->gsindex | prev->gs)) {
		load_gs_index(next->gsindex);
		if (gsindex)
			prev->gs = 0;
	}
	if (next->gs)
		wrmsrl(MSR_KERNEL_GS_BASE, next->gs);
	prev->gsindex = gsindex;

	/*
	 * Switch the PDA and FPU contexts.
	 */
	prev->usersp = percpu_read(old_rsp);
	percpu_write(old_rsp, next->usersp);
	percpu_write(current_task, next_p);

	percpu_write(kernel_stack,
		  (unsigned long)task_stack_page(next_p) +
		  THREAD_SIZE - KERNEL_STACK_OFFSET);

	/*
	 * Now maybe reload the debug registers and handle I/O bitmaps
	 */
	if (unlikely(task_thread_info(next_p)->flags & _TIF_WORK_CTXSW_NEXT ||
		     task_thread_info(prev_p)->flags & _TIF_WORK_CTXSW_PREV))
		__switch_to_xtra(prev_p, next_p, tss);

	/*
	 * Preload the FPU context, now that we've determined that the
	 * task is likely to be using it. 
	 */
<<<<<<< HEAD
	if (tsk_used_math(next_p) && next_p->fpu_counter > 5)
		math_state_restore();
	/*
	 * There's a problem with moving the arch_install_thread_hw_breakpoint()
	 * call before current is updated.  Suppose a kernel breakpoint is
	 * triggered in between the two, the hw-breakpoint handler will see that
	 * the 'current' task does not have TIF_DEBUG flag set and will think it
	 * is leftover from an old task (lazy switching) and will erase it. Then
	 * until the next context switch, no user-breakpoints will be installed.
	 *
	 * The real problem is that it's impossible to update both current and
	 * physical debug registers at the same instant, so there will always be
	 * a window in which they disagree and a breakpoint might get triggered.
	 * Since we use lazy switching, we are forced to assume that a
	 * disagreement means that current is correct and the exception is due
	 * to lazy debug register switching.
	 */
	if (unlikely(test_tsk_thread_flag(next_p, TIF_DEBUG)))
		arch_install_thread_hw_breakpoint(next_p);

=======
	if (preload_fpu)
		__math_state_restore();
>>>>>>> 18240904
	return prev_p;
}

/*
 * sys_execve() executes a new program.
 */
asmlinkage
long sys_execve(char __user *name, char __user * __user *argv,
		char __user * __user *envp, struct pt_regs *regs)
{
	long error;
	char *filename;

	filename = getname(name);
	error = PTR_ERR(filename);
	if (IS_ERR(filename))
		return error;
	error = do_execve(filename, argv, envp, regs);
	putname(filename);
	return error;
}

void set_personality_64bit(void)
{
	/* inherit personality from parent */

	/* Make sure to be in 64bit mode */
	clear_thread_flag(TIF_IA32);

	/* TBD: overwrites user setup. Should have two bits.
	   But 64bit processes have always behaved this way,
	   so it's not too bad. The main problem is just that
	   32bit childs are affected again. */
	current->personality &= ~READ_IMPLIES_EXEC;
}

asmlinkage long
sys_clone(unsigned long clone_flags, unsigned long newsp,
	  void __user *parent_tid, void __user *child_tid, struct pt_regs *regs)
{
	if (!newsp)
		newsp = regs->sp;
	return do_fork(clone_flags, newsp, regs, 0, parent_tid, child_tid);
}

unsigned long get_wchan(struct task_struct *p)
{
	unsigned long stack;
	u64 fp, ip;
	int count = 0;

	if (!p || p == current || p->state == TASK_RUNNING)
		return 0;
	stack = (unsigned long)task_stack_page(p);
	if (p->thread.sp < stack || p->thread.sp >= stack+THREAD_SIZE)
		return 0;
	fp = *(u64 *)(p->thread.sp);
	do {
		if (fp < (unsigned long)stack ||
		    fp >= (unsigned long)stack+THREAD_SIZE)
			return 0;
		ip = *(u64 *)(fp+8);
		if (!in_sched_functions(ip))
			return ip;
		fp = *(u64 *)fp;
	} while (count++ < 16);
	return 0;
}

long do_arch_prctl(struct task_struct *task, int code, unsigned long addr)
{
	int ret = 0;
	int doit = task == current;
	int cpu;

	switch (code) {
	case ARCH_SET_GS:
		if (addr >= TASK_SIZE_OF(task))
			return -EPERM;
		cpu = get_cpu();
		/* handle small bases via the GDT because that's faster to
		   switch. */
		if (addr <= 0xffffffff) {
			set_32bit_tls(task, GS_TLS, addr);
			if (doit) {
				load_TLS(&task->thread, cpu);
				load_gs_index(GS_TLS_SEL);
			}
			task->thread.gsindex = GS_TLS_SEL;
			task->thread.gs = 0;
		} else {
			task->thread.gsindex = 0;
			task->thread.gs = addr;
			if (doit) {
				load_gs_index(0);
				ret = checking_wrmsrl(MSR_KERNEL_GS_BASE, addr);
			}
		}
		put_cpu();
		break;
	case ARCH_SET_FS:
		/* Not strictly needed for fs, but do it for symmetry
		   with gs */
		if (addr >= TASK_SIZE_OF(task))
			return -EPERM;
		cpu = get_cpu();
		/* handle small bases via the GDT because that's faster to
		   switch. */
		if (addr <= 0xffffffff) {
			set_32bit_tls(task, FS_TLS, addr);
			if (doit) {
				load_TLS(&task->thread, cpu);
				loadsegment(fs, FS_TLS_SEL);
			}
			task->thread.fsindex = FS_TLS_SEL;
			task->thread.fs = 0;
		} else {
			task->thread.fsindex = 0;
			task->thread.fs = addr;
			if (doit) {
				/* set the selector to 0 to not confuse
				   __switch_to */
				loadsegment(fs, 0);
				ret = checking_wrmsrl(MSR_FS_BASE, addr);
			}
		}
		put_cpu();
		break;
	case ARCH_GET_FS: {
		unsigned long base;
		if (task->thread.fsindex == FS_TLS_SEL)
			base = read_32bit_tls(task, FS_TLS);
		else if (doit)
			rdmsrl(MSR_FS_BASE, base);
		else
			base = task->thread.fs;
		ret = put_user(base, (unsigned long __user *)addr);
		break;
	}
	case ARCH_GET_GS: {
		unsigned long base;
		unsigned gsindex;
		if (task->thread.gsindex == GS_TLS_SEL)
			base = read_32bit_tls(task, GS_TLS);
		else if (doit) {
			savesegment(gs, gsindex);
			if (gsindex)
				rdmsrl(MSR_KERNEL_GS_BASE, base);
			else
				base = task->thread.gs;
		} else
			base = task->thread.gs;
		ret = put_user(base, (unsigned long __user *)addr);
		break;
	}

	default:
		ret = -EINVAL;
		break;
	}

	return ret;
}

long sys_arch_prctl(int code, unsigned long addr)
{
	return do_arch_prctl(current, code, addr);
}
<|MERGE_RESOLUTION|>--- conflicted
+++ resolved
@@ -506,9 +506,8 @@
 	 * Preload the FPU context, now that we've determined that the
 	 * task is likely to be using it. 
 	 */
-<<<<<<< HEAD
-	if (tsk_used_math(next_p) && next_p->fpu_counter > 5)
-		math_state_restore();
+	if (preload_fpu)
+		__math_state_restore();
 	/*
 	 * There's a problem with moving the arch_install_thread_hw_breakpoint()
 	 * call before current is updated.  Suppose a kernel breakpoint is
@@ -527,10 +526,6 @@
 	if (unlikely(test_tsk_thread_flag(next_p, TIF_DEBUG)))
 		arch_install_thread_hw_breakpoint(next_p);
 
-=======
-	if (preload_fpu)
-		__math_state_restore();
->>>>>>> 18240904
 	return prev_p;
 }
 
