--- conflicted
+++ resolved
@@ -3541,8 +3541,6 @@
 		*sptep = 0ull;
 		return reserved;
 	}
-<<<<<<< HEAD
-=======
 
 	*sptep = sptes[leaf];
 
@@ -3554,7 +3552,6 @@
 	 */
 	if (!is_shadow_present_pte(sptes[leaf]))
 		leaf++;
->>>>>>> e0733463
 
 	rsvd_check = &vcpu->arch.mmu->shadow_zero_check;
 
