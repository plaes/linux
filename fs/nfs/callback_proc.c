--- conflicted
+++ resolved
@@ -129,11 +129,7 @@
 
 	rcu_read_lock();
 	list_for_each_entry_rcu(server, &clp->cl_superblocks, client_link) {
-<<<<<<< HEAD
-		list_for_each_entry(lo, &server->layouts, plh_layouts) {
-=======
 		list_for_each_entry_rcu(lo, &server->layouts, plh_layouts) {
->>>>>>> c58091a3
 			if (!pnfs_layout_is_valid(lo))
 				continue;
 			if (stateid != NULL &&
