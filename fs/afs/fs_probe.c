// SPDX-License-Identifier: GPL-2.0-or-later
/* AFS fileserver probing
 *
 * Copyright (C) 2018 Red Hat, Inc. All Rights Reserved.
 * Written by David Howells (dhowells@redhat.com)
 */

#include <linux/sched.h>
#include <linux/slab.h>
#include "afs_fs.h"
#include "internal.h"
#include "protocol_yfs.h"

static bool afs_fs_probe_done(struct afs_server *server)
{
	if (!atomic_dec_and_test(&server->probe_outstanding))
		return false;

	wake_up_var(&server->probe_outstanding);
	clear_bit_unlock(AFS_SERVER_FL_PROBING, &server->flags);
	wake_up_bit(&server->flags, AFS_SERVER_FL_PROBING);
	return true;
}

/*
 * Process the result of probing a fileserver.  This is called after successful
 * or failed delivery of an FS.GetCapabilities operation.
 */
void afs_fileserver_probe_result(struct afs_call *call)
{
	struct afs_addr_list *alist = call->alist;
	struct afs_server *server = call->server;
	unsigned int server_index = call->server_index;
	unsigned int index = call->addr_ix;
<<<<<<< HEAD
	unsigned int rtt_us;
=======
	unsigned int rtt_us = 0;
>>>>>>> c58091a3
	bool have_result = false;
	int ret = call->error;

	_enter("%pU,%u", &server->uuid, index);

	spin_lock(&server->probe_lock);

	switch (ret) {
	case 0:
		server->probe.error = 0;
		goto responded;
	case -ECONNABORTED:
		if (!server->probe.responded) {
			server->probe.abort_code = call->abort_code;
			server->probe.error = ret;
		}
		goto responded;
	case -ENOMEM:
	case -ENONET:
		server->probe.local_failure = true;
		afs_io_error(call, afs_io_error_fs_probe_fail);
		goto out;
	case -ECONNRESET: /* Responded, but call expired. */
	case -ERFKILL:
	case -EADDRNOTAVAIL:
	case -ENETUNREACH:
	case -EHOSTUNREACH:
	case -EHOSTDOWN:
	case -ECONNREFUSED:
	case -ETIMEDOUT:
	case -ETIME:
	default:
		clear_bit(index, &alist->responded);
		set_bit(index, &alist->failed);
		if (!server->probe.responded &&
		    (server->probe.error == 0 ||
		     server->probe.error == -ETIMEDOUT ||
		     server->probe.error == -ETIME))
			server->probe.error = ret;
		afs_io_error(call, afs_io_error_fs_probe_fail);
		goto out;
	}

responded:
	set_bit(index, &alist->responded);
	clear_bit(index, &alist->failed);

	if (call->service_id == YFS_FS_SERVICE) {
		server->probe.is_yfs = true;
		set_bit(AFS_SERVER_FL_IS_YFS, &server->flags);
		alist->addrs[index].srx_service = call->service_id;
	} else {
		server->probe.not_yfs = true;
		if (!server->probe.is_yfs) {
			clear_bit(AFS_SERVER_FL_IS_YFS, &server->flags);
			alist->addrs[index].srx_service = call->service_id;
		}
	}

	rtt_us = rxrpc_kernel_get_srtt(call->net->socket, call->rxcall);
	if (rtt_us < server->probe.rtt) {
		server->probe.rtt = rtt_us;
		alist->preferred = index;
		have_result = true;
	}

	smp_wmb(); /* Set rtt before responded. */
	server->probe.responded = true;
	set_bit(AFS_SERVER_FL_PROBED, &server->flags);
out:
	spin_unlock(&server->probe_lock);

	_debug("probe [%u][%u] %pISpc rtt=%u ret=%d",
	       server_index, index, &alist->addrs[index].transport, rtt_us, ret);

	have_result |= afs_fs_probe_done(server);
	if (have_result)
		wake_up_all(&server->probe_wq);
}

/*
 * Probe all of a fileserver's addresses to find out the best route and to
 * query its capabilities.
 */
static int afs_do_probe_fileserver(struct afs_net *net,
				   struct afs_server *server,
				   struct key *key,
				   unsigned int server_index,
				   struct afs_error *_e)
{
	struct afs_addr_cursor ac = {
		.index = 0,
	};
	struct afs_call *call;
	bool in_progress = false;

	_enter("%pU", &server->uuid);

	read_lock(&server->fs_lock);
	ac.alist = rcu_dereference_protected(server->addresses,
					     lockdep_is_held(&server->fs_lock));
	afs_get_addrlist(ac.alist);
	read_unlock(&server->fs_lock);

	atomic_set(&server->probe_outstanding, ac.alist->nr_addrs);
	memset(&server->probe, 0, sizeof(server->probe));
	server->probe.rtt = UINT_MAX;

	for (ac.index = 0; ac.index < ac.alist->nr_addrs; ac.index++) {
		call = afs_fs_get_capabilities(net, server, &ac, key, server_index);
		if (!IS_ERR(call)) {
			afs_put_call(call);
			in_progress = true;
		} else {
			afs_prioritise_error(_e, PTR_ERR(call), ac.abort_code);
		}
	}

	if (!in_progress)
		afs_fs_probe_done(server);
	afs_put_addrlist(ac.alist);
	return in_progress;
}

/*
 * Send off probes to all unprobed servers.
 */
int afs_probe_fileservers(struct afs_net *net, struct key *key,
			  struct afs_server_list *list)
{
	struct afs_server *server;
	struct afs_error e;
	bool in_progress = false;
	int i;

	e.error = 0;
	e.responded = false;
	for (i = 0; i < list->nr_servers; i++) {
		server = list->servers[i].server;
		if (test_bit(AFS_SERVER_FL_PROBED, &server->flags))
			continue;

		if (!test_and_set_bit_lock(AFS_SERVER_FL_PROBING, &server->flags) &&
		    afs_do_probe_fileserver(net, server, key, i, &e))
			in_progress = true;
	}

	return in_progress ? 0 : e.error;
}

/*
 * Wait for the first as-yet untried fileserver to respond.
 */
int afs_wait_for_fs_probes(struct afs_server_list *slist, unsigned long untried)
{
	struct wait_queue_entry *waits;
	struct afs_server *server;
	unsigned int rtt = UINT_MAX;
	bool have_responders = false;
	int pref = -1, i;

	_enter("%u,%lx", slist->nr_servers, untried);

	/* Only wait for servers that have a probe outstanding. */
	for (i = 0; i < slist->nr_servers; i++) {
		if (test_bit(i, &untried)) {
			server = slist->servers[i].server;
			if (!test_bit(AFS_SERVER_FL_PROBING, &server->flags))
				__clear_bit(i, &untried);
			if (server->probe.responded)
				have_responders = true;
		}
	}
	if (have_responders || !untried)
		return 0;

	waits = kmalloc(array_size(slist->nr_servers, sizeof(*waits)), GFP_KERNEL);
	if (!waits)
		return -ENOMEM;

	for (i = 0; i < slist->nr_servers; i++) {
		if (test_bit(i, &untried)) {
			server = slist->servers[i].server;
			init_waitqueue_entry(&waits[i], current);
			add_wait_queue(&server->probe_wq, &waits[i]);
		}
	}

	for (;;) {
		bool still_probing = false;

		set_current_state(TASK_INTERRUPTIBLE);
		for (i = 0; i < slist->nr_servers; i++) {
			if (test_bit(i, &untried)) {
				server = slist->servers[i].server;
				if (server->probe.responded)
					goto stop;
				if (test_bit(AFS_SERVER_FL_PROBING, &server->flags))
					still_probing = true;
			}
		}

		if (!still_probing || signal_pending(current))
			goto stop;
		schedule();
	}

stop:
	set_current_state(TASK_RUNNING);

	for (i = 0; i < slist->nr_servers; i++) {
		if (test_bit(i, &untried)) {
			server = slist->servers[i].server;
			if (server->probe.responded &&
			    server->probe.rtt < rtt) {
				pref = i;
				rtt = server->probe.rtt;
			}

			remove_wait_queue(&server->probe_wq, &waits[i]);
		}
	}

	kfree(waits);

	if (pref == -1 && signal_pending(current))
		return -ERESTARTSYS;

	if (pref >= 0)
		slist->preferred = pref;
	return 0;
}<|MERGE_RESOLUTION|>--- conflicted
+++ resolved
@@ -32,11 +32,7 @@
 	struct afs_server *server = call->server;
 	unsigned int server_index = call->server_index;
 	unsigned int index = call->addr_ix;
-<<<<<<< HEAD
-	unsigned int rtt_us;
-=======
 	unsigned int rtt_us = 0;
->>>>>>> c58091a3
 	bool have_result = false;
 	int ret = call->error;
 
