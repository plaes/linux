--- conflicted
+++ resolved
@@ -7773,11 +7773,6 @@
 	start_sector = dio_bio->bi_iter.bi_sector;
 	submit_len = dio_bio->bi_iter.bi_size;
 
-<<<<<<< HEAD
-	/* bio split */
-	ASSERT(geom.len <= INT_MAX);
-=======
->>>>>>> ad8c735b
 	do {
 		ret = btrfs_get_io_geometry(fs_info, btrfs_op(dio_bio),
 					    start_sector << 9, submit_len,
@@ -7838,130 +7833,9 @@
 	} while (submit_len > 0);
 	return;
 
-<<<<<<< HEAD
-submit:
-	status = btrfs_submit_dio_bio(bio, inode, file_offset, async_submit);
-	if (!status)
-		return 0;
-
-	if (bio != orig_bio)
-		bio_put(bio);
-out_err:
-	dip->errors = 1;
-	/*
-	 * Before atomic variable goto zero, we must  make sure dip->errors is
-	 * perceived to be set. This ordering is ensured by the fact that an
-	 * atomic operations with a return value are fully ordered as per
-	 * atomic_t.txt
-	 */
-	if (atomic_dec_and_test(&dip->pending_bios))
-		bio_io_error(dip->orig_bio);
-
-	/* bio_end_io() will handle error, so we needn't return it */
-	return 0;
-}
-
-static void btrfs_submit_direct(struct bio *dio_bio, struct inode *inode,
-				loff_t file_offset)
-{
-	struct btrfs_dio_private *dip = NULL;
-	struct bio *bio = NULL;
-	struct btrfs_io_bio *io_bio;
-	bool write = (bio_op(dio_bio) == REQ_OP_WRITE);
-	int ret = 0;
-
-	bio = btrfs_bio_clone(dio_bio);
-
-	dip = kzalloc(sizeof(*dip), GFP_NOFS);
-	if (!dip) {
-		ret = -ENOMEM;
-		goto free_ordered;
-	}
-
-	dip->private = dio_bio->bi_private;
-	dip->inode = inode;
-	dip->logical_offset = file_offset;
-	dip->bytes = dio_bio->bi_iter.bi_size;
-	dip->disk_bytenr = (u64)dio_bio->bi_iter.bi_sector << 9;
-	bio->bi_private = dip;
-	dip->orig_bio = bio;
-	dip->dio_bio = dio_bio;
-	atomic_set(&dip->pending_bios, 1);
-	io_bio = btrfs_io_bio(bio);
-	io_bio->logical = file_offset;
-
-	if (write) {
-		bio->bi_end_io = btrfs_endio_direct_write;
-	} else {
-		bio->bi_end_io = btrfs_endio_direct_read;
-		dip->subio_endio = btrfs_subio_endio_read;
-	}
-
-	/*
-	 * Reset the range for unsubmitted ordered extents (to a 0 length range)
-	 * even if we fail to submit a bio, because in such case we do the
-	 * corresponding error handling below and it must not be done a second
-	 * time by btrfs_direct_IO().
-	 */
-	if (write) {
-		struct btrfs_dio_data *dio_data = current->journal_info;
-
-		dio_data->unsubmitted_oe_range_end = dip->logical_offset +
-			dip->bytes;
-		dio_data->unsubmitted_oe_range_start =
-			dio_data->unsubmitted_oe_range_end;
-	}
-
-	ret = btrfs_submit_direct_hook(dip);
-	if (!ret)
-		return;
-
-	btrfs_io_bio_free_csum(io_bio);
-
-free_ordered:
-	/*
-	 * If we arrived here it means either we failed to submit the dip
-	 * or we either failed to clone the dio_bio or failed to allocate the
-	 * dip. If we cloned the dio_bio and allocated the dip, we can just
-	 * call bio_endio against our io_bio so that we get proper resource
-	 * cleanup if we fail to submit the dip, otherwise, we must do the
-	 * same as btrfs_endio_direct_[write|read] because we can't call these
-	 * callbacks - they require an allocated dip and a clone of dio_bio.
-	 */
-	if (bio && dip) {
-		bio_io_error(bio);
-		/*
-		 * The end io callbacks free our dip, do the final put on bio
-		 * and all the cleanup and final put for dio_bio (through
-		 * dio_end_io()).
-		 */
-		dip = NULL;
-		bio = NULL;
-	} else {
-		if (write)
-			__endio_write_update_ordered(inode,
-						file_offset,
-						dio_bio->bi_iter.bi_size,
-						false);
-		else
-			unlock_extent(&BTRFS_I(inode)->io_tree, file_offset,
-			      file_offset + dio_bio->bi_iter.bi_size - 1);
-
-		dio_bio->bi_status = BLK_STS_IOERR;
-		/*
-		 * Releases and cleans up our dio_bio, no need to bio_put()
-		 * nor bio_endio()/bio_io_error() against dio_bio.
-		 */
-		dio_end_io(dio_bio);
-	}
-	if (bio)
-		bio_put(bio);
-	kfree(dip);
-=======
 out_err:
 	dip->dio_bio->bi_status = status;
 	btrfs_dio_private_put(dip);
->>>>>>> ad8c735b
 }
 
 static ssize_t check_direct_IO(struct btrfs_fs_info *fs_info,
