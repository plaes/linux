// SPDX-License-Identifier: GPL-2.0-or-later
/*
 * Copyright (c) 2015 Linaro Ltd.
 * Copyright (c) 2015 Hisilicon Limited.
 */

#include "hisi_sas.h"
#define DRV_NAME "hisi_sas_v1_hw"

/* global registers need init*/
#define DLVRY_QUEUE_ENABLE		0x0
#define IOST_BASE_ADDR_LO		0x8
#define IOST_BASE_ADDR_HI		0xc
#define ITCT_BASE_ADDR_LO		0x10
#define ITCT_BASE_ADDR_HI		0x14
#define BROKEN_MSG_ADDR_LO		0x18
#define BROKEN_MSG_ADDR_HI		0x1c
#define PHY_CONTEXT			0x20
#define PHY_STATE			0x24
#define PHY_PORT_NUM_MA			0x28
#define PORT_STATE			0x2c
#define PHY_CONN_RATE			0x30
#define HGC_TRANS_TASK_CNT_LIMIT	0x38
#define AXI_AHB_CLK_CFG			0x3c
#define HGC_SAS_TXFAIL_RETRY_CTRL	0x84
#define HGC_GET_ITV_TIME		0x90
#define DEVICE_MSG_WORK_MODE		0x94
#define I_T_NEXUS_LOSS_TIME		0xa0
#define BUS_INACTIVE_LIMIT_TIME		0xa8
#define REJECT_TO_OPEN_LIMIT_TIME	0xac
#define CFG_AGING_TIME			0xbc
#define CFG_AGING_TIME_ITCT_REL_OFF	0
#define CFG_AGING_TIME_ITCT_REL_MSK	(0x1 << CFG_AGING_TIME_ITCT_REL_OFF)
#define HGC_DFX_CFG2			0xc0
#define FIS_LIST_BADDR_L		0xc4
#define CFG_1US_TIMER_TRSH		0xcc
#define CFG_SAS_CONFIG			0xd4
#define HGC_IOST_ECC_ADDR		0x140
#define HGC_IOST_ECC_ADDR_BAD_OFF	16
#define HGC_IOST_ECC_ADDR_BAD_MSK	(0x3ff << HGC_IOST_ECC_ADDR_BAD_OFF)
#define HGC_DQ_ECC_ADDR			0x144
#define HGC_DQ_ECC_ADDR_BAD_OFF		16
#define HGC_DQ_ECC_ADDR_BAD_MSK		(0xfff << HGC_DQ_ECC_ADDR_BAD_OFF)
#define HGC_INVLD_DQE_INFO		0x148
#define HGC_INVLD_DQE_INFO_DQ_OFF	0
#define HGC_INVLD_DQE_INFO_DQ_MSK	(0xffff << HGC_INVLD_DQE_INFO_DQ_OFF)
#define HGC_INVLD_DQE_INFO_TYPE_OFF	16
#define HGC_INVLD_DQE_INFO_TYPE_MSK	(0x1 << HGC_INVLD_DQE_INFO_TYPE_OFF)
#define HGC_INVLD_DQE_INFO_FORCE_OFF	17
#define HGC_INVLD_DQE_INFO_FORCE_MSK	(0x1 << HGC_INVLD_DQE_INFO_FORCE_OFF)
#define HGC_INVLD_DQE_INFO_PHY_OFF	18
#define HGC_INVLD_DQE_INFO_PHY_MSK	(0x1 << HGC_INVLD_DQE_INFO_PHY_OFF)
#define HGC_INVLD_DQE_INFO_ABORT_OFF	19
#define HGC_INVLD_DQE_INFO_ABORT_MSK	(0x1 << HGC_INVLD_DQE_INFO_ABORT_OFF)
#define HGC_INVLD_DQE_INFO_IPTT_OF_OFF	20
#define HGC_INVLD_DQE_INFO_IPTT_OF_MSK	(0x1 << HGC_INVLD_DQE_INFO_IPTT_OF_OFF)
#define HGC_INVLD_DQE_INFO_SSP_ERR_OFF	21
#define HGC_INVLD_DQE_INFO_SSP_ERR_MSK	(0x1 << HGC_INVLD_DQE_INFO_SSP_ERR_OFF)
#define HGC_INVLD_DQE_INFO_OFL_OFF	22
#define HGC_INVLD_DQE_INFO_OFL_MSK	(0x1 << HGC_INVLD_DQE_INFO_OFL_OFF)
#define HGC_ITCT_ECC_ADDR		0x150
#define HGC_ITCT_ECC_ADDR_BAD_OFF	16
#define HGC_ITCT_ECC_ADDR_BAD_MSK	(0x3ff << HGC_ITCT_ECC_ADDR_BAD_OFF)
#define HGC_AXI_FIFO_ERR_INFO		0x154
#define INT_COAL_EN			0x1bc
#define OQ_INT_COAL_TIME		0x1c0
#define OQ_INT_COAL_CNT			0x1c4
#define ENT_INT_COAL_TIME		0x1c8
#define ENT_INT_COAL_CNT		0x1cc
#define OQ_INT_SRC			0x1d0
#define OQ_INT_SRC_MSK			0x1d4
#define ENT_INT_SRC1			0x1d8
#define ENT_INT_SRC2			0x1dc
#define ENT_INT_SRC2_DQ_CFG_ERR_OFF	25
#define ENT_INT_SRC2_DQ_CFG_ERR_MSK	(0x1 << ENT_INT_SRC2_DQ_CFG_ERR_OFF)
#define ENT_INT_SRC2_CQ_CFG_ERR_OFF	27
#define ENT_INT_SRC2_CQ_CFG_ERR_MSK	(0x1 << ENT_INT_SRC2_CQ_CFG_ERR_OFF)
#define ENT_INT_SRC2_AXI_WRONG_INT_OFF	28
#define ENT_INT_SRC2_AXI_WRONG_INT_MSK	(0x1 << ENT_INT_SRC2_AXI_WRONG_INT_OFF)
#define ENT_INT_SRC2_AXI_OVERLF_INT_OFF	29
#define ENT_INT_SRC2_AXI_OVERLF_INT_MSK	(0x1 << ENT_INT_SRC2_AXI_OVERLF_INT_OFF)
#define ENT_INT_SRC_MSK1		0x1e0
#define ENT_INT_SRC_MSK2		0x1e4
#define SAS_ECC_INTR			0x1e8
#define SAS_ECC_INTR_DQ_ECC1B_OFF	0
#define SAS_ECC_INTR_DQ_ECC1B_MSK	(0x1 << SAS_ECC_INTR_DQ_ECC1B_OFF)
#define SAS_ECC_INTR_DQ_ECCBAD_OFF	1
#define SAS_ECC_INTR_DQ_ECCBAD_MSK	(0x1 << SAS_ECC_INTR_DQ_ECCBAD_OFF)
#define SAS_ECC_INTR_IOST_ECC1B_OFF	2
#define SAS_ECC_INTR_IOST_ECC1B_MSK	(0x1 << SAS_ECC_INTR_IOST_ECC1B_OFF)
#define SAS_ECC_INTR_IOST_ECCBAD_OFF	3
#define SAS_ECC_INTR_IOST_ECCBAD_MSK	(0x1 << SAS_ECC_INTR_IOST_ECCBAD_OFF)
#define SAS_ECC_INTR_ITCT_ECC1B_OFF	4
#define SAS_ECC_INTR_ITCT_ECC1B_MSK	(0x1 << SAS_ECC_INTR_ITCT_ECC1B_OFF)
#define SAS_ECC_INTR_ITCT_ECCBAD_OFF	5
#define SAS_ECC_INTR_ITCT_ECCBAD_MSK	(0x1 << SAS_ECC_INTR_ITCT_ECCBAD_OFF)
#define SAS_ECC_INTR_MSK		0x1ec
#define HGC_ERR_STAT_EN			0x238
#define DLVRY_Q_0_BASE_ADDR_LO		0x260
#define DLVRY_Q_0_BASE_ADDR_HI		0x264
#define DLVRY_Q_0_DEPTH			0x268
#define DLVRY_Q_0_WR_PTR		0x26c
#define DLVRY_Q_0_RD_PTR		0x270
#define COMPL_Q_0_BASE_ADDR_LO		0x4e0
#define COMPL_Q_0_BASE_ADDR_HI		0x4e4
#define COMPL_Q_0_DEPTH			0x4e8
#define COMPL_Q_0_WR_PTR		0x4ec
#define COMPL_Q_0_RD_PTR		0x4f0
#define HGC_ECC_ERR			0x7d0

/* phy registers need init */
#define PORT_BASE			(0x800)

#define PHY_CFG				(PORT_BASE + 0x0)
#define PHY_CFG_ENA_OFF			0
#define PHY_CFG_ENA_MSK			(0x1 << PHY_CFG_ENA_OFF)
#define PHY_CFG_DC_OPT_OFF		2
#define PHY_CFG_DC_OPT_MSK		(0x1 << PHY_CFG_DC_OPT_OFF)
#define PROG_PHY_LINK_RATE		(PORT_BASE + 0xc)
#define PROG_PHY_LINK_RATE_MAX_OFF	0
#define PROG_PHY_LINK_RATE_MAX_MSK	(0xf << PROG_PHY_LINK_RATE_MAX_OFF)
#define PROG_PHY_LINK_RATE_MIN_OFF	4
#define PROG_PHY_LINK_RATE_MIN_MSK	(0xf << PROG_PHY_LINK_RATE_MIN_OFF)
#define PROG_PHY_LINK_RATE_OOB_OFF	8
#define PROG_PHY_LINK_RATE_OOB_MSK	(0xf << PROG_PHY_LINK_RATE_OOB_OFF)
#define PHY_CTRL			(PORT_BASE + 0x14)
#define PHY_CTRL_RESET_OFF		0
#define PHY_CTRL_RESET_MSK		(0x1 << PHY_CTRL_RESET_OFF)
#define PHY_RATE_NEGO			(PORT_BASE + 0x30)
#define PHY_PCN				(PORT_BASE + 0x44)
#define SL_TOUT_CFG			(PORT_BASE + 0x8c)
#define SL_CONTROL			(PORT_BASE + 0x94)
#define SL_CONTROL_NOTIFY_EN_OFF	0
#define SL_CONTROL_NOTIFY_EN_MSK	(0x1 << SL_CONTROL_NOTIFY_EN_OFF)
#define TX_ID_DWORD0			(PORT_BASE + 0x9c)
#define TX_ID_DWORD1			(PORT_BASE + 0xa0)
#define TX_ID_DWORD2			(PORT_BASE + 0xa4)
#define TX_ID_DWORD3			(PORT_BASE + 0xa8)
#define TX_ID_DWORD4			(PORT_BASE + 0xaC)
#define TX_ID_DWORD5			(PORT_BASE + 0xb0)
#define TX_ID_DWORD6			(PORT_BASE + 0xb4)
#define RX_IDAF_DWORD0			(PORT_BASE + 0xc4)
#define RX_IDAF_DWORD1			(PORT_BASE + 0xc8)
#define RX_IDAF_DWORD2			(PORT_BASE + 0xcc)
#define RX_IDAF_DWORD3			(PORT_BASE + 0xd0)
#define RX_IDAF_DWORD4			(PORT_BASE + 0xd4)
#define RX_IDAF_DWORD5			(PORT_BASE + 0xd8)
#define RX_IDAF_DWORD6			(PORT_BASE + 0xdc)
#define RXOP_CHECK_CFG_H		(PORT_BASE + 0xfc)
#define DONE_RECEIVED_TIME		(PORT_BASE + 0x12c)
#define CON_CFG_DRIVER			(PORT_BASE + 0x130)
#define PHY_CONFIG2			(PORT_BASE + 0x1a8)
#define PHY_CONFIG2_FORCE_TXDEEMPH_OFF	3
#define PHY_CONFIG2_FORCE_TXDEEMPH_MSK	(0x1 << PHY_CONFIG2_FORCE_TXDEEMPH_OFF)
#define PHY_CONFIG2_TX_TRAIN_COMP_OFF	24
#define PHY_CONFIG2_TX_TRAIN_COMP_MSK	(0x1 << PHY_CONFIG2_TX_TRAIN_COMP_OFF)
#define CHL_INT0			(PORT_BASE + 0x1b0)
#define CHL_INT0_PHYCTRL_NOTRDY_OFF	0
#define CHL_INT0_PHYCTRL_NOTRDY_MSK	(0x1 << CHL_INT0_PHYCTRL_NOTRDY_OFF)
#define CHL_INT0_SN_FAIL_NGR_OFF	2
#define CHL_INT0_SN_FAIL_NGR_MSK	(0x1 << CHL_INT0_SN_FAIL_NGR_OFF)
#define CHL_INT0_DWS_LOST_OFF		4
#define CHL_INT0_DWS_LOST_MSK		(0x1 << CHL_INT0_DWS_LOST_OFF)
#define CHL_INT0_SL_IDAF_FAIL_OFF	10
#define CHL_INT0_SL_IDAF_FAIL_MSK	(0x1 << CHL_INT0_SL_IDAF_FAIL_OFF)
#define CHL_INT0_ID_TIMEOUT_OFF		11
#define CHL_INT0_ID_TIMEOUT_MSK		(0x1 << CHL_INT0_ID_TIMEOUT_OFF)
#define CHL_INT0_SL_OPAF_FAIL_OFF	12
#define CHL_INT0_SL_OPAF_FAIL_MSK	(0x1 << CHL_INT0_SL_OPAF_FAIL_OFF)
#define CHL_INT0_SL_PS_FAIL_OFF		21
#define CHL_INT0_SL_PS_FAIL_MSK		(0x1 << CHL_INT0_SL_PS_FAIL_OFF)
#define CHL_INT1			(PORT_BASE + 0x1b4)
#define CHL_INT2			(PORT_BASE + 0x1b8)
#define CHL_INT2_SL_RX_BC_ACK_OFF	2
#define CHL_INT2_SL_RX_BC_ACK_MSK	(0x1 << CHL_INT2_SL_RX_BC_ACK_OFF)
#define CHL_INT2_SL_PHY_ENA_OFF		6
#define CHL_INT2_SL_PHY_ENA_MSK		(0x1 << CHL_INT2_SL_PHY_ENA_OFF)
#define CHL_INT0_MSK			(PORT_BASE + 0x1bc)
#define CHL_INT0_MSK_PHYCTRL_NOTRDY_OFF	0
#define CHL_INT0_MSK_PHYCTRL_NOTRDY_MSK	(0x1 << CHL_INT0_MSK_PHYCTRL_NOTRDY_OFF)
#define CHL_INT1_MSK			(PORT_BASE + 0x1c0)
#define CHL_INT2_MSK			(PORT_BASE + 0x1c4)
#define CHL_INT_COAL_EN			(PORT_BASE + 0x1d0)
#define DMA_TX_STATUS			(PORT_BASE + 0x2d0)
#define DMA_TX_STATUS_BUSY_OFF		0
#define DMA_TX_STATUS_BUSY_MSK		(0x1 << DMA_TX_STATUS_BUSY_OFF)
#define DMA_RX_STATUS			(PORT_BASE + 0x2e8)
#define DMA_RX_STATUS_BUSY_OFF		0
#define DMA_RX_STATUS_BUSY_MSK		(0x1 << DMA_RX_STATUS_BUSY_OFF)

#define AXI_CFG				0x5100
#define RESET_VALUE			0x7ffff

/* HW dma structures */
/* Delivery queue header */
/* dw0 */
#define CMD_HDR_RESP_REPORT_OFF		5
#define CMD_HDR_RESP_REPORT_MSK		0x20
#define CMD_HDR_TLR_CTRL_OFF		6
#define CMD_HDR_TLR_CTRL_MSK		0xc0
#define CMD_HDR_PORT_OFF		17
#define CMD_HDR_PORT_MSK		0xe0000
#define CMD_HDR_PRIORITY_OFF		27
#define CMD_HDR_PRIORITY_MSK		0x8000000
#define CMD_HDR_MODE_OFF		28
#define CMD_HDR_MODE_MSK		0x10000000
#define CMD_HDR_CMD_OFF			29
#define CMD_HDR_CMD_MSK			0xe0000000
/* dw1 */
#define CMD_HDR_VERIFY_DTL_OFF		10
#define CMD_HDR_VERIFY_DTL_MSK		0x400
#define CMD_HDR_SSP_FRAME_TYPE_OFF	13
#define CMD_HDR_SSP_FRAME_TYPE_MSK	0xe000
#define CMD_HDR_DEVICE_ID_OFF		16
#define CMD_HDR_DEVICE_ID_MSK		0xffff0000
/* dw2 */
#define CMD_HDR_CFL_OFF			0
#define CMD_HDR_CFL_MSK			0x1ff
#define CMD_HDR_MRFL_OFF		15
#define CMD_HDR_MRFL_MSK		0xff8000
#define CMD_HDR_FIRST_BURST_OFF		25
#define CMD_HDR_FIRST_BURST_MSK		0x2000000
/* dw3 */
#define CMD_HDR_IPTT_OFF		0
#define CMD_HDR_IPTT_MSK		0xffff
/* dw6 */
#define CMD_HDR_DATA_SGL_LEN_OFF	16
#define CMD_HDR_DATA_SGL_LEN_MSK	0xffff0000

/* Completion header */
#define CMPLT_HDR_IPTT_OFF		0
#define CMPLT_HDR_IPTT_MSK		(0xffff << CMPLT_HDR_IPTT_OFF)
#define CMPLT_HDR_CMD_CMPLT_OFF		17
#define CMPLT_HDR_CMD_CMPLT_MSK		(0x1 << CMPLT_HDR_CMD_CMPLT_OFF)
#define CMPLT_HDR_ERR_RCRD_XFRD_OFF	18
#define CMPLT_HDR_ERR_RCRD_XFRD_MSK	(0x1 << CMPLT_HDR_ERR_RCRD_XFRD_OFF)
#define CMPLT_HDR_RSPNS_XFRD_OFF	19
#define CMPLT_HDR_RSPNS_XFRD_MSK	(0x1 << CMPLT_HDR_RSPNS_XFRD_OFF)
#define CMPLT_HDR_IO_CFG_ERR_OFF	27
#define CMPLT_HDR_IO_CFG_ERR_MSK	(0x1 << CMPLT_HDR_IO_CFG_ERR_OFF)

/* ITCT header */
/* qw0 */
#define ITCT_HDR_DEV_TYPE_OFF		0
#define ITCT_HDR_DEV_TYPE_MSK		(0x3ULL << ITCT_HDR_DEV_TYPE_OFF)
#define ITCT_HDR_VALID_OFF		2
#define ITCT_HDR_VALID_MSK		(0x1ULL << ITCT_HDR_VALID_OFF)
#define ITCT_HDR_AWT_CONTROL_OFF	4
#define ITCT_HDR_AWT_CONTROL_MSK	(0x1ULL << ITCT_HDR_AWT_CONTROL_OFF)
#define ITCT_HDR_MAX_CONN_RATE_OFF	5
#define ITCT_HDR_MAX_CONN_RATE_MSK	(0xfULL << ITCT_HDR_MAX_CONN_RATE_OFF)
#define ITCT_HDR_VALID_LINK_NUM_OFF	9
#define ITCT_HDR_VALID_LINK_NUM_MSK	(0xfULL << ITCT_HDR_VALID_LINK_NUM_OFF)
#define ITCT_HDR_PORT_ID_OFF		13
#define ITCT_HDR_PORT_ID_MSK		(0x7ULL << ITCT_HDR_PORT_ID_OFF)
#define ITCT_HDR_SMP_TIMEOUT_OFF	16
#define ITCT_HDR_SMP_TIMEOUT_MSK	(0xffffULL << ITCT_HDR_SMP_TIMEOUT_OFF)
/* qw1 */
#define ITCT_HDR_MAX_SAS_ADDR_OFF	0
#define ITCT_HDR_MAX_SAS_ADDR_MSK	(0xffffffffffffffff << \
					ITCT_HDR_MAX_SAS_ADDR_OFF)
/* qw2 */
#define ITCT_HDR_IT_NEXUS_LOSS_TL_OFF	0
#define ITCT_HDR_IT_NEXUS_LOSS_TL_MSK	(0xffffULL << \
					ITCT_HDR_IT_NEXUS_LOSS_TL_OFF)
#define ITCT_HDR_BUS_INACTIVE_TL_OFF	16
#define ITCT_HDR_BUS_INACTIVE_TL_MSK	(0xffffULL << \
					ITCT_HDR_BUS_INACTIVE_TL_OFF)
#define ITCT_HDR_MAX_CONN_TL_OFF	32
#define ITCT_HDR_MAX_CONN_TL_MSK	(0xffffULL << \
					ITCT_HDR_MAX_CONN_TL_OFF)
#define ITCT_HDR_REJ_OPEN_TL_OFF	48
#define ITCT_HDR_REJ_OPEN_TL_MSK	(0xffffULL << \
					ITCT_HDR_REJ_OPEN_TL_OFF)

/* Err record header */
#define ERR_HDR_DMA_TX_ERR_TYPE_OFF	0
#define ERR_HDR_DMA_TX_ERR_TYPE_MSK	(0xffff << ERR_HDR_DMA_TX_ERR_TYPE_OFF)
#define ERR_HDR_DMA_RX_ERR_TYPE_OFF	16
#define ERR_HDR_DMA_RX_ERR_TYPE_MSK	(0xffff << ERR_HDR_DMA_RX_ERR_TYPE_OFF)

struct hisi_sas_complete_v1_hdr {
	__le32 data;
};

struct hisi_sas_err_record_v1 {
	/* dw0 */
	__le32 dma_err_type;

	/* dw1 */
	__le32 trans_tx_fail_type;

	/* dw2 */
	__le32 trans_rx_fail_type;

	/* dw3 */
	u32 rsvd;
};

enum {
	HISI_SAS_PHY_BCAST_ACK = 0,
	HISI_SAS_PHY_SL_PHY_ENABLED,
	HISI_SAS_PHY_INT_ABNORMAL,
	HISI_SAS_PHY_INT_NR
};

enum {
	DMA_TX_ERR_BASE = 0x0,
	DMA_RX_ERR_BASE = 0x100,
	TRANS_TX_FAIL_BASE = 0x200,
	TRANS_RX_FAIL_BASE = 0x300,

	/* dma tx */
	DMA_TX_DIF_CRC_ERR = DMA_TX_ERR_BASE, /* 0x0 */
	DMA_TX_DIF_APP_ERR, /* 0x1 */
	DMA_TX_DIF_RPP_ERR, /* 0x2 */
	DMA_TX_AXI_BUS_ERR, /* 0x3 */
	DMA_TX_DATA_SGL_OVERFLOW_ERR, /* 0x4 */
	DMA_TX_DIF_SGL_OVERFLOW_ERR, /* 0x5 */
	DMA_TX_UNEXP_XFER_RDY_ERR, /* 0x6 */
	DMA_TX_XFER_RDY_OFFSET_ERR, /* 0x7 */
	DMA_TX_DATA_UNDERFLOW_ERR, /* 0x8 */
	DMA_TX_XFER_RDY_LENGTH_OVERFLOW_ERR, /* 0x9 */

	/* dma rx */
	DMA_RX_BUFFER_ECC_ERR = DMA_RX_ERR_BASE, /* 0x100 */
	DMA_RX_DIF_CRC_ERR, /* 0x101 */
	DMA_RX_DIF_APP_ERR, /* 0x102 */
	DMA_RX_DIF_RPP_ERR, /* 0x103 */
	DMA_RX_RESP_BUFFER_OVERFLOW_ERR, /* 0x104 */
	DMA_RX_AXI_BUS_ERR, /* 0x105 */
	DMA_RX_DATA_SGL_OVERFLOW_ERR, /* 0x106 */
	DMA_RX_DIF_SGL_OVERFLOW_ERR, /* 0x107 */
	DMA_RX_DATA_OFFSET_ERR, /* 0x108 */
	DMA_RX_UNEXP_RX_DATA_ERR, /* 0x109 */
	DMA_RX_DATA_OVERFLOW_ERR, /* 0x10a */
	DMA_RX_DATA_UNDERFLOW_ERR, /* 0x10b */
	DMA_RX_UNEXP_RETRANS_RESP_ERR, /* 0x10c */

	/* trans tx */
	TRANS_TX_RSVD0_ERR = TRANS_TX_FAIL_BASE, /* 0x200 */
	TRANS_TX_PHY_NOT_ENABLE_ERR, /* 0x201 */
	TRANS_TX_OPEN_REJCT_WRONG_DEST_ERR, /* 0x202 */
	TRANS_TX_OPEN_REJCT_ZONE_VIOLATION_ERR, /* 0x203 */
	TRANS_TX_OPEN_REJCT_BY_OTHER_ERR, /* 0x204 */
	TRANS_TX_RSVD1_ERR, /* 0x205 */
	TRANS_TX_OPEN_REJCT_AIP_TIMEOUT_ERR, /* 0x206 */
	TRANS_TX_OPEN_REJCT_STP_BUSY_ERR, /* 0x207 */
	TRANS_TX_OPEN_REJCT_PROTOCOL_NOT_SUPPORT_ERR, /* 0x208 */
	TRANS_TX_OPEN_REJCT_RATE_NOT_SUPPORT_ERR, /* 0x209 */
	TRANS_TX_OPEN_REJCT_BAD_DEST_ERR, /* 0x20a */
	TRANS_TX_OPEN_BREAK_RECEIVE_ERR, /* 0x20b */
	TRANS_TX_LOW_PHY_POWER_ERR, /* 0x20c */
	TRANS_TX_OPEN_REJCT_PATHWAY_BLOCKED_ERR, /* 0x20d */
	TRANS_TX_OPEN_TIMEOUT_ERR, /* 0x20e */
	TRANS_TX_OPEN_REJCT_NO_DEST_ERR, /* 0x20f */
	TRANS_TX_OPEN_RETRY_ERR, /* 0x210 */
	TRANS_TX_RSVD2_ERR, /* 0x211 */
	TRANS_TX_BREAK_TIMEOUT_ERR, /* 0x212 */
	TRANS_TX_BREAK_REQUEST_ERR, /* 0x213 */
	TRANS_TX_BREAK_RECEIVE_ERR, /* 0x214 */
	TRANS_TX_CLOSE_TIMEOUT_ERR, /* 0x215 */
	TRANS_TX_CLOSE_NORMAL_ERR, /* 0x216 */
	TRANS_TX_CLOSE_PHYRESET_ERR, /* 0x217 */
	TRANS_TX_WITH_CLOSE_DWS_TIMEOUT_ERR, /* 0x218 */
	TRANS_TX_WITH_CLOSE_COMINIT_ERR, /* 0x219 */
	TRANS_TX_NAK_RECEIVE_ERR, /* 0x21a */
	TRANS_TX_ACK_NAK_TIMEOUT_ERR, /* 0x21b */
	TRANS_TX_CREDIT_TIMEOUT_ERR, /* 0x21c */
	TRANS_TX_IPTT_CONFLICT_ERR, /* 0x21d */
	TRANS_TX_TXFRM_TYPE_ERR, /* 0x21e */
	TRANS_TX_TXSMP_LENGTH_ERR, /* 0x21f */

	/* trans rx */
	TRANS_RX_FRAME_CRC_ERR = TRANS_RX_FAIL_BASE, /* 0x300 */
	TRANS_RX_FRAME_DONE_ERR, /* 0x301 */
	TRANS_RX_FRAME_ERRPRM_ERR, /* 0x302 */
	TRANS_RX_FRAME_NO_CREDIT_ERR, /* 0x303 */
	TRANS_RX_RSVD0_ERR, /* 0x304 */
	TRANS_RX_FRAME_OVERRUN_ERR, /* 0x305 */
	TRANS_RX_FRAME_NO_EOF_ERR, /* 0x306 */
	TRANS_RX_LINK_BUF_OVERRUN_ERR, /* 0x307 */
	TRANS_RX_BREAK_TIMEOUT_ERR, /* 0x308 */
	TRANS_RX_BREAK_REQUEST_ERR, /* 0x309 */
	TRANS_RX_BREAK_RECEIVE_ERR, /* 0x30a */
	TRANS_RX_CLOSE_TIMEOUT_ERR, /* 0x30b */
	TRANS_RX_CLOSE_NORMAL_ERR, /* 0x30c */
	TRANS_RX_CLOSE_PHYRESET_ERR, /* 0x30d */
	TRANS_RX_WITH_CLOSE_DWS_TIMEOUT_ERR, /* 0x30e */
	TRANS_RX_WITH_CLOSE_COMINIT_ERR, /* 0x30f */
	TRANS_RX_DATA_LENGTH0_ERR, /* 0x310 */
	TRANS_RX_BAD_HASH_ERR, /* 0x311 */
	TRANS_RX_XRDY_ZERO_ERR, /* 0x312 */
	TRANS_RX_SSP_FRAME_LEN_ERR, /* 0x313 */
	TRANS_RX_TRANS_RX_RSVD1_ERR, /* 0x314 */
	TRANS_RX_NO_BALANCE_ERR, /* 0x315 */
	TRANS_RX_TRANS_RX_RSVD2_ERR, /* 0x316 */
	TRANS_RX_TRANS_RX_RSVD3_ERR, /* 0x317 */
	TRANS_RX_BAD_FRAME_TYPE_ERR, /* 0x318 */
	TRANS_RX_SMP_FRAME_LEN_ERR, /* 0x319 */
	TRANS_RX_SMP_RESP_TIMEOUT_ERR, /* 0x31a */
};

#define HISI_SAS_PHY_MAX_INT_NR (HISI_SAS_PHY_INT_NR * HISI_SAS_MAX_PHYS)
#define HISI_SAS_CQ_MAX_INT_NR (HISI_SAS_MAX_QUEUES)
#define HISI_SAS_FATAL_INT_NR (2)

#define HISI_SAS_MAX_INT_NR \
	(HISI_SAS_PHY_MAX_INT_NR + HISI_SAS_CQ_MAX_INT_NR +\
	HISI_SAS_FATAL_INT_NR)

static u32 hisi_sas_read32(struct hisi_hba *hisi_hba, u32 off)
{
	void __iomem *regs = hisi_hba->regs + off;

	return readl(regs);
}

static void hisi_sas_write32(struct hisi_hba *hisi_hba,
				    u32 off, u32 val)
{
	void __iomem *regs = hisi_hba->regs + off;

	writel(val, regs);
}

static void hisi_sas_phy_write32(struct hisi_hba *hisi_hba,
					int phy_no, u32 off, u32 val)
{
	void __iomem *regs = hisi_hba->regs + (0x400 * phy_no) + off;

	writel(val, regs);
}

static u32 hisi_sas_phy_read32(struct hisi_hba *hisi_hba,
				      int phy_no, u32 off)
{
	void __iomem *regs = hisi_hba->regs + (0x400 * phy_no) + off;

	return readl(regs);
}

static void config_phy_opt_mode_v1_hw(struct hisi_hba *hisi_hba, int phy_no)
{
	u32 cfg = hisi_sas_phy_read32(hisi_hba, phy_no, PHY_CFG);

	cfg &= ~PHY_CFG_DC_OPT_MSK;
	cfg |= 1 << PHY_CFG_DC_OPT_OFF;
	hisi_sas_phy_write32(hisi_hba, phy_no, PHY_CFG, cfg);
}

static void config_tx_tfe_autoneg_v1_hw(struct hisi_hba *hisi_hba, int phy_no)
{
	u32 cfg = hisi_sas_phy_read32(hisi_hba, phy_no, PHY_CONFIG2);

	cfg &= ~PHY_CONFIG2_FORCE_TXDEEMPH_MSK;
	hisi_sas_phy_write32(hisi_hba, phy_no, PHY_CONFIG2, cfg);
}

static void config_id_frame_v1_hw(struct hisi_hba *hisi_hba, int phy_no)
{
	struct sas_identify_frame identify_frame;
	u32 *identify_buffer;

	memset(&identify_frame, 0, sizeof(identify_frame));
	identify_frame.dev_type = SAS_END_DEVICE;
	identify_frame.frame_type = 0;
	identify_frame._un1 = 1;
	identify_frame.initiator_bits = SAS_PROTOCOL_ALL;
	identify_frame.target_bits = SAS_PROTOCOL_NONE;
	memcpy(&identify_frame._un4_11[0], hisi_hba->sas_addr, SAS_ADDR_SIZE);
	memcpy(&identify_frame.sas_addr[0], hisi_hba->sas_addr,	SAS_ADDR_SIZE);
	identify_frame.phy_id = phy_no;
	identify_buffer = (u32 *)(&identify_frame);

	hisi_sas_phy_write32(hisi_hba, phy_no, TX_ID_DWORD0,
			__swab32(identify_buffer[0]));
	hisi_sas_phy_write32(hisi_hba, phy_no, TX_ID_DWORD1,
			__swab32(identify_buffer[1]));
	hisi_sas_phy_write32(hisi_hba, phy_no, TX_ID_DWORD2,
			__swab32(identify_buffer[2]));
	hisi_sas_phy_write32(hisi_hba, phy_no, TX_ID_DWORD3,
			__swab32(identify_buffer[3]));
	hisi_sas_phy_write32(hisi_hba, phy_no, TX_ID_DWORD4,
			__swab32(identify_buffer[4]));
	hisi_sas_phy_write32(hisi_hba, phy_no, TX_ID_DWORD5,
			__swab32(identify_buffer[5]));
}

static void setup_itct_v1_hw(struct hisi_hba *hisi_hba,
			     struct hisi_sas_device *sas_dev)
{
	struct domain_device *device = sas_dev->sas_device;
	struct device *dev = hisi_hba->dev;
	u64 qw0, device_id = sas_dev->device_id;
	struct hisi_sas_itct *itct = &hisi_hba->itct[device_id];
	struct asd_sas_port *sas_port = device->port;
	struct hisi_sas_port *port = to_hisi_sas_port(sas_port);
	u64 sas_addr;

	memset(itct, 0, sizeof(*itct));

	/* qw0 */
	qw0 = 0;
	switch (sas_dev->dev_type) {
	case SAS_END_DEVICE:
	case SAS_EDGE_EXPANDER_DEVICE:
	case SAS_FANOUT_EXPANDER_DEVICE:
		qw0 = HISI_SAS_DEV_TYPE_SSP << ITCT_HDR_DEV_TYPE_OFF;
		break;
	default:
		dev_warn(dev, "setup itct: unsupported dev type (%d)\n",
			 sas_dev->dev_type);
	}

	qw0 |= ((1 << ITCT_HDR_VALID_OFF) |
		(1 << ITCT_HDR_AWT_CONTROL_OFF) |
		(device->max_linkrate << ITCT_HDR_MAX_CONN_RATE_OFF) |
		(1 << ITCT_HDR_VALID_LINK_NUM_OFF) |
		(port->id << ITCT_HDR_PORT_ID_OFF));
	itct->qw0 = cpu_to_le64(qw0);

	/* qw1 */
	memcpy(&sas_addr, device->sas_addr, SAS_ADDR_SIZE);
	itct->sas_addr = cpu_to_le64(__swab64(sas_addr));

	/* qw2 */
	itct->qw2 = cpu_to_le64((500ULL << ITCT_HDR_IT_NEXUS_LOSS_TL_OFF) |
				(0xff00ULL << ITCT_HDR_BUS_INACTIVE_TL_OFF) |
				(0xff00ULL << ITCT_HDR_MAX_CONN_TL_OFF) |
				(0xff00ULL << ITCT_HDR_REJ_OPEN_TL_OFF));
}

static int clear_itct_v1_hw(struct hisi_hba *hisi_hba,
			    struct hisi_sas_device *sas_dev)
{
	u64 dev_id = sas_dev->device_id;
	struct hisi_sas_itct *itct = &hisi_hba->itct[dev_id];
	u64 qw0;
	u32 reg_val = hisi_sas_read32(hisi_hba, CFG_AGING_TIME);

	reg_val |= CFG_AGING_TIME_ITCT_REL_MSK;
	hisi_sas_write32(hisi_hba, CFG_AGING_TIME, reg_val);

	/* free itct */
	udelay(1);
	reg_val = hisi_sas_read32(hisi_hba, CFG_AGING_TIME);
	reg_val &= ~CFG_AGING_TIME_ITCT_REL_MSK;
	hisi_sas_write32(hisi_hba, CFG_AGING_TIME, reg_val);

	qw0 = le64_to_cpu(itct->qw0);
	qw0 &= ~ITCT_HDR_VALID_MSK;
	itct->qw0 = cpu_to_le64(qw0);

	return 0;
}

static int reset_hw_v1_hw(struct hisi_hba *hisi_hba)
{
	int i;
	unsigned long end_time;
	u32 val;
	struct device *dev = hisi_hba->dev;

	for (i = 0; i < hisi_hba->n_phy; i++) {
		u32 phy_ctrl = hisi_sas_phy_read32(hisi_hba, i, PHY_CTRL);

		phy_ctrl |= PHY_CTRL_RESET_MSK;
		hisi_sas_phy_write32(hisi_hba, i, PHY_CTRL, phy_ctrl);
	}
	msleep(1); /* It is safe to wait for 50us */

	/* Ensure DMA tx & rx idle */
	for (i = 0; i < hisi_hba->n_phy; i++) {
		u32 dma_tx_status, dma_rx_status;

		end_time = jiffies + msecs_to_jiffies(1000);

		while (1) {
			dma_tx_status = hisi_sas_phy_read32(hisi_hba, i,
							    DMA_TX_STATUS);
			dma_rx_status = hisi_sas_phy_read32(hisi_hba, i,
							    DMA_RX_STATUS);

			if (!(dma_tx_status & DMA_TX_STATUS_BUSY_MSK) &&
				!(dma_rx_status & DMA_RX_STATUS_BUSY_MSK))
				break;

			msleep(20);
			if (time_after(jiffies, end_time))
				return -EIO;
		}
	}

	/* Ensure axi bus idle */
	end_time = jiffies + msecs_to_jiffies(1000);
	while (1) {
		u32 axi_status =
			hisi_sas_read32(hisi_hba, AXI_CFG);

		if (axi_status == 0)
			break;

		msleep(20);
		if (time_after(jiffies, end_time))
			return -EIO;
	}

	if (ACPI_HANDLE(dev)) {
		acpi_status s;

		s = acpi_evaluate_object(ACPI_HANDLE(dev), "_RST", NULL, NULL);
		if (ACPI_FAILURE(s)) {
			dev_err(dev, "Reset failed\n");
			return -EIO;
		}
	} else if (hisi_hba->ctrl) {
		/* Apply reset and disable clock */
		/* clk disable reg is offset by +4 bytes from clk enable reg */
		regmap_write(hisi_hba->ctrl, hisi_hba->ctrl_reset_reg,
			     RESET_VALUE);
		regmap_write(hisi_hba->ctrl, hisi_hba->ctrl_clock_ena_reg + 4,
			     RESET_VALUE);
		msleep(1);
		regmap_read(hisi_hba->ctrl, hisi_hba->ctrl_reset_sts_reg, &val);
		if (RESET_VALUE != (val & RESET_VALUE)) {
			dev_err(dev, "Reset failed\n");
			return -EIO;
		}

		/* De-reset and enable clock */
		/* deassert rst reg is offset by +4 bytes from assert reg */
		regmap_write(hisi_hba->ctrl, hisi_hba->ctrl_reset_reg + 4,
			     RESET_VALUE);
		regmap_write(hisi_hba->ctrl, hisi_hba->ctrl_clock_ena_reg,
			     RESET_VALUE);
		msleep(1);
		regmap_read(hisi_hba->ctrl, hisi_hba->ctrl_reset_sts_reg, &val);
		if (val & RESET_VALUE) {
			dev_err(dev, "De-reset failed\n");
			return -EIO;
		}
	} else {
		dev_warn(dev, "no reset method\n");
		return -EINVAL;
	}

	return 0;
}

static void init_reg_v1_hw(struct hisi_hba *hisi_hba)
{
	int i;

	/* Global registers init*/
	hisi_sas_write32(hisi_hba, DLVRY_QUEUE_ENABLE,
			 (u32)((1ULL << hisi_hba->queue_count) - 1));
	hisi_sas_write32(hisi_hba, HGC_TRANS_TASK_CNT_LIMIT, 0x11);
	hisi_sas_write32(hisi_hba, DEVICE_MSG_WORK_MODE, 0x1);
	hisi_sas_write32(hisi_hba, HGC_SAS_TXFAIL_RETRY_CTRL, 0x1ff);
	hisi_sas_write32(hisi_hba, HGC_ERR_STAT_EN, 0x401);
	hisi_sas_write32(hisi_hba, CFG_1US_TIMER_TRSH, 0x64);
	hisi_sas_write32(hisi_hba, HGC_GET_ITV_TIME, 0x1);
	hisi_sas_write32(hisi_hba, I_T_NEXUS_LOSS_TIME, 0x64);
	hisi_sas_write32(hisi_hba, BUS_INACTIVE_LIMIT_TIME, 0x2710);
	hisi_sas_write32(hisi_hba, REJECT_TO_OPEN_LIMIT_TIME, 0x1);
	hisi_sas_write32(hisi_hba, CFG_AGING_TIME, 0x7a12);
	hisi_sas_write32(hisi_hba, HGC_DFX_CFG2, 0x9c40);
	hisi_sas_write32(hisi_hba, FIS_LIST_BADDR_L, 0x2);
	hisi_sas_write32(hisi_hba, INT_COAL_EN, 0xc);
	hisi_sas_write32(hisi_hba, OQ_INT_COAL_TIME, 0x186a0);
	hisi_sas_write32(hisi_hba, OQ_INT_COAL_CNT, 1);
	hisi_sas_write32(hisi_hba, ENT_INT_COAL_TIME, 0x1);
	hisi_sas_write32(hisi_hba, ENT_INT_COAL_CNT, 0x1);
	hisi_sas_write32(hisi_hba, OQ_INT_SRC, 0xffffffff);
	hisi_sas_write32(hisi_hba, OQ_INT_SRC_MSK, 0);
	hisi_sas_write32(hisi_hba, ENT_INT_SRC1, 0xffffffff);
	hisi_sas_write32(hisi_hba, ENT_INT_SRC_MSK1, 0);
	hisi_sas_write32(hisi_hba, ENT_INT_SRC2, 0xffffffff);
	hisi_sas_write32(hisi_hba, ENT_INT_SRC_MSK2, 0);
	hisi_sas_write32(hisi_hba, SAS_ECC_INTR_MSK, 0);
	hisi_sas_write32(hisi_hba, AXI_AHB_CLK_CFG, 0x2);
	hisi_sas_write32(hisi_hba, CFG_SAS_CONFIG, 0x22000000);

	for (i = 0; i < hisi_hba->n_phy; i++) {
		hisi_sas_phy_write32(hisi_hba, i, PROG_PHY_LINK_RATE, 0x88a);
		hisi_sas_phy_write32(hisi_hba, i, PHY_CONFIG2, 0x7c080);
		hisi_sas_phy_write32(hisi_hba, i, PHY_RATE_NEGO, 0x415ee00);
		hisi_sas_phy_write32(hisi_hba, i, PHY_PCN, 0x80a80000);
		hisi_sas_phy_write32(hisi_hba, i, SL_TOUT_CFG, 0x7d7d7d7d);
		hisi_sas_phy_write32(hisi_hba, i, DONE_RECEIVED_TIME, 0x0);
		hisi_sas_phy_write32(hisi_hba, i, RXOP_CHECK_CFG_H, 0x1000);
		hisi_sas_phy_write32(hisi_hba, i, DONE_RECEIVED_TIME, 0);
		hisi_sas_phy_write32(hisi_hba, i, CON_CFG_DRIVER, 0x13f0a);
		hisi_sas_phy_write32(hisi_hba, i, CHL_INT_COAL_EN, 3);
		hisi_sas_phy_write32(hisi_hba, i, DONE_RECEIVED_TIME, 8);
	}

	for (i = 0; i < hisi_hba->queue_count; i++) {
		/* Delivery queue */
		hisi_sas_write32(hisi_hba,
				 DLVRY_Q_0_BASE_ADDR_HI + (i * 0x14),
				 upper_32_bits(hisi_hba->cmd_hdr_dma[i]));

		hisi_sas_write32(hisi_hba,
				 DLVRY_Q_0_BASE_ADDR_LO + (i * 0x14),
				 lower_32_bits(hisi_hba->cmd_hdr_dma[i]));

		hisi_sas_write32(hisi_hba,
				 DLVRY_Q_0_DEPTH + (i * 0x14),
				 HISI_SAS_QUEUE_SLOTS);

		/* Completion queue */
		hisi_sas_write32(hisi_hba,
				 COMPL_Q_0_BASE_ADDR_HI + (i * 0x14),
				 upper_32_bits(hisi_hba->complete_hdr_dma[i]));

		hisi_sas_write32(hisi_hba,
				 COMPL_Q_0_BASE_ADDR_LO + (i * 0x14),
				 lower_32_bits(hisi_hba->complete_hdr_dma[i]));

		hisi_sas_write32(hisi_hba, COMPL_Q_0_DEPTH + (i * 0x14),
				 HISI_SAS_QUEUE_SLOTS);
	}

	/* itct */
	hisi_sas_write32(hisi_hba, ITCT_BASE_ADDR_LO,
			 lower_32_bits(hisi_hba->itct_dma));

	hisi_sas_write32(hisi_hba, ITCT_BASE_ADDR_HI,
			 upper_32_bits(hisi_hba->itct_dma));

	/* iost */
	hisi_sas_write32(hisi_hba, IOST_BASE_ADDR_LO,
			 lower_32_bits(hisi_hba->iost_dma));

	hisi_sas_write32(hisi_hba, IOST_BASE_ADDR_HI,
			 upper_32_bits(hisi_hba->iost_dma));

	/* breakpoint */
	hisi_sas_write32(hisi_hba, BROKEN_MSG_ADDR_LO,
			 lower_32_bits(hisi_hba->breakpoint_dma));

	hisi_sas_write32(hisi_hba, BROKEN_MSG_ADDR_HI,
			 upper_32_bits(hisi_hba->breakpoint_dma));
}

static int hw_init_v1_hw(struct hisi_hba *hisi_hba)
{
	struct device *dev = hisi_hba->dev;
	int rc;

	rc = reset_hw_v1_hw(hisi_hba);
	if (rc) {
		dev_err(dev, "hisi_sas_reset_hw failed, rc=%d\n", rc);
		return rc;
	}

	msleep(100);
	init_reg_v1_hw(hisi_hba);

	return 0;
}

static void enable_phy_v1_hw(struct hisi_hba *hisi_hba, int phy_no)
{
	u32 cfg = hisi_sas_phy_read32(hisi_hba, phy_no, PHY_CFG);

	cfg |= PHY_CFG_ENA_MSK;
	hisi_sas_phy_write32(hisi_hba, phy_no, PHY_CFG, cfg);
}

static void disable_phy_v1_hw(struct hisi_hba *hisi_hba, int phy_no)
{
	u32 cfg = hisi_sas_phy_read32(hisi_hba, phy_no, PHY_CFG);

	cfg &= ~PHY_CFG_ENA_MSK;
	hisi_sas_phy_write32(hisi_hba, phy_no, PHY_CFG, cfg);
}

static void start_phy_v1_hw(struct hisi_hba *hisi_hba, int phy_no)
{
	config_id_frame_v1_hw(hisi_hba, phy_no);
	config_phy_opt_mode_v1_hw(hisi_hba, phy_no);
	config_tx_tfe_autoneg_v1_hw(hisi_hba, phy_no);
	enable_phy_v1_hw(hisi_hba, phy_no);
}

static void phy_hard_reset_v1_hw(struct hisi_hba *hisi_hba, int phy_no)
{
	hisi_sas_phy_enable(hisi_hba, phy_no, 0);
	msleep(100);
	hisi_sas_phy_enable(hisi_hba, phy_no, 1);
}

static void start_phys_v1_hw(struct timer_list *t)
{
	struct hisi_hba *hisi_hba = from_timer(hisi_hba, t, timer);
	int i;

	for (i = 0; i < hisi_hba->n_phy; i++) {
		hisi_sas_phy_write32(hisi_hba, i, CHL_INT2_MSK, 0x12a);
		hisi_sas_phy_enable(hisi_hba, i, 1);
	}
}

static void phys_init_v1_hw(struct hisi_hba *hisi_hba)
{
	int i;
	struct timer_list *timer = &hisi_hba->timer;

	for (i = 0; i < hisi_hba->n_phy; i++) {
		hisi_sas_phy_write32(hisi_hba, i, CHL_INT2_MSK, 0x6a);
		hisi_sas_phy_read32(hisi_hba, i, CHL_INT2_MSK);
	}

	timer_setup(timer, start_phys_v1_hw, 0);
	mod_timer(timer, jiffies + HZ);
}

static void sl_notify_ssp_v1_hw(struct hisi_hba *hisi_hba, int phy_no)
{
	u32 sl_control;

	sl_control = hisi_sas_phy_read32(hisi_hba, phy_no, SL_CONTROL);
	sl_control |= SL_CONTROL_NOTIFY_EN_MSK;
	hisi_sas_phy_write32(hisi_hba, phy_no, SL_CONTROL, sl_control);
	msleep(1);
	sl_control = hisi_sas_phy_read32(hisi_hba, phy_no, SL_CONTROL);
	sl_control &= ~SL_CONTROL_NOTIFY_EN_MSK;
	hisi_sas_phy_write32(hisi_hba, phy_no, SL_CONTROL, sl_control);
}

static enum sas_linkrate phy_get_max_linkrate_v1_hw(void)
{
	return SAS_LINK_RATE_6_0_GBPS;
}

static void phy_set_linkrate_v1_hw(struct hisi_hba *hisi_hba, int phy_no,
		struct sas_phy_linkrates *r)
{
	enum sas_linkrate max = r->maximum_linkrate;
	u32 prog_phy_link_rate = 0x800;

	prog_phy_link_rate |= hisi_sas_get_prog_phy_linkrate_mask(max);
	hisi_sas_phy_write32(hisi_hba, phy_no, PROG_PHY_LINK_RATE,
			     prog_phy_link_rate);
}

static int get_wideport_bitmap_v1_hw(struct hisi_hba *hisi_hba, int port_id)
{
	int i, bitmap = 0;
	u32 phy_port_num_ma = hisi_sas_read32(hisi_hba, PHY_PORT_NUM_MA);

	for (i = 0; i < hisi_hba->n_phy; i++)
		if (((phy_port_num_ma >> (i * 4)) & 0xf) == port_id)
			bitmap |= 1 << i;

	return bitmap;
}

/* DQ lock must be taken here */
static void start_delivery_v1_hw(struct hisi_sas_dq *dq)
{
	struct hisi_hba *hisi_hba = dq->hisi_hba;
	struct hisi_sas_slot *s, *s1, *s2 = NULL;
	int dlvry_queue = dq->id;
	int wp;

	list_for_each_entry_safe(s, s1, &dq->list, delivery) {
		if (!s->ready)
			break;
		s2 = s;
		list_del(&s->delivery);
	}

	if (!s2)
		return;

	/*
	 * Ensure that memories for slots built on other CPUs is observed.
	 */
	smp_rmb();
	wp = (s2->dlvry_queue_slot + 1) % HISI_SAS_QUEUE_SLOTS;

	hisi_sas_write32(hisi_hba, DLVRY_Q_0_WR_PTR + (dlvry_queue * 0x14), wp);
}

static void prep_prd_sge_v1_hw(struct hisi_hba *hisi_hba,
			      struct hisi_sas_slot *slot,
			      struct hisi_sas_cmd_hdr *hdr,
			      struct scatterlist *scatter,
			      int n_elem)
{
	struct hisi_sas_sge_page *sge_page = hisi_sas_sge_addr_mem(slot);
	struct scatterlist *sg;
	int i;

	for_each_sg(scatter, sg, n_elem, i) {
		struct hisi_sas_sge *entry = &sge_page->sge[i];

		entry->addr = cpu_to_le64(sg_dma_address(sg));
		entry->page_ctrl_0 = entry->page_ctrl_1 = 0;
		entry->data_len = cpu_to_le32(sg_dma_len(sg));
		entry->data_off = 0;
	}

	hdr->prd_table_addr = cpu_to_le64(hisi_sas_sge_addr_dma(slot));

	hdr->sg_len = cpu_to_le32(n_elem << CMD_HDR_DATA_SGL_LEN_OFF);
}

static void prep_smp_v1_hw(struct hisi_hba *hisi_hba,
			  struct hisi_sas_slot *slot)
{
	struct sas_task *task = slot->task;
	struct hisi_sas_cmd_hdr *hdr = slot->cmd_hdr;
	struct domain_device *device = task->dev;
	struct hisi_sas_port *port = slot->port;
	struct scatterlist *sg_req;
	struct hisi_sas_device *sas_dev = device->lldd_dev;
	dma_addr_t req_dma_addr;
	unsigned int req_len;

	/* req */
	sg_req = &task->smp_task.smp_req;
	req_len = sg_dma_len(sg_req);
	req_dma_addr = sg_dma_address(sg_req);

	/* create header */
	/* dw0 */
	hdr->dw0 = cpu_to_le32((port->id << CMD_HDR_PORT_OFF) |
			       (1 << CMD_HDR_PRIORITY_OFF) | /* high pri */
			       (1 << CMD_HDR_MODE_OFF) | /* ini mode */
			       (2 << CMD_HDR_CMD_OFF)); /* smp */

	/* map itct entry */
	hdr->dw1 = cpu_to_le32(sas_dev->device_id << CMD_HDR_DEVICE_ID_OFF);

	/* dw2 */
	hdr->dw2 = cpu_to_le32((((req_len-4)/4) << CMD_HDR_CFL_OFF) |
			       (HISI_SAS_MAX_SMP_RESP_SZ/4 <<
			       CMD_HDR_MRFL_OFF));

	hdr->transfer_tags = cpu_to_le32(slot->idx << CMD_HDR_IPTT_OFF);

	hdr->cmd_table_addr = cpu_to_le64(req_dma_addr);
	hdr->sts_buffer_addr = cpu_to_le64(hisi_sas_status_buf_addr_dma(slot));
}

static void prep_ssp_v1_hw(struct hisi_hba *hisi_hba,
			  struct hisi_sas_slot *slot)
{
	struct sas_task *task = slot->task;
	struct hisi_sas_cmd_hdr *hdr = slot->cmd_hdr;
	struct domain_device *device = task->dev;
	struct hisi_sas_device *sas_dev = device->lldd_dev;
	struct hisi_sas_port *port = slot->port;
	struct sas_ssp_task *ssp_task = &task->ssp_task;
	struct scsi_cmnd *scsi_cmnd = ssp_task->cmd;
	struct hisi_sas_tmf_task *tmf = slot->tmf;
	int has_data = 0, priority = !!tmf;
	u8 *buf_cmd, fburst = 0;
	u32 dw1, dw2;

	/* create header */
	hdr->dw0 = cpu_to_le32((1 << CMD_HDR_RESP_REPORT_OFF) |
			       (0x2 << CMD_HDR_TLR_CTRL_OFF) |
			       (port->id << CMD_HDR_PORT_OFF) |
			       (priority << CMD_HDR_PRIORITY_OFF) |
			       (1 << CMD_HDR_MODE_OFF) | /* ini mode */
			       (1 << CMD_HDR_CMD_OFF)); /* ssp */

	dw1 = 1 << CMD_HDR_VERIFY_DTL_OFF;

	if (tmf) {
		dw1 |= 3 << CMD_HDR_SSP_FRAME_TYPE_OFF;
	} else {
		switch (scsi_cmnd->sc_data_direction) {
		case DMA_TO_DEVICE:
			dw1 |= 2 << CMD_HDR_SSP_FRAME_TYPE_OFF;
			has_data = 1;
			break;
		case DMA_FROM_DEVICE:
			dw1 |= 1 << CMD_HDR_SSP_FRAME_TYPE_OFF;
			has_data = 1;
			break;
		default:
			dw1 |= 0 << CMD_HDR_SSP_FRAME_TYPE_OFF;
		}
	}

	/* map itct entry */
	dw1 |= sas_dev->device_id << CMD_HDR_DEVICE_ID_OFF;
	hdr->dw1 = cpu_to_le32(dw1);

	if (tmf) {
		dw2 = ((sizeof(struct ssp_tmf_iu) +
			sizeof(struct ssp_frame_hdr)+3)/4) <<
			CMD_HDR_CFL_OFF;
	} else {
		dw2 = ((sizeof(struct ssp_command_iu) +
			sizeof(struct ssp_frame_hdr)+3)/4) <<
			CMD_HDR_CFL_OFF;
	}

	dw2 |= (HISI_SAS_MAX_SSP_RESP_SZ/4) << CMD_HDR_MRFL_OFF;

	hdr->transfer_tags = cpu_to_le32(slot->idx << CMD_HDR_IPTT_OFF);

	if (has_data)
		prep_prd_sge_v1_hw(hisi_hba, slot, hdr, task->scatter,
					slot->n_elem);

	hdr->data_transfer_len = cpu_to_le32(task->total_xfer_len);
	hdr->cmd_table_addr = cpu_to_le64(hisi_sas_cmd_hdr_addr_dma(slot));
	hdr->sts_buffer_addr = cpu_to_le64(hisi_sas_status_buf_addr_dma(slot));

	buf_cmd = hisi_sas_cmd_hdr_addr_mem(slot) +
		sizeof(struct ssp_frame_hdr);
	if (task->ssp_task.enable_first_burst) {
		fburst = (1 << 7);
		dw2 |= 1 << CMD_HDR_FIRST_BURST_OFF;
	}
	hdr->dw2 = cpu_to_le32(dw2);

	memcpy(buf_cmd, &task->ssp_task.LUN, 8);
	if (!tmf) {
		buf_cmd[9] = fburst | task->ssp_task.task_attr |
				(task->ssp_task.task_prio << 3);
		memcpy(buf_cmd + 12, task->ssp_task.cmd->cmnd,
				task->ssp_task.cmd->cmd_len);
	} else {
		buf_cmd[10] = tmf->tmf;
		switch (tmf->tmf) {
		case TMF_ABORT_TASK:
		case TMF_QUERY_TASK:
			buf_cmd[12] =
				(tmf->tag_of_task_to_be_managed >> 8) & 0xff;
			buf_cmd[13] =
				tmf->tag_of_task_to_be_managed & 0xff;
			break;
		default:
			break;
		}
	}
}

/* by default, task resp is complete */
static void slot_err_v1_hw(struct hisi_hba *hisi_hba,
			   struct sas_task *task,
			   struct hisi_sas_slot *slot)
{
	struct task_status_struct *ts = &task->task_status;
	struct hisi_sas_err_record_v1 *err_record =
			hisi_sas_status_buf_addr_mem(slot);
	struct device *dev = hisi_hba->dev;

	switch (task->task_proto) {
	case SAS_PROTOCOL_SSP:
	{
		int error = -1;
		u32 dma_err_type = le32_to_cpu(err_record->dma_err_type);
		u32 dma_tx_err_type = ((dma_err_type &
					ERR_HDR_DMA_TX_ERR_TYPE_MSK)) >>
					ERR_HDR_DMA_TX_ERR_TYPE_OFF;
		u32 dma_rx_err_type = ((dma_err_type &
					ERR_HDR_DMA_RX_ERR_TYPE_MSK)) >>
					ERR_HDR_DMA_RX_ERR_TYPE_OFF;
		u32 trans_tx_fail_type =
				le32_to_cpu(err_record->trans_tx_fail_type);
		u32 trans_rx_fail_type =
				le32_to_cpu(err_record->trans_rx_fail_type);

		if (dma_tx_err_type) {
			/* dma tx err */
			error = ffs(dma_tx_err_type)
				- 1 + DMA_TX_ERR_BASE;
		} else if (dma_rx_err_type) {
			/* dma rx err */
			error = ffs(dma_rx_err_type)
				- 1 + DMA_RX_ERR_BASE;
		} else if (trans_tx_fail_type) {
			/* trans tx err */
			error = ffs(trans_tx_fail_type)
				- 1 + TRANS_TX_FAIL_BASE;
		} else if (trans_rx_fail_type) {
			/* trans rx err */
			error = ffs(trans_rx_fail_type)
				- 1 + TRANS_RX_FAIL_BASE;
		}

		switch (error) {
		case DMA_TX_DATA_UNDERFLOW_ERR:
		case DMA_RX_DATA_UNDERFLOW_ERR:
		{
			ts->residual = 0;
			ts->stat = SAS_DATA_UNDERRUN;
			break;
		}
		case DMA_TX_DATA_SGL_OVERFLOW_ERR:
		case DMA_TX_DIF_SGL_OVERFLOW_ERR:
		case DMA_TX_XFER_RDY_LENGTH_OVERFLOW_ERR:
		case DMA_RX_DATA_OVERFLOW_ERR:
		case TRANS_RX_FRAME_OVERRUN_ERR:
		case TRANS_RX_LINK_BUF_OVERRUN_ERR:
		{
			ts->stat = SAS_DATA_OVERRUN;
			ts->residual = 0;
			break;
		}
		case TRANS_TX_PHY_NOT_ENABLE_ERR:
		{
			ts->stat = SAS_PHY_DOWN;
			break;
		}
		case TRANS_TX_OPEN_REJCT_WRONG_DEST_ERR:
		case TRANS_TX_OPEN_REJCT_ZONE_VIOLATION_ERR:
		case TRANS_TX_OPEN_REJCT_BY_OTHER_ERR:
		case TRANS_TX_OPEN_REJCT_AIP_TIMEOUT_ERR:
		case TRANS_TX_OPEN_REJCT_STP_BUSY_ERR:
		case TRANS_TX_OPEN_REJCT_PROTOCOL_NOT_SUPPORT_ERR:
		case TRANS_TX_OPEN_REJCT_RATE_NOT_SUPPORT_ERR:
		case TRANS_TX_OPEN_REJCT_BAD_DEST_ERR:
		case TRANS_TX_OPEN_BREAK_RECEIVE_ERR:
		case TRANS_TX_OPEN_REJCT_PATHWAY_BLOCKED_ERR:
		case TRANS_TX_OPEN_REJCT_NO_DEST_ERR:
		case TRANS_TX_OPEN_RETRY_ERR:
		{
			ts->stat = SAS_OPEN_REJECT;
			ts->open_rej_reason = SAS_OREJ_UNKNOWN;
			break;
		}
		case TRANS_TX_OPEN_TIMEOUT_ERR:
		{
			ts->stat = SAS_OPEN_TO;
			break;
		}
		case TRANS_TX_NAK_RECEIVE_ERR:
		case TRANS_TX_ACK_NAK_TIMEOUT_ERR:
		{
			ts->stat = SAS_NAK_R_ERR;
			break;
		}
		case TRANS_TX_CREDIT_TIMEOUT_ERR:
		case TRANS_TX_CLOSE_NORMAL_ERR:
		{
			/* This will request a retry */
			ts->stat = SAS_QUEUE_FULL;
			slot->abort = 1;
			break;
		}
		default:
		{
			ts->stat = SAM_STAT_CHECK_CONDITION;
			break;
		}
		}
	}
		break;
	case SAS_PROTOCOL_SMP:
		ts->stat = SAM_STAT_CHECK_CONDITION;
		break;

	case SAS_PROTOCOL_SATA:
	case SAS_PROTOCOL_STP:
	case SAS_PROTOCOL_SATA | SAS_PROTOCOL_STP:
	{
		dev_err(dev, "slot err: SATA/STP not supported\n");
	}
		break;
	default:
		break;
	}

}

static void slot_complete_v1_hw(struct hisi_hba *hisi_hba,
				struct hisi_sas_slot *slot)
{
	struct sas_task *task = slot->task;
	struct hisi_sas_device *sas_dev;
	struct device *dev = hisi_hba->dev;
	struct task_status_struct *ts;
	struct domain_device *device;
	struct hisi_sas_complete_v1_hdr *complete_queue =
			hisi_hba->complete_hdr[slot->cmplt_queue];
	struct hisi_sas_complete_v1_hdr *complete_hdr;
	unsigned long flags;
	u32 cmplt_hdr_data;

	complete_hdr = &complete_queue[slot->cmplt_queue_slot];
	cmplt_hdr_data = le32_to_cpu(complete_hdr->data);

	if (unlikely(!task || !task->lldd_task || !task->dev))
		return;

	ts = &task->task_status;
	device = task->dev;
	sas_dev = device->lldd_dev;

	spin_lock_irqsave(&task->task_state_lock, flags);
	task->task_state_flags &=
		~(SAS_TASK_STATE_PENDING | SAS_TASK_AT_INITIATOR);
	task->task_state_flags |= SAS_TASK_STATE_DONE;
	spin_unlock_irqrestore(&task->task_state_lock, flags);

	memset(ts, 0, sizeof(*ts));
	ts->resp = SAS_TASK_COMPLETE;

	if (unlikely(!sas_dev)) {
		dev_dbg(dev, "slot complete: port has no device\n");
		ts->stat = SAS_PHY_DOWN;
		goto out;
	}

	if (cmplt_hdr_data & CMPLT_HDR_IO_CFG_ERR_MSK) {
		u32 info_reg = hisi_sas_read32(hisi_hba, HGC_INVLD_DQE_INFO);

		if (info_reg & HGC_INVLD_DQE_INFO_DQ_MSK)
			dev_err(dev, "slot complete: [%d:%d] has dq IPTT err\n",
				slot->cmplt_queue, slot->cmplt_queue_slot);

		if (info_reg & HGC_INVLD_DQE_INFO_TYPE_MSK)
			dev_err(dev, "slot complete: [%d:%d] has dq type err\n",
				slot->cmplt_queue, slot->cmplt_queue_slot);

		if (info_reg & HGC_INVLD_DQE_INFO_FORCE_MSK)
			dev_err(dev, "slot complete: [%d:%d] has dq force phy err\n",
				slot->cmplt_queue, slot->cmplt_queue_slot);

		if (info_reg & HGC_INVLD_DQE_INFO_PHY_MSK)
			dev_err(dev, "slot complete: [%d:%d] has dq phy id err\n",
				slot->cmplt_queue, slot->cmplt_queue_slot);

		if (info_reg & HGC_INVLD_DQE_INFO_ABORT_MSK)
			dev_err(dev, "slot complete: [%d:%d] has dq abort flag err\n",
				slot->cmplt_queue, slot->cmplt_queue_slot);

		if (info_reg & HGC_INVLD_DQE_INFO_IPTT_OF_MSK)
			dev_err(dev, "slot complete: [%d:%d] has dq IPTT or ICT err\n",
				slot->cmplt_queue, slot->cmplt_queue_slot);

		if (info_reg & HGC_INVLD_DQE_INFO_SSP_ERR_MSK)
			dev_err(dev, "slot complete: [%d:%d] has dq SSP frame type err\n",
				slot->cmplt_queue, slot->cmplt_queue_slot);

		if (info_reg & HGC_INVLD_DQE_INFO_OFL_MSK)
			dev_err(dev, "slot complete: [%d:%d] has dq order frame len err\n",
				slot->cmplt_queue, slot->cmplt_queue_slot);

		ts->stat = SAS_OPEN_REJECT;
		ts->open_rej_reason = SAS_OREJ_UNKNOWN;
		goto out;
	}

	if (cmplt_hdr_data & CMPLT_HDR_ERR_RCRD_XFRD_MSK &&
		!(cmplt_hdr_data & CMPLT_HDR_RSPNS_XFRD_MSK)) {

		slot_err_v1_hw(hisi_hba, task, slot);
		if (unlikely(slot->abort)) {
			sas_task_abort(task);
			return;
		}
		goto out;
	}

	switch (task->task_proto) {
	case SAS_PROTOCOL_SSP:
	{
		struct hisi_sas_status_buffer *status_buffer =
				hisi_sas_status_buf_addr_mem(slot);
		struct ssp_response_iu *iu = (struct ssp_response_iu *)
				&status_buffer->iu[0];

		sas_ssp_task_response(dev, task, iu);
		break;
	}
	case SAS_PROTOCOL_SMP:
	{
		struct scatterlist *sg_resp = &task->smp_task.smp_resp;
		void *to = page_address(sg_page(sg_resp));

		ts->stat = SAM_STAT_GOOD;

		dma_unmap_sg(dev, &task->smp_task.smp_req, 1,
			     DMA_TO_DEVICE);
		memcpy(to + sg_resp->offset,
		       hisi_sas_status_buf_addr_mem(slot) +
		       sizeof(struct hisi_sas_err_record),
		       sg_resp->length);
		break;
	}
	case SAS_PROTOCOL_SATA:
	case SAS_PROTOCOL_STP:
	case SAS_PROTOCOL_SATA | SAS_PROTOCOL_STP:
		dev_err(dev, "slot complete: SATA/STP not supported\n");
		break;

	default:
		ts->stat = SAM_STAT_CHECK_CONDITION;
		break;
	}

	if (!slot->port->port_attached) {
		dev_err(dev, "slot complete: port %d has removed\n",
			slot->port->sas_port.id);
		ts->stat = SAS_PHY_DOWN;
	}

out:
	hisi_sas_slot_task_free(hisi_hba, task, slot);

	if (task->task_done)
		task->task_done(task);
}

/* Interrupts */
static irqreturn_t int_phyup_v1_hw(int irq_no, void *p)
{
	struct hisi_sas_phy *phy = p;
	struct hisi_hba *hisi_hba = phy->hisi_hba;
	struct device *dev = hisi_hba->dev;
	struct asd_sas_phy *sas_phy = &phy->sas_phy;
	int i, phy_no = sas_phy->id;
	u32 irq_value, context, port_id, link_rate;
	u32 *frame_rcvd = (u32 *)sas_phy->frame_rcvd;
	struct sas_identify_frame *id = (struct sas_identify_frame *)frame_rcvd;
	irqreturn_t res = IRQ_HANDLED;
	unsigned long flags;

	irq_value = hisi_sas_phy_read32(hisi_hba, phy_no, CHL_INT2);
	if (!(irq_value & CHL_INT2_SL_PHY_ENA_MSK)) {
		dev_dbg(dev, "phyup: irq_value = %x not set enable bit\n",
			irq_value);
		res = IRQ_NONE;
		goto end;
	}

	context = hisi_sas_read32(hisi_hba, PHY_CONTEXT);
	if (context & 1 << phy_no) {
		dev_err(dev, "phyup: phy%d SATA attached equipment\n",
			phy_no);
		goto end;
	}

	port_id = (hisi_sas_read32(hisi_hba, PHY_PORT_NUM_MA) >> (4 * phy_no))
		  & 0xf;
	if (port_id == 0xf) {
		dev_err(dev, "phyup: phy%d invalid portid\n", phy_no);
		res = IRQ_NONE;
		goto end;
	}

	for (i = 0; i < 6; i++) {
		u32 idaf = hisi_sas_phy_read32(hisi_hba, phy_no,
					RX_IDAF_DWORD0 + (i * 4));
		frame_rcvd[i] = __swab32(idaf);
	}

	/* Get the linkrate */
	link_rate = hisi_sas_read32(hisi_hba, PHY_CONN_RATE);
	link_rate = (link_rate >> (phy_no * 4)) & 0xf;
	sas_phy->linkrate = link_rate;
	sas_phy->oob_mode = SAS_OOB_MODE;
	memcpy(sas_phy->attached_sas_addr,
		&id->sas_addr, SAS_ADDR_SIZE);
	dev_info(dev, "phyup: phy%d link_rate=%d\n",
		 phy_no, link_rate);
	phy->port_id = port_id;
	phy->phy_type &= ~(PORT_TYPE_SAS | PORT_TYPE_SATA);
	phy->phy_type |= PORT_TYPE_SAS;
	phy->phy_attached = 1;
	phy->identify.device_type = id->dev_type;
	phy->frame_rcvd_size =	sizeof(struct sas_identify_frame);
	if (phy->identify.device_type == SAS_END_DEVICE)
		phy->identify.target_port_protocols =
			SAS_PROTOCOL_SSP;
	else if (phy->identify.device_type != SAS_PHY_UNUSED)
		phy->identify.target_port_protocols =
			SAS_PROTOCOL_SMP;
	hisi_sas_notify_phy_event(phy, HISI_PHYE_PHY_UP);

	spin_lock_irqsave(&phy->lock, flags);
	if (phy->reset_completion) {
		phy->in_reset = 0;
		complete(phy->reset_completion);
	}
	spin_unlock_irqrestore(&phy->lock, flags);

end:
	hisi_sas_phy_write32(hisi_hba, phy_no, CHL_INT2,
			     CHL_INT2_SL_PHY_ENA_MSK);

	if (irq_value & CHL_INT2_SL_PHY_ENA_MSK) {
		u32 chl_int0 = hisi_sas_phy_read32(hisi_hba, phy_no, CHL_INT0);

		chl_int0 &= ~CHL_INT0_PHYCTRL_NOTRDY_MSK;
		hisi_sas_phy_write32(hisi_hba, phy_no, CHL_INT0, chl_int0);
		hisi_sas_phy_write32(hisi_hba, phy_no, CHL_INT0_MSK, 0x3ce3ee);
	}

	return res;
}

static irqreturn_t int_bcast_v1_hw(int irq, void *p)
{
	struct hisi_sas_phy *phy = p;
	struct hisi_hba *hisi_hba = phy->hisi_hba;
	struct asd_sas_phy *sas_phy = &phy->sas_phy;
	struct device *dev = hisi_hba->dev;
	int phy_no = sas_phy->id;
	u32 irq_value;
	irqreturn_t res = IRQ_HANDLED;

	irq_value = hisi_sas_phy_read32(hisi_hba, phy_no, CHL_INT2);

	if (!(irq_value & CHL_INT2_SL_RX_BC_ACK_MSK)) {
		dev_err(dev, "bcast: irq_value = %x not set enable bit\n",
			irq_value);
		res = IRQ_NONE;
		goto end;
	}

	if (!test_bit(HISI_SAS_RESET_BIT, &hisi_hba->flags))
<<<<<<< HEAD
		sas_notify_port_event(sas_phy, PORTE_BROADCAST_RCVD);
=======
		sas_notify_port_event(sas_phy, PORTE_BROADCAST_RCVD,
				      GFP_ATOMIC);
>>>>>>> 4bcf3b75

end:
	hisi_sas_phy_write32(hisi_hba, phy_no, CHL_INT2,
			     CHL_INT2_SL_RX_BC_ACK_MSK);

	return res;
}

static irqreturn_t int_abnormal_v1_hw(int irq, void *p)
{
	struct hisi_sas_phy *phy = p;
	struct hisi_hba *hisi_hba = phy->hisi_hba;
	struct device *dev = hisi_hba->dev;
	struct asd_sas_phy *sas_phy = &phy->sas_phy;
	u32 irq_value, irq_mask_old;
	int phy_no = sas_phy->id;

	/* mask_int0 */
	irq_mask_old = hisi_sas_phy_read32(hisi_hba, phy_no, CHL_INT0_MSK);
	hisi_sas_phy_write32(hisi_hba, phy_no, CHL_INT0_MSK, 0x3fffff);

	/* read int0 */
	irq_value = hisi_sas_phy_read32(hisi_hba, phy_no, CHL_INT0);

	if (irq_value & CHL_INT0_PHYCTRL_NOTRDY_MSK) {
		u32 phy_state = hisi_sas_read32(hisi_hba, PHY_STATE);

		hisi_sas_phy_down(hisi_hba, phy_no,
				  (phy_state & 1 << phy_no) ? 1 : 0,
				  GFP_ATOMIC);
	}

	if (irq_value & CHL_INT0_ID_TIMEOUT_MSK)
		dev_dbg(dev, "abnormal: ID_TIMEOUT phy%d identify timeout\n",
			phy_no);

	if (irq_value & CHL_INT0_DWS_LOST_MSK)
		dev_dbg(dev, "abnormal: DWS_LOST phy%d dws lost\n", phy_no);

	if (irq_value & CHL_INT0_SN_FAIL_NGR_MSK)
		dev_dbg(dev, "abnormal: SN_FAIL_NGR phy%d sn fail ngr\n",
			phy_no);

	if (irq_value & CHL_INT0_SL_IDAF_FAIL_MSK ||
		irq_value & CHL_INT0_SL_OPAF_FAIL_MSK)
		dev_dbg(dev, "abnormal: SL_ID/OPAF_FAIL phy%d check adr frm err\n",
			phy_no);

	if (irq_value & CHL_INT0_SL_PS_FAIL_OFF)
		dev_dbg(dev, "abnormal: SL_PS_FAIL phy%d fail\n", phy_no);

	/* write to zero */
	hisi_sas_phy_write32(hisi_hba, phy_no, CHL_INT0, irq_value);

	if (irq_value & CHL_INT0_PHYCTRL_NOTRDY_MSK)
		hisi_sas_phy_write32(hisi_hba, phy_no, CHL_INT0_MSK,
				0x3fffff & ~CHL_INT0_MSK_PHYCTRL_NOTRDY_MSK);
	else
		hisi_sas_phy_write32(hisi_hba, phy_no, CHL_INT0_MSK,
				irq_mask_old);

	return IRQ_HANDLED;
}

static irqreturn_t cq_interrupt_v1_hw(int irq, void *p)
{
	struct hisi_sas_cq *cq = p;
	struct hisi_hba *hisi_hba = cq->hisi_hba;
	struct hisi_sas_slot *slot;
	int queue = cq->id;
	struct hisi_sas_complete_v1_hdr *complete_queue =
			(struct hisi_sas_complete_v1_hdr *)
			hisi_hba->complete_hdr[queue];
	u32 rd_point = cq->rd_point, wr_point;

	spin_lock(&hisi_hba->lock);
	hisi_sas_write32(hisi_hba, OQ_INT_SRC, 1 << queue);
	wr_point = hisi_sas_read32(hisi_hba,
			COMPL_Q_0_WR_PTR + (0x14 * queue));

	while (rd_point != wr_point) {
		struct hisi_sas_complete_v1_hdr *complete_hdr;
		int idx;
		u32 cmplt_hdr_data;

		complete_hdr = &complete_queue[rd_point];
		cmplt_hdr_data = le32_to_cpu(complete_hdr->data);
		idx = (cmplt_hdr_data & CMPLT_HDR_IPTT_MSK) >>
		      CMPLT_HDR_IPTT_OFF;
		slot = &hisi_hba->slot_info[idx];

		/* The completion queue and queue slot index are not
		 * necessarily the same as the delivery queue and
		 * queue slot index.
		 */
		slot->cmplt_queue_slot = rd_point;
		slot->cmplt_queue = queue;
		slot_complete_v1_hw(hisi_hba, slot);

		if (++rd_point >= HISI_SAS_QUEUE_SLOTS)
			rd_point = 0;
	}

	/* update rd_point */
	cq->rd_point = rd_point;
	hisi_sas_write32(hisi_hba, COMPL_Q_0_RD_PTR + (0x14 * queue), rd_point);
	spin_unlock(&hisi_hba->lock);

	return IRQ_HANDLED;
}

static irqreturn_t fatal_ecc_int_v1_hw(int irq, void *p)
{
	struct hisi_hba *hisi_hba = p;
	struct device *dev = hisi_hba->dev;
	u32 ecc_int = hisi_sas_read32(hisi_hba, SAS_ECC_INTR);

	if (ecc_int & SAS_ECC_INTR_DQ_ECC1B_MSK) {
		u32 ecc_err = hisi_sas_read32(hisi_hba, HGC_ECC_ERR);

		panic("%s: Fatal DQ 1b ECC interrupt (0x%x)\n",
		      dev_name(dev), ecc_err);
	}

	if (ecc_int & SAS_ECC_INTR_DQ_ECCBAD_MSK) {
		u32 addr = (hisi_sas_read32(hisi_hba, HGC_DQ_ECC_ADDR) &
				HGC_DQ_ECC_ADDR_BAD_MSK) >>
				HGC_DQ_ECC_ADDR_BAD_OFF;

		panic("%s: Fatal DQ RAM ECC interrupt @ 0x%08x\n",
		      dev_name(dev), addr);
	}

	if (ecc_int & SAS_ECC_INTR_IOST_ECC1B_MSK) {
		u32 ecc_err = hisi_sas_read32(hisi_hba, HGC_ECC_ERR);

		panic("%s: Fatal IOST 1b ECC interrupt (0x%x)\n",
		      dev_name(dev), ecc_err);
	}

	if (ecc_int & SAS_ECC_INTR_IOST_ECCBAD_MSK) {
		u32 addr = (hisi_sas_read32(hisi_hba, HGC_IOST_ECC_ADDR) &
				HGC_IOST_ECC_ADDR_BAD_MSK) >>
				HGC_IOST_ECC_ADDR_BAD_OFF;

		panic("%s: Fatal IOST RAM ECC interrupt @ 0x%08x\n",
		      dev_name(dev), addr);
	}

	if (ecc_int & SAS_ECC_INTR_ITCT_ECCBAD_MSK) {
		u32 addr = (hisi_sas_read32(hisi_hba, HGC_ITCT_ECC_ADDR) &
				HGC_ITCT_ECC_ADDR_BAD_MSK) >>
				HGC_ITCT_ECC_ADDR_BAD_OFF;

		panic("%s: Fatal TCT RAM ECC interrupt @ 0x%08x\n",
		      dev_name(dev), addr);
	}

	if (ecc_int & SAS_ECC_INTR_ITCT_ECC1B_MSK) {
		u32 ecc_err = hisi_sas_read32(hisi_hba, HGC_ECC_ERR);

		panic("%s: Fatal ITCT 1b ECC interrupt (0x%x)\n",
		      dev_name(dev), ecc_err);
	}

	hisi_sas_write32(hisi_hba, SAS_ECC_INTR, ecc_int | 0x3f);

	return IRQ_HANDLED;
}

static irqreturn_t fatal_axi_int_v1_hw(int irq, void *p)
{
	struct hisi_hba *hisi_hba = p;
	struct device *dev = hisi_hba->dev;
	u32 axi_int = hisi_sas_read32(hisi_hba, ENT_INT_SRC2);
	u32 axi_info = hisi_sas_read32(hisi_hba, HGC_AXI_FIFO_ERR_INFO);

	if (axi_int & ENT_INT_SRC2_DQ_CFG_ERR_MSK)
		panic("%s: Fatal DQ_CFG_ERR interrupt (0x%x)\n",
		      dev_name(dev), axi_info);

	if (axi_int & ENT_INT_SRC2_CQ_CFG_ERR_MSK)
		panic("%s: Fatal CQ_CFG_ERR interrupt (0x%x)\n",
		      dev_name(dev), axi_info);

	if (axi_int & ENT_INT_SRC2_AXI_WRONG_INT_MSK)
		panic("%s: Fatal AXI_WRONG_INT interrupt (0x%x)\n",
		      dev_name(dev), axi_info);

	if (axi_int & ENT_INT_SRC2_AXI_OVERLF_INT_MSK)
		panic("%s: Fatal AXI_OVERLF_INT incorrect interrupt (0x%x)\n",
		      dev_name(dev), axi_info);

	hisi_sas_write32(hisi_hba, ENT_INT_SRC2, axi_int | 0x30000000);

	return IRQ_HANDLED;
}

static irq_handler_t phy_interrupts[HISI_SAS_PHY_INT_NR] = {
	int_bcast_v1_hw,
	int_phyup_v1_hw,
	int_abnormal_v1_hw
};

static irq_handler_t fatal_interrupts[HISI_SAS_MAX_QUEUES] = {
	fatal_ecc_int_v1_hw,
	fatal_axi_int_v1_hw
};

static int interrupt_init_v1_hw(struct hisi_hba *hisi_hba)
{
	struct platform_device *pdev = hisi_hba->platform_dev;
	struct device *dev = &pdev->dev;
	int i, j, irq, rc, idx;

	for (i = 0; i < hisi_hba->n_phy; i++) {
		struct hisi_sas_phy *phy = &hisi_hba->phy[i];

		idx = i * HISI_SAS_PHY_INT_NR;
		for (j = 0; j < HISI_SAS_PHY_INT_NR; j++, idx++) {
			irq = platform_get_irq(pdev, idx);
			if (irq < 0) {
				dev_err(dev, "irq init: fail map phy interrupt %d\n",
					idx);
				return -ENOENT;
			}

			rc = devm_request_irq(dev, irq, phy_interrupts[j], 0,
					      DRV_NAME " phy", phy);
			if (rc) {
				dev_err(dev, "irq init: could not request phy interrupt %d, rc=%d\n",
					irq, rc);
				return -ENOENT;
			}
		}
	}

	idx = hisi_hba->n_phy * HISI_SAS_PHY_INT_NR;
	for (i = 0; i < hisi_hba->queue_count; i++, idx++) {
		irq = platform_get_irq(pdev, idx);
		if (irq < 0) {
			dev_err(dev, "irq init: could not map cq interrupt %d\n",
				idx);
			return -ENOENT;
		}

		rc = devm_request_irq(dev, irq, cq_interrupt_v1_hw, 0,
				      DRV_NAME " cq", &hisi_hba->cq[i]);
		if (rc) {
			dev_err(dev, "irq init: could not request cq interrupt %d, rc=%d\n",
				irq, rc);
			return -ENOENT;
		}
	}

	idx = (hisi_hba->n_phy * HISI_SAS_PHY_INT_NR) + hisi_hba->queue_count;
	for (i = 0; i < HISI_SAS_FATAL_INT_NR; i++, idx++) {
		irq = platform_get_irq(pdev, idx);
		if (irq < 0) {
			dev_err(dev, "irq init: could not map fatal interrupt %d\n",
				idx);
			return -ENOENT;
		}

		rc = devm_request_irq(dev, irq, fatal_interrupts[i], 0,
				      DRV_NAME " fatal", hisi_hba);
		if (rc) {
			dev_err(dev, "irq init: could not request fatal interrupt %d, rc=%d\n",
				irq, rc);
			return -ENOENT;
		}
	}

	hisi_hba->cq_nvecs = hisi_hba->queue_count;

	return 0;
}

static int interrupt_openall_v1_hw(struct hisi_hba *hisi_hba)
{
	int i;
	u32 val;

	for (i = 0; i < hisi_hba->n_phy; i++) {
		/* Clear interrupt status */
		val = hisi_sas_phy_read32(hisi_hba, i, CHL_INT0);
		hisi_sas_phy_write32(hisi_hba, i, CHL_INT0, val);
		val = hisi_sas_phy_read32(hisi_hba, i, CHL_INT1);
		hisi_sas_phy_write32(hisi_hba, i, CHL_INT1, val);
		val = hisi_sas_phy_read32(hisi_hba, i, CHL_INT2);
		hisi_sas_phy_write32(hisi_hba, i, CHL_INT2, val);

		/* Unmask interrupt */
		hisi_sas_phy_write32(hisi_hba, i, CHL_INT0_MSK, 0x3ce3ee);
		hisi_sas_phy_write32(hisi_hba, i, CHL_INT1_MSK, 0x17fff);
		hisi_sas_phy_write32(hisi_hba, i, CHL_INT2_MSK, 0x8000012a);

		/* bypass chip bug mask abnormal intr */
		hisi_sas_phy_write32(hisi_hba, i, CHL_INT0_MSK,
				0x3fffff & ~CHL_INT0_MSK_PHYCTRL_NOTRDY_MSK);
	}

	return 0;
}

static int hisi_sas_v1_init(struct hisi_hba *hisi_hba)
{
	int rc;

	rc = hw_init_v1_hw(hisi_hba);
	if (rc)
		return rc;

	rc = interrupt_init_v1_hw(hisi_hba);
	if (rc)
		return rc;

	rc = interrupt_openall_v1_hw(hisi_hba);
	if (rc)
		return rc;

	return 0;
}

static struct device_attribute *host_attrs_v1_hw[] = {
	&dev_attr_phy_event_threshold,
	NULL
};

static struct scsi_host_template sht_v1_hw = {
	.name			= DRV_NAME,
	.proc_name		= DRV_NAME,
	.module			= THIS_MODULE,
	.queuecommand		= sas_queuecommand,
	.dma_need_drain		= ata_scsi_dma_need_drain,
	.target_alloc		= sas_target_alloc,
	.slave_configure	= hisi_sas_slave_configure,
	.scan_finished		= hisi_sas_scan_finished,
	.scan_start		= hisi_sas_scan_start,
	.change_queue_depth	= sas_change_queue_depth,
	.bios_param		= sas_bios_param,
	.this_id		= -1,
	.sg_tablesize		= HISI_SAS_SGE_PAGE_CNT,
	.max_sectors		= SCSI_DEFAULT_MAX_SECTORS,
	.eh_device_reset_handler = sas_eh_device_reset_handler,
	.eh_target_reset_handler = sas_eh_target_reset_handler,
	.target_destroy		= sas_target_destroy,
	.ioctl			= sas_ioctl,
#ifdef CONFIG_COMPAT
	.compat_ioctl		= sas_ioctl,
#endif
	.shost_attrs		= host_attrs_v1_hw,
	.host_reset             = hisi_sas_host_reset,
};

static const struct hisi_sas_hw hisi_sas_v1_hw = {
	.hw_init = hisi_sas_v1_init,
	.setup_itct = setup_itct_v1_hw,
	.sl_notify_ssp = sl_notify_ssp_v1_hw,
	.clear_itct = clear_itct_v1_hw,
	.prep_smp = prep_smp_v1_hw,
	.prep_ssp = prep_ssp_v1_hw,
	.start_delivery = start_delivery_v1_hw,
	.phys_init = phys_init_v1_hw,
	.phy_start = start_phy_v1_hw,
	.phy_disable = disable_phy_v1_hw,
	.phy_hard_reset = phy_hard_reset_v1_hw,
	.phy_set_linkrate = phy_set_linkrate_v1_hw,
	.phy_get_max_linkrate = phy_get_max_linkrate_v1_hw,
	.get_wideport_bitmap = get_wideport_bitmap_v1_hw,
	.complete_hdr_size = sizeof(struct hisi_sas_complete_v1_hdr),
	.sht = &sht_v1_hw,
};

static int hisi_sas_v1_probe(struct platform_device *pdev)
{
	return hisi_sas_probe(pdev, &hisi_sas_v1_hw);
}

static int hisi_sas_v1_remove(struct platform_device *pdev)
{
	return hisi_sas_remove(pdev);
}

static const struct of_device_id sas_v1_of_match[] = {
	{ .compatible = "hisilicon,hip05-sas-v1",},
	{},
};
MODULE_DEVICE_TABLE(of, sas_v1_of_match);

static const struct acpi_device_id sas_v1_acpi_match[] = {
	{ "HISI0161", 0 },
	{ }
};

MODULE_DEVICE_TABLE(acpi, sas_v1_acpi_match);

static struct platform_driver hisi_sas_v1_driver = {
	.probe = hisi_sas_v1_probe,
	.remove = hisi_sas_v1_remove,
	.driver = {
		.name = DRV_NAME,
		.of_match_table = sas_v1_of_match,
		.acpi_match_table = ACPI_PTR(sas_v1_acpi_match),
	},
};

module_platform_driver(hisi_sas_v1_driver);

MODULE_LICENSE("GPL");
MODULE_AUTHOR("John Garry <john.garry@huawei.com>");
MODULE_DESCRIPTION("HISILICON SAS controller v1 hw driver");
MODULE_ALIAS("platform:" DRV_NAME);<|MERGE_RESOLUTION|>--- conflicted
+++ resolved
@@ -1423,12 +1423,8 @@
 	}
 
 	if (!test_bit(HISI_SAS_RESET_BIT, &hisi_hba->flags))
-<<<<<<< HEAD
-		sas_notify_port_event(sas_phy, PORTE_BROADCAST_RCVD);
-=======
 		sas_notify_port_event(sas_phy, PORTE_BROADCAST_RCVD,
 				      GFP_ATOMIC);
->>>>>>> 4bcf3b75
 
 end:
 	hisi_sas_phy_write32(hisi_hba, phy_no, CHL_INT2,
