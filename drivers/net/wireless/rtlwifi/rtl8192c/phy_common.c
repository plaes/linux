--- conflicted
+++ resolved
@@ -216,11 +216,7 @@
 	RT_TRACE(rtlpriv, COMP_INIT, DBG_TRACE, "==>\n");
 	rtstatus = rtlpriv->cfg->ops->config_bb_with_headerfile(hw,
 						 BASEBAND_CONFIG_PHY_REG);
-<<<<<<< HEAD
 	if (!rtstatus) {
-=======
-	if (rtstatus != true) {
->>>>>>> c288ec61
 		RT_TRACE(rtlpriv, COMP_ERR, DBG_EMERG, "Write BB Reg Fail!!\n");
 		return false;
 	}
@@ -233,21 +229,13 @@
 		rtstatus = rtlpriv->cfg->ops->config_bb_with_pgheaderfile(hw,
 						   BASEBAND_CONFIG_PHY_REG);
 	}
-<<<<<<< HEAD
 	if (!rtstatus) {
-=======
-	if (rtstatus != true) {
->>>>>>> c288ec61
 		RT_TRACE(rtlpriv, COMP_ERR, DBG_EMERG, "BB_PG Reg Fail!!\n");
 		return false;
 	}
 	rtstatus = rtlpriv->cfg->ops->config_bb_with_headerfile(hw,
 						 BASEBAND_CONFIG_AGC_TAB);
-<<<<<<< HEAD
 	if (!rtstatus) {
-=======
-	if (rtstatus != true) {
->>>>>>> c288ec61
 		RT_TRACE(rtlpriv, COMP_ERR, DBG_EMERG, "AGC Table Fail\n");
 		return false;
 	}
@@ -302,125 +290,11 @@
 	else
 		return;
 
-<<<<<<< HEAD
-	if (regaddr == RTXAGC_A_RATE18_06) {
-		rtlphy->MCS_TXPWR[rtlphy->pwrgroup_cnt][0] = data;
-		RT_TRACE(rtlpriv, COMP_INIT, DBG_TRACE,
-			 "MCSTxPowerLevelOriginalOffset[%d][0] = 0x%x\n",
-			 rtlphy->pwrgroup_cnt,
-			 rtlphy->MCS_TXPWR[rtlphy->pwrgroup_cnt][0]);
-	}
-	if (regaddr == RTXAGC_A_RATE54_24) {
-		rtlphy->MCS_TXPWR[rtlphy->pwrgroup_cnt][1] = data;
-		RT_TRACE(rtlpriv, COMP_INIT, DBG_TRACE,
-			 "MCSTxPowerLevelOriginalOffset[%d][1] = 0x%x\n",
-			 rtlphy->pwrgroup_cnt,
-			 rtlphy->MCS_TXPWR[rtlphy->pwrgroup_cnt][1]);
-	}
-	if (regaddr == RTXAGC_A_CCK1_MCS32) {
-		rtlphy->MCS_TXPWR[rtlphy->pwrgroup_cnt][6] = data;
-		RT_TRACE(rtlpriv, COMP_INIT, DBG_TRACE,
-			 "MCSTxPowerLevelOriginalOffset[%d][6] = 0x%x\n",
-			 rtlphy->pwrgroup_cnt,
-			 rtlphy->MCS_TXPWR[rtlphy->pwrgroup_cnt][6]);
-	}
-	if (regaddr == RTXAGC_B_CCK11_A_CCK2_11 && bitmask == 0xffffff00) {
-		rtlphy->MCS_TXPWR[rtlphy->pwrgroup_cnt][7] = data;
-		RT_TRACE(rtlpriv, COMP_INIT, DBG_TRACE,
-			 "MCSTxPowerLevelOriginalOffset[%d][7] = 0x%x\n",
-			 rtlphy->pwrgroup_cnt,
-			 rtlphy->MCS_TXPWR[rtlphy->pwrgroup_cnt][7]);
-	}
-	if (regaddr == RTXAGC_A_MCS03_MCS00) {
-		rtlphy->MCS_TXPWR[rtlphy->pwrgroup_cnt][2] = data;
-		RT_TRACE(rtlpriv, COMP_INIT, DBG_TRACE,
-			 "MCSTxPowerLevelOriginalOffset[%d][2] = 0x%x\n",
-			 rtlphy->pwrgroup_cnt,
-			 rtlphy->MCS_TXPWR[rtlphy->pwrgroup_cnt][2]);
-	}
-	if (regaddr == RTXAGC_A_MCS07_MCS04) {
-		rtlphy->MCS_TXPWR[rtlphy->pwrgroup_cnt][3] = data;
-		RT_TRACE(rtlpriv, COMP_INIT, DBG_TRACE,
-			 "MCSTxPowerLevelOriginalOffset[%d][3] = 0x%x\n",
-			 rtlphy->pwrgroup_cnt,
-			 rtlphy->MCS_TXPWR[rtlphy->pwrgroup_cnt][3]);
-	}
-	if (regaddr == RTXAGC_A_MCS11_MCS08) {
-		rtlphy->MCS_TXPWR[rtlphy->pwrgroup_cnt][4] = data;
-		RT_TRACE(rtlpriv, COMP_INIT, DBG_TRACE,
-			 "MCSTxPowerLevelOriginalOffset[%d][4] = 0x%x\n",
-			 rtlphy->pwrgroup_cnt,
-			 rtlphy->MCS_TXPWR[rtlphy->pwrgroup_cnt][4]);
-	}
-	if (regaddr == RTXAGC_A_MCS15_MCS12) {
-		rtlphy->MCS_TXPWR[rtlphy->pwrgroup_cnt][5] = data;
-		RT_TRACE(rtlpriv, COMP_INIT, DBG_TRACE,
-			 "MCSTxPowerLevelOriginalOffset[%d][5] = 0x%x\n",
-			 rtlphy->pwrgroup_cnt,
-			 rtlphy->MCS_TXPWR[rtlphy->pwrgroup_cnt][5]);
-	}
-	if (regaddr == RTXAGC_B_RATE18_06) {
-		rtlphy->MCS_TXPWR[rtlphy->pwrgroup_cnt][8] = data;
-		RT_TRACE(rtlpriv, COMP_INIT, DBG_TRACE,
-			 "MCSTxPowerLevelOriginalOffset[%d][8] = 0x%x\n",
-			 rtlphy->pwrgroup_cnt,
-			 rtlphy->MCS_TXPWR[rtlphy->pwrgroup_cnt][8]);
-	}
-	if (regaddr == RTXAGC_B_RATE54_24) {
-		rtlphy->MCS_TXPWR[rtlphy->pwrgroup_cnt][9] = data;
-		RT_TRACE(rtlpriv, COMP_INIT, DBG_TRACE,
-			 "MCSTxPowerLevelOriginalOffset[%d][9] = 0x%x\n",
-			 rtlphy->pwrgroup_cnt,
-			 rtlphy->MCS_TXPWR[rtlphy->pwrgroup_cnt][9]);
-	}
-	if (regaddr == RTXAGC_B_CCK1_55_MCS32) {
-		rtlphy->MCS_TXPWR[rtlphy->pwrgroup_cnt][14] = data;
-		RT_TRACE(rtlpriv, COMP_INIT, DBG_TRACE,
-			 "MCSTxPowerLevelOriginalOffset[%d][14] = 0x%x\n",
-			 rtlphy->pwrgroup_cnt,
-			 rtlphy->MCS_TXPWR[rtlphy->pwrgroup_cnt][14]);
-	}
-	if (regaddr == RTXAGC_B_CCK11_A_CCK2_11 && bitmask == 0x000000ff) {
-		rtlphy->MCS_TXPWR[rtlphy->pwrgroup_cnt][15] = data;
-		RT_TRACE(rtlpriv, COMP_INIT, DBG_TRACE,
-			 "MCSTxPowerLevelOriginalOffset[%d][15] = 0x%x\n",
-			 rtlphy->pwrgroup_cnt,
-			 rtlphy->MCS_TXPWR[rtlphy->pwrgroup_cnt][15]);
-	}
-	if (regaddr == RTXAGC_B_MCS03_MCS00) {
-		rtlphy->MCS_TXPWR[rtlphy->pwrgroup_cnt][10] = data;
-		RT_TRACE(rtlpriv, COMP_INIT, DBG_TRACE,
-			 "MCSTxPowerLevelOriginalOffset[%d][10] = 0x%x\n",
-			 rtlphy->pwrgroup_cnt,
-			 rtlphy->MCS_TXPWR[rtlphy->pwrgroup_cnt][10]);
-	}
-	if (regaddr == RTXAGC_B_MCS07_MCS04) {
-		rtlphy->MCS_TXPWR[rtlphy->pwrgroup_cnt][11] = data;
-		RT_TRACE(rtlpriv, COMP_INIT, DBG_TRACE,
-			 "MCSTxPowerLevelOriginalOffset[%d][11] = 0x%x\n",
-			 rtlphy->pwrgroup_cnt,
-			 rtlphy->MCS_TXPWR[rtlphy->pwrgroup_cnt][11]);
-	}
-	if (regaddr == RTXAGC_B_MCS11_MCS08) {
-		rtlphy->MCS_TXPWR[rtlphy->pwrgroup_cnt][12] = data;
-		RT_TRACE(rtlpriv, COMP_INIT, DBG_TRACE,
-			 "MCSTxPowerLevelOriginalOffset[%d][12] = 0x%x\n",
-			 rtlphy->pwrgroup_cnt,
-			 rtlphy->MCS_TXPWR[rtlphy->pwrgroup_cnt][12]);
-	}
-	if (regaddr == RTXAGC_B_MCS15_MCS12) {
-		rtlphy->MCS_TXPWR[rtlphy->pwrgroup_cnt][13] = data;
-		RT_TRACE(rtlpriv, COMP_INIT, DBG_TRACE,
-			 "MCSTxPowerLevelOriginalOffset[%d][13] = 0x%x\n",
-			 rtlphy->pwrgroup_cnt,
-			 rtlphy->MCS_TXPWR[rtlphy->pwrgroup_cnt][13]);
-=======
 	rtlphy->MCS_TXPWR[rtlphy->pwrgroup_cnt][index] = data;
 	RT_TRACE(rtlpriv, COMP_INIT, DBG_TRACE,
 		 "MCSTxPowerLevelOriginalOffset[%d][%d] = 0x%x\n",
 		 rtlphy->pwrgroup_cnt, index,
 		 rtlphy->MCS_TXPWR[rtlphy->pwrgroup_cnt][index]);
->>>>>>> c288ec61
 
 	if (index == 13)
 		rtlphy->pwrgroup_cnt++;
