--- conflicted
+++ resolved
@@ -586,12 +586,8 @@
 				     struct receive_queue *rq,
 				     void *buf, void *ctx,
 				     unsigned int len,
-<<<<<<< HEAD
-				     unsigned int *xdp_xmit)
-=======
 				     unsigned int *xdp_xmit,
 				     unsigned int *rbytes)
->>>>>>> 4aa5db22
 {
 	struct sk_buff *skb;
 	struct bpf_prog *xdp_prog;
@@ -735,12 +731,8 @@
 					 void *buf,
 					 void *ctx,
 					 unsigned int len,
-<<<<<<< HEAD
-					 unsigned int *xdp_xmit)
-=======
 					 unsigned int *xdp_xmit,
 					 unsigned int *rbytes)
->>>>>>> 4aa5db22
 {
 	struct virtio_net_hdr_mrg_rxbuf *hdr = buf;
 	u16 num_buf = virtio16_to_cpu(vi->vdev, hdr->num_buffers);
@@ -958,15 +950,9 @@
 	return NULL;
 }
 
-<<<<<<< HEAD
-static int receive_buf(struct virtnet_info *vi, struct receive_queue *rq,
-		       void *buf, unsigned int len, void **ctx,
-		       unsigned int *xdp_xmit)
-=======
 static void receive_buf(struct virtnet_info *vi, struct receive_queue *rq,
 			void *buf, unsigned int len, void **ctx,
 			unsigned int *xdp_xmit, unsigned int *rbytes)
->>>>>>> 4aa5db22
 {
 	struct net_device *dev = vi->dev;
 	struct sk_buff *skb;
