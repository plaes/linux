/*
 * Copyright (c) 2015-2016, Mellanox Technologies. All rights reserved.
 *
 * This software is available to you under a choice of one of two
 * licenses.  You may choose to be licensed under the terms of the GNU
 * General Public License (GPL) Version 2, available from the file
 * COPYING in the main directory of this source tree, or the
 * OpenIB.org BSD license below:
 *
 *     Redistribution and use in source and binary forms, with or
 *     without modification, are permitted provided that the following
 *     conditions are met:
 *
 *      - Redistributions of source code must retain the above
 *        copyright notice, this list of conditions and the following
 *        disclaimer.
 *
 *      - Redistributions in binary form must reproduce the above
 *        copyright notice, this list of conditions and the following
 *        disclaimer in the documentation and/or other materials
 *        provided with the distribution.
 *
 * THE SOFTWARE IS PROVIDED "AS IS", WITHOUT WARRANTY OF ANY KIND,
 * EXPRESS OR IMPLIED, INCLUDING BUT NOT LIMITED TO THE WARRANTIES OF
 * MERCHANTABILITY, FITNESS FOR A PARTICULAR PURPOSE AND
 * NONINFRINGEMENT. IN NO EVENT SHALL THE AUTHORS OR COPYRIGHT HOLDERS
 * BE LIABLE FOR ANY CLAIM, DAMAGES OR OTHER LIABILITY, WHETHER IN AN
 * ACTION OF CONTRACT, TORT OR OTHERWISE, ARISING FROM, OUT OF OR IN
 * CONNECTION WITH THE SOFTWARE OR THE USE OR OTHER DEALINGS IN THE
 * SOFTWARE.
 */

#include <net/tc_act/tc_gact.h>
#include <net/pkt_cls.h>
#include <linux/mlx5/fs.h>
#include <net/vxlan.h>
#include <net/geneve.h>
#include <linux/bpf.h>
#include <linux/if_bridge.h>
#include <net/page_pool.h>
#include <net/xdp_sock_drv.h>
#include "eswitch.h"
#include "en.h"
#include "en/txrx.h"
#include "en_tc.h"
#include "en_rep.h"
#include "en_accel/ipsec.h"
#include "en_accel/en_accel.h"
#include "en_accel/tls.h"
#include "accel/ipsec.h"
#include "accel/tls.h"
#include "lib/vxlan.h"
#include "lib/clock.h"
#include "en/port.h"
#include "en/xdp.h"
#include "lib/eq.h"
#include "en/monitor_stats.h"
#include "en/health.h"
#include "en/params.h"
#include "en/xsk/umem.h"
#include "en/xsk/setup.h"
#include "en/xsk/rx.h"
#include "en/xsk/tx.h"
#include "en/hv_vhca_stats.h"
#include "en/devlink.h"
#include "lib/mlx5.h"

bool mlx5e_check_fragmented_striding_rq_cap(struct mlx5_core_dev *mdev)
{
	bool striding_rq_umr = MLX5_CAP_GEN(mdev, striding_rq) &&
		MLX5_CAP_GEN(mdev, umr_ptr_rlky) &&
		MLX5_CAP_ETH(mdev, reg_umr_sq);
	u16 max_wqe_sz_cap = MLX5_CAP_GEN(mdev, max_wqe_sz_sq);
	bool inline_umr = MLX5E_UMR_WQE_INLINE_SZ <= max_wqe_sz_cap;

	if (!striding_rq_umr)
		return false;
	if (!inline_umr) {
		mlx5_core_warn(mdev, "Cannot support Striding RQ: UMR WQE size (%d) exceeds maximum supported (%d).\n",
			       (int)MLX5E_UMR_WQE_INLINE_SZ, max_wqe_sz_cap);
		return false;
	}
	return true;
}

void mlx5e_init_rq_type_params(struct mlx5_core_dev *mdev,
			       struct mlx5e_params *params)
{
	params->log_rq_mtu_frames = is_kdump_kernel() ?
		MLX5E_PARAMS_MINIMUM_LOG_RQ_SIZE :
		MLX5E_PARAMS_DEFAULT_LOG_RQ_SIZE;

	mlx5_core_info(mdev, "MLX5E: StrdRq(%d) RqSz(%ld) StrdSz(%ld) RxCqeCmprss(%d)\n",
		       params->rq_wq_type == MLX5_WQ_TYPE_LINKED_LIST_STRIDING_RQ,
		       params->rq_wq_type == MLX5_WQ_TYPE_LINKED_LIST_STRIDING_RQ ?
		       BIT(mlx5e_mpwqe_get_log_rq_size(params, NULL)) :
		       BIT(params->log_rq_mtu_frames),
		       BIT(mlx5e_mpwqe_get_log_stride_size(mdev, params, NULL)),
		       MLX5E_GET_PFLAG(params, MLX5E_PFLAG_RX_CQE_COMPRESS));
}

bool mlx5e_striding_rq_possible(struct mlx5_core_dev *mdev,
				struct mlx5e_params *params)
{
	if (!mlx5e_check_fragmented_striding_rq_cap(mdev))
		return false;

	if (MLX5_IPSEC_DEV(mdev))
		return false;

	if (params->xdp_prog) {
		/* XSK params are not considered here. If striding RQ is in use,
		 * and an XSK is being opened, mlx5e_rx_mpwqe_is_linear_skb will
		 * be called with the known XSK params.
		 */
		if (!mlx5e_rx_mpwqe_is_linear_skb(mdev, params, NULL))
			return false;
	}

	return true;
}

void mlx5e_set_rq_type(struct mlx5_core_dev *mdev, struct mlx5e_params *params)
{
	params->rq_wq_type = mlx5e_striding_rq_possible(mdev, params) &&
		MLX5E_GET_PFLAG(params, MLX5E_PFLAG_RX_STRIDING_RQ) ?
		MLX5_WQ_TYPE_LINKED_LIST_STRIDING_RQ :
		MLX5_WQ_TYPE_CYCLIC;
}

void mlx5e_update_carrier(struct mlx5e_priv *priv)
{
	struct mlx5_core_dev *mdev = priv->mdev;
	u8 port_state;

	port_state = mlx5_query_vport_state(mdev,
					    MLX5_VPORT_STATE_OP_MOD_VNIC_VPORT,
					    0);

	if (port_state == VPORT_STATE_UP) {
		netdev_info(priv->netdev, "Link up\n");
		netif_carrier_on(priv->netdev);
	} else {
		netdev_info(priv->netdev, "Link down\n");
		netif_carrier_off(priv->netdev);
	}
}

static void mlx5e_update_carrier_work(struct work_struct *work)
{
	struct mlx5e_priv *priv = container_of(work, struct mlx5e_priv,
					       update_carrier_work);

	mutex_lock(&priv->state_lock);
	if (test_bit(MLX5E_STATE_OPENED, &priv->state))
		if (priv->profile->update_carrier)
			priv->profile->update_carrier(priv);
	mutex_unlock(&priv->state_lock);
}

static void mlx5e_update_stats_work(struct work_struct *work)
{
	struct mlx5e_priv *priv = container_of(work, struct mlx5e_priv,
					       update_stats_work);

	mutex_lock(&priv->state_lock);
	priv->profile->update_stats(priv);
	mutex_unlock(&priv->state_lock);
}

void mlx5e_queue_update_stats(struct mlx5e_priv *priv)
{
	if (!priv->profile->update_stats)
		return;

	if (unlikely(test_bit(MLX5E_STATE_DESTROYING, &priv->state)))
		return;

	queue_work(priv->wq, &priv->update_stats_work);
}

static int async_event(struct notifier_block *nb, unsigned long event, void *data)
{
	struct mlx5e_priv *priv = container_of(nb, struct mlx5e_priv, events_nb);
	struct mlx5_eqe   *eqe = data;

	if (event != MLX5_EVENT_TYPE_PORT_CHANGE)
		return NOTIFY_DONE;

	switch (eqe->sub_type) {
	case MLX5_PORT_CHANGE_SUBTYPE_DOWN:
	case MLX5_PORT_CHANGE_SUBTYPE_ACTIVE:
		queue_work(priv->wq, &priv->update_carrier_work);
		break;
	default:
		return NOTIFY_DONE;
	}

	return NOTIFY_OK;
}

static void mlx5e_enable_async_events(struct mlx5e_priv *priv)
{
	priv->events_nb.notifier_call = async_event;
	mlx5_notifier_register(priv->mdev, &priv->events_nb);
}

static void mlx5e_disable_async_events(struct mlx5e_priv *priv)
{
	mlx5_notifier_unregister(priv->mdev, &priv->events_nb);
}

static inline void mlx5e_build_umr_wqe(struct mlx5e_rq *rq,
				       struct mlx5e_icosq *sq,
				       struct mlx5e_umr_wqe *wqe)
{
	struct mlx5_wqe_ctrl_seg      *cseg = &wqe->ctrl;
	struct mlx5_wqe_umr_ctrl_seg *ucseg = &wqe->uctrl;
	u8 ds_cnt = DIV_ROUND_UP(MLX5E_UMR_WQE_INLINE_SZ, MLX5_SEND_WQE_DS);

	cseg->qpn_ds    = cpu_to_be32((sq->sqn << MLX5_WQE_CTRL_QPN_SHIFT) |
				      ds_cnt);
	cseg->umr_mkey  = rq->mkey_be;

	ucseg->flags = MLX5_UMR_TRANSLATION_OFFSET_EN | MLX5_UMR_INLINE;
	ucseg->xlt_octowords =
		cpu_to_be16(MLX5_MTT_OCTW(MLX5_MPWRQ_PAGES_PER_WQE));
	ucseg->mkey_mask     = cpu_to_be64(MLX5_MKEY_MASK_FREE);
}

static int mlx5e_rq_alloc_mpwqe_info(struct mlx5e_rq *rq,
				     struct mlx5e_channel *c)
{
	int wq_sz = mlx5_wq_ll_get_size(&rq->mpwqe.wq);

	rq->mpwqe.info = kvzalloc_node(array_size(wq_sz,
						  sizeof(*rq->mpwqe.info)),
				       GFP_KERNEL, cpu_to_node(c->cpu));
	if (!rq->mpwqe.info)
		return -ENOMEM;

	mlx5e_build_umr_wqe(rq, &c->icosq, &rq->mpwqe.umr_wqe);

	return 0;
}

static int mlx5e_create_umr_mkey(struct mlx5_core_dev *mdev,
				 u64 npages, u8 page_shift,
				 struct mlx5_core_mkey *umr_mkey,
				 dma_addr_t filler_addr)
{
	struct mlx5_mtt *mtt;
	int inlen;
	void *mkc;
	u32 *in;
	int err;
	int i;

	inlen = MLX5_ST_SZ_BYTES(create_mkey_in) + sizeof(*mtt) * npages;

	in = kvzalloc(inlen, GFP_KERNEL);
	if (!in)
		return -ENOMEM;

	mkc = MLX5_ADDR_OF(create_mkey_in, in, memory_key_mkey_entry);

	MLX5_SET(mkc, mkc, free, 1);
	MLX5_SET(mkc, mkc, umr_en, 1);
	MLX5_SET(mkc, mkc, lw, 1);
	MLX5_SET(mkc, mkc, lr, 1);
	MLX5_SET(mkc, mkc, access_mode_1_0, MLX5_MKC_ACCESS_MODE_MTT);
	mlx5e_mkey_set_relaxed_ordering(mdev, mkc);
	MLX5_SET(mkc, mkc, qpn, 0xffffff);
	MLX5_SET(mkc, mkc, pd, mdev->mlx5e_res.pdn);
	MLX5_SET64(mkc, mkc, len, npages << page_shift);
	MLX5_SET(mkc, mkc, translations_octword_size,
		 MLX5_MTT_OCTW(npages));
	MLX5_SET(mkc, mkc, log_page_size, page_shift);
	MLX5_SET(create_mkey_in, in, translations_octword_actual_size,
		 MLX5_MTT_OCTW(npages));

	/* Initialize the mkey with all MTTs pointing to a default
	 * page (filler_addr). When the channels are activated, UMR
	 * WQEs will redirect the RX WQEs to the actual memory from
	 * the RQ's pool, while the gaps (wqe_overflow) remain mapped
	 * to the default page.
	 */
	mtt = MLX5_ADDR_OF(create_mkey_in, in, klm_pas_mtt);
	for (i = 0 ; i < npages ; i++)
		mtt[i].ptag = cpu_to_be64(filler_addr);

	err = mlx5_core_create_mkey(mdev, umr_mkey, in, inlen);

	kvfree(in);
	return err;
}

static int mlx5e_create_rq_umr_mkey(struct mlx5_core_dev *mdev, struct mlx5e_rq *rq)
{
	u64 num_mtts = MLX5E_REQUIRED_MTTS(mlx5_wq_ll_get_size(&rq->mpwqe.wq));

	return mlx5e_create_umr_mkey(mdev, num_mtts, PAGE_SHIFT, &rq->umr_mkey,
				     rq->wqe_overflow.addr);
}

static inline u64 mlx5e_get_mpwqe_offset(struct mlx5e_rq *rq, u16 wqe_ix)
{
	return (wqe_ix << MLX5E_LOG_ALIGNED_MPWQE_PPW) << PAGE_SHIFT;
}

static void mlx5e_init_frags_partition(struct mlx5e_rq *rq)
{
	struct mlx5e_wqe_frag_info next_frag = {};
	struct mlx5e_wqe_frag_info *prev = NULL;
	int i;

	next_frag.di = &rq->wqe.di[0];

	for (i = 0; i < mlx5_wq_cyc_get_size(&rq->wqe.wq); i++) {
		struct mlx5e_rq_frag_info *frag_info = &rq->wqe.info.arr[0];
		struct mlx5e_wqe_frag_info *frag =
			&rq->wqe.frags[i << rq->wqe.info.log_num_frags];
		int f;

		for (f = 0; f < rq->wqe.info.num_frags; f++, frag++) {
			if (next_frag.offset + frag_info[f].frag_stride > PAGE_SIZE) {
				next_frag.di++;
				next_frag.offset = 0;
				if (prev)
					prev->last_in_page = true;
			}
			*frag = next_frag;

			/* prepare next */
			next_frag.offset += frag_info[f].frag_stride;
			prev = frag;
		}
	}

	if (prev)
		prev->last_in_page = true;
}

static int mlx5e_init_di_list(struct mlx5e_rq *rq,
			      int wq_sz, int cpu)
{
	int len = wq_sz << rq->wqe.info.log_num_frags;

	rq->wqe.di = kvzalloc_node(array_size(len, sizeof(*rq->wqe.di)),
				   GFP_KERNEL, cpu_to_node(cpu));
	if (!rq->wqe.di)
		return -ENOMEM;

	mlx5e_init_frags_partition(rq);

	return 0;
}

static void mlx5e_free_di_list(struct mlx5e_rq *rq)
{
	kvfree(rq->wqe.di);
}

static void mlx5e_rq_err_cqe_work(struct work_struct *recover_work)
{
	struct mlx5e_rq *rq = container_of(recover_work, struct mlx5e_rq, recover_work);

	mlx5e_reporter_rq_cqe_err(rq);
}

static int mlx5e_alloc_mpwqe_rq_drop_page(struct mlx5e_rq *rq)
{
	rq->wqe_overflow.page = alloc_page(GFP_KERNEL);
	if (!rq->wqe_overflow.page)
		return -ENOMEM;

	rq->wqe_overflow.addr = dma_map_page(rq->pdev, rq->wqe_overflow.page, 0,
					     PAGE_SIZE, rq->buff.map_dir);
	if (dma_mapping_error(rq->pdev, rq->wqe_overflow.addr)) {
		__free_page(rq->wqe_overflow.page);
		return -ENOMEM;
	}
	return 0;
}

static void mlx5e_free_mpwqe_rq_drop_page(struct mlx5e_rq *rq)
{
	 dma_unmap_page(rq->pdev, rq->wqe_overflow.addr, PAGE_SIZE,
			rq->buff.map_dir);
	 __free_page(rq->wqe_overflow.page);
}

static int mlx5e_alloc_rq(struct mlx5e_channel *c,
			  struct mlx5e_params *params,
			  struct mlx5e_xsk_param *xsk,
			  struct xdp_umem *umem,
			  struct mlx5e_rq_param *rqp,
			  struct mlx5e_rq *rq)
{
	struct page_pool_params pp_params = { 0 };
	struct mlx5_core_dev *mdev = c->mdev;
	void *rqc = rqp->rqc;
	void *rqc_wq = MLX5_ADDR_OF(rqc, rqc, wq);
	u32 rq_xdp_ix;
	u32 pool_size;
	int wq_sz;
	int err;
	int i;

	rqp->wq.db_numa_node = cpu_to_node(c->cpu);

	rq->wq_type = params->rq_wq_type;
	rq->pdev    = c->pdev;
	rq->netdev  = c->netdev;
	rq->tstamp  = c->tstamp;
	rq->clock   = &mdev->clock;
	rq->channel = c;
	rq->ix      = c->ix;
	rq->mdev    = mdev;
	rq->hw_mtu  = MLX5E_SW2HW_MTU(params, params->sw_mtu);
	rq->xdpsq   = &c->rq_xdpsq;
	rq->umem    = umem;

	if (rq->umem)
		rq->stats = &c->priv->channel_stats[c->ix].xskrq;
	else
		rq->stats = &c->priv->channel_stats[c->ix].rq;
	INIT_WORK(&rq->recover_work, mlx5e_rq_err_cqe_work);

	if (params->xdp_prog)
		bpf_prog_inc(params->xdp_prog);
	RCU_INIT_POINTER(rq->xdp_prog, params->xdp_prog);

	rq_xdp_ix = rq->ix;
	if (xsk)
		rq_xdp_ix += params->num_channels * MLX5E_RQ_GROUP_XSK;
	err = xdp_rxq_info_reg(&rq->xdp_rxq, rq->netdev, rq_xdp_ix);
	if (err < 0)
		goto err_rq_xdp_prog;

	rq->buff.map_dir = params->xdp_prog ? DMA_BIDIRECTIONAL : DMA_FROM_DEVICE;
	rq->buff.headroom = mlx5e_get_rq_headroom(mdev, params, xsk);
	pool_size = 1 << params->log_rq_mtu_frames;

	switch (rq->wq_type) {
	case MLX5_WQ_TYPE_LINKED_LIST_STRIDING_RQ:
		err = mlx5_wq_ll_create(mdev, &rqp->wq, rqc_wq, &rq->mpwqe.wq,
					&rq->wq_ctrl);
		if (err)
			goto err_rq_xdp;

		err = mlx5e_alloc_mpwqe_rq_drop_page(rq);
		if (err)
			goto err_rq_wq_destroy;

		err = mlx5e_alloc_mpwqe_rq_drop_page(rq);
		if (err)
			goto err_rq_wq_destroy;

		rq->mpwqe.wq.db = &rq->mpwqe.wq.db[MLX5_RCV_DBR];

		wq_sz = mlx5_wq_ll_get_size(&rq->mpwqe.wq);

		pool_size = MLX5_MPWRQ_PAGES_PER_WQE <<
			mlx5e_mpwqe_get_log_rq_size(params, xsk);

		rq->mpwqe.log_stride_sz = mlx5e_mpwqe_get_log_stride_size(mdev, params, xsk);
		rq->mpwqe.num_strides =
			BIT(mlx5e_mpwqe_get_log_num_strides(mdev, params, xsk));

		rq->buff.frame0_sz = (1 << rq->mpwqe.log_stride_sz);

		err = mlx5e_create_rq_umr_mkey(mdev, rq);
		if (err)
			goto err_rq_drop_page;
		rq->mkey_be = cpu_to_be32(rq->umr_mkey.key);

		err = mlx5e_rq_alloc_mpwqe_info(rq, c);
		if (err)
			goto err_rq_mkey;
		break;
	default: /* MLX5_WQ_TYPE_CYCLIC */
		err = mlx5_wq_cyc_create(mdev, &rqp->wq, rqc_wq, &rq->wqe.wq,
					 &rq->wq_ctrl);
		if (err)
			goto err_rq_xdp;

		rq->wqe.wq.db = &rq->wqe.wq.db[MLX5_RCV_DBR];

		wq_sz = mlx5_wq_cyc_get_size(&rq->wqe.wq);

		rq->wqe.info = rqp->frags_info;
		rq->buff.frame0_sz = rq->wqe.info.arr[0].frag_stride;

		rq->wqe.frags =
			kvzalloc_node(array_size(sizeof(*rq->wqe.frags),
					(wq_sz << rq->wqe.info.log_num_frags)),
				      GFP_KERNEL, cpu_to_node(c->cpu));
		if (!rq->wqe.frags) {
			err = -ENOMEM;
			goto err_rq_wq_destroy;
		}

		err = mlx5e_init_di_list(rq, wq_sz, c->cpu);
		if (err)
			goto err_rq_frags;

		rq->mkey_be = c->mkey_be;
	}

	err = mlx5e_rq_set_handlers(rq, params, xsk);
	if (err)
		goto err_free_by_rq_type;

	if (xsk) {
		err = xdp_rxq_info_reg_mem_model(&rq->xdp_rxq,
						 MEM_TYPE_XSK_BUFF_POOL, NULL);
		xsk_buff_set_rxq_info(rq->umem, &rq->xdp_rxq);
	} else {
		/* Create a page_pool and register it with rxq */
		pp_params.order     = 0;
		pp_params.flags     = 0; /* No-internal DMA mapping in page_pool */
		pp_params.pool_size = pool_size;
		pp_params.nid       = cpu_to_node(c->cpu);
		pp_params.dev       = c->pdev;
		pp_params.dma_dir   = rq->buff.map_dir;

		/* page_pool can be used even when there is no rq->xdp_prog,
		 * given page_pool does not handle DMA mapping there is no
		 * required state to clear. And page_pool gracefully handle
		 * elevated refcnt.
		 */
		rq->page_pool = page_pool_create(&pp_params);
		if (IS_ERR(rq->page_pool)) {
			err = PTR_ERR(rq->page_pool);
			rq->page_pool = NULL;
			goto err_free_by_rq_type;
		}
		err = xdp_rxq_info_reg_mem_model(&rq->xdp_rxq,
						 MEM_TYPE_PAGE_POOL, rq->page_pool);
	}
	if (err)
		goto err_free_by_rq_type;

	for (i = 0; i < wq_sz; i++) {
		if (rq->wq_type == MLX5_WQ_TYPE_LINKED_LIST_STRIDING_RQ) {
			struct mlx5e_rx_wqe_ll *wqe =
				mlx5_wq_ll_get_wqe(&rq->mpwqe.wq, i);
			u32 byte_count =
				rq->mpwqe.num_strides << rq->mpwqe.log_stride_sz;
			u64 dma_offset = mlx5e_get_mpwqe_offset(rq, i);

			wqe->data[0].addr = cpu_to_be64(dma_offset + rq->buff.headroom);
			wqe->data[0].byte_count = cpu_to_be32(byte_count);
			wqe->data[0].lkey = rq->mkey_be;
		} else {
			struct mlx5e_rx_wqe_cyc *wqe =
				mlx5_wq_cyc_get_wqe(&rq->wqe.wq, i);
			int f;

			for (f = 0; f < rq->wqe.info.num_frags; f++) {
				u32 frag_size = rq->wqe.info.arr[f].frag_size |
					MLX5_HW_START_PADDING;

				wqe->data[f].byte_count = cpu_to_be32(frag_size);
				wqe->data[f].lkey = rq->mkey_be;
			}
			/* check if num_frags is not a pow of two */
			if (rq->wqe.info.num_frags < (1 << rq->wqe.info.log_num_frags)) {
				wqe->data[f].byte_count = 0;
				wqe->data[f].lkey = cpu_to_be32(MLX5_INVALID_LKEY);
				wqe->data[f].addr = 0;
			}
		}
	}

	INIT_WORK(&rq->dim.work, mlx5e_rx_dim_work);

	switch (params->rx_cq_moderation.cq_period_mode) {
	case MLX5_CQ_PERIOD_MODE_START_FROM_CQE:
		rq->dim.mode = DIM_CQ_PERIOD_MODE_START_FROM_CQE;
		break;
	case MLX5_CQ_PERIOD_MODE_START_FROM_EQE:
	default:
		rq->dim.mode = DIM_CQ_PERIOD_MODE_START_FROM_EQE;
	}

	rq->page_cache.head = 0;
	rq->page_cache.tail = 0;

	return 0;

err_free_by_rq_type:
	switch (rq->wq_type) {
	case MLX5_WQ_TYPE_LINKED_LIST_STRIDING_RQ:
		kvfree(rq->mpwqe.info);
err_rq_mkey:
		mlx5_core_destroy_mkey(mdev, &rq->umr_mkey);
err_rq_drop_page:
		mlx5e_free_mpwqe_rq_drop_page(rq);
		break;
	default: /* MLX5_WQ_TYPE_CYCLIC */
		mlx5e_free_di_list(rq);
err_rq_frags:
		kvfree(rq->wqe.frags);
	}
err_rq_wq_destroy:
<<<<<<< HEAD
	if (params->xdp_prog)
		bpf_prog_put(params->xdp_prog);
	xdp_rxq_info_unreg(&rq->xdp_rxq);
	page_pool_destroy(rq->page_pool);
=======
>>>>>>> 85b047c6
	mlx5_wq_destroy(&rq->wq_ctrl);
err_rq_xdp:
	xdp_rxq_info_unreg(&rq->xdp_rxq);
err_rq_xdp_prog:
	if (params->xdp_prog)
		bpf_prog_put(params->xdp_prog);

	return err;
}

static void mlx5e_free_rq(struct mlx5e_rq *rq)
{
	struct mlx5e_channel *c = rq->channel;
	struct bpf_prog *old_prog = NULL;
	int i;

	/* drop_rq has neither channel nor xdp_prog. */
	if (c)
		old_prog = rcu_dereference_protected(rq->xdp_prog,
						     lockdep_is_held(&c->priv->state_lock));
	if (old_prog)
		bpf_prog_put(old_prog);

	switch (rq->wq_type) {
	case MLX5_WQ_TYPE_LINKED_LIST_STRIDING_RQ:
		kvfree(rq->mpwqe.info);
		mlx5_core_destroy_mkey(rq->mdev, &rq->umr_mkey);
		mlx5e_free_mpwqe_rq_drop_page(rq);
		break;
	default: /* MLX5_WQ_TYPE_CYCLIC */
		kvfree(rq->wqe.frags);
		mlx5e_free_di_list(rq);
	}

	for (i = rq->page_cache.head; i != rq->page_cache.tail;
	     i = (i + 1) & (MLX5E_CACHE_SIZE - 1)) {
		struct mlx5e_dma_info *dma_info = &rq->page_cache.page_cache[i];

		/* With AF_XDP, page_cache is not used, so this loop is not
		 * entered, and it's safe to call mlx5e_page_release_dynamic
		 * directly.
		 */
		mlx5e_page_release_dynamic(rq, dma_info, false);
	}

	xdp_rxq_info_unreg(&rq->xdp_rxq);
	page_pool_destroy(rq->page_pool);
	mlx5_wq_destroy(&rq->wq_ctrl);
}

static int mlx5e_create_rq(struct mlx5e_rq *rq,
			   struct mlx5e_rq_param *param)
{
	struct mlx5_core_dev *mdev = rq->mdev;

	void *in;
	void *rqc;
	void *wq;
	int inlen;
	int err;

	inlen = MLX5_ST_SZ_BYTES(create_rq_in) +
		sizeof(u64) * rq->wq_ctrl.buf.npages;
	in = kvzalloc(inlen, GFP_KERNEL);
	if (!in)
		return -ENOMEM;

	rqc = MLX5_ADDR_OF(create_rq_in, in, ctx);
	wq  = MLX5_ADDR_OF(rqc, rqc, wq);

	memcpy(rqc, param->rqc, sizeof(param->rqc));

	MLX5_SET(rqc,  rqc, cqn,		rq->cq.mcq.cqn);
	MLX5_SET(rqc,  rqc, state,		MLX5_RQC_STATE_RST);
	MLX5_SET(wq,   wq,  log_wq_pg_sz,	rq->wq_ctrl.buf.page_shift -
						MLX5_ADAPTER_PAGE_SHIFT);
	MLX5_SET64(wq, wq,  dbr_addr,		rq->wq_ctrl.db.dma);

	mlx5_fill_page_frag_array(&rq->wq_ctrl.buf,
				  (__be64 *)MLX5_ADDR_OF(wq, wq, pas));

	err = mlx5_core_create_rq(mdev, in, inlen, &rq->rqn);

	kvfree(in);

	return err;
}

int mlx5e_modify_rq_state(struct mlx5e_rq *rq, int curr_state, int next_state)
{
	struct mlx5_core_dev *mdev = rq->mdev;

	void *in;
	void *rqc;
	int inlen;
	int err;

	inlen = MLX5_ST_SZ_BYTES(modify_rq_in);
	in = kvzalloc(inlen, GFP_KERNEL);
	if (!in)
		return -ENOMEM;

	if (curr_state == MLX5_RQC_STATE_RST && next_state == MLX5_RQC_STATE_RDY)
		mlx5e_rqwq_reset(rq);

	rqc = MLX5_ADDR_OF(modify_rq_in, in, ctx);

	MLX5_SET(modify_rq_in, in, rq_state, curr_state);
	MLX5_SET(rqc, rqc, state, next_state);

	err = mlx5_core_modify_rq(mdev, rq->rqn, in);

	kvfree(in);

	return err;
}

static int mlx5e_modify_rq_scatter_fcs(struct mlx5e_rq *rq, bool enable)
{
	struct mlx5e_channel *c = rq->channel;
	struct mlx5e_priv *priv = c->priv;
	struct mlx5_core_dev *mdev = priv->mdev;

	void *in;
	void *rqc;
	int inlen;
	int err;

	inlen = MLX5_ST_SZ_BYTES(modify_rq_in);
	in = kvzalloc(inlen, GFP_KERNEL);
	if (!in)
		return -ENOMEM;

	rqc = MLX5_ADDR_OF(modify_rq_in, in, ctx);

	MLX5_SET(modify_rq_in, in, rq_state, MLX5_RQC_STATE_RDY);
	MLX5_SET64(modify_rq_in, in, modify_bitmask,
		   MLX5_MODIFY_RQ_IN_MODIFY_BITMASK_SCATTER_FCS);
	MLX5_SET(rqc, rqc, scatter_fcs, enable);
	MLX5_SET(rqc, rqc, state, MLX5_RQC_STATE_RDY);

	err = mlx5_core_modify_rq(mdev, rq->rqn, in);

	kvfree(in);

	return err;
}

static int mlx5e_modify_rq_vsd(struct mlx5e_rq *rq, bool vsd)
{
	struct mlx5e_channel *c = rq->channel;
	struct mlx5_core_dev *mdev = c->mdev;
	void *in;
	void *rqc;
	int inlen;
	int err;

	inlen = MLX5_ST_SZ_BYTES(modify_rq_in);
	in = kvzalloc(inlen, GFP_KERNEL);
	if (!in)
		return -ENOMEM;

	rqc = MLX5_ADDR_OF(modify_rq_in, in, ctx);

	MLX5_SET(modify_rq_in, in, rq_state, MLX5_RQC_STATE_RDY);
	MLX5_SET64(modify_rq_in, in, modify_bitmask,
		   MLX5_MODIFY_RQ_IN_MODIFY_BITMASK_VSD);
	MLX5_SET(rqc, rqc, vsd, vsd);
	MLX5_SET(rqc, rqc, state, MLX5_RQC_STATE_RDY);

	err = mlx5_core_modify_rq(mdev, rq->rqn, in);

	kvfree(in);

	return err;
}

static void mlx5e_destroy_rq(struct mlx5e_rq *rq)
{
	mlx5_core_destroy_rq(rq->mdev, rq->rqn);
}

int mlx5e_wait_for_min_rx_wqes(struct mlx5e_rq *rq, int wait_time)
{
	unsigned long exp_time = jiffies + msecs_to_jiffies(wait_time);
	struct mlx5e_channel *c = rq->channel;

	u16 min_wqes = mlx5_min_rx_wqes(rq->wq_type, mlx5e_rqwq_get_size(rq));

	do {
		if (mlx5e_rqwq_get_cur_sz(rq) >= min_wqes)
			return 0;

		msleep(20);
	} while (time_before(jiffies, exp_time));

	netdev_warn(c->netdev, "Failed to get min RX wqes on Channel[%d] RQN[0x%x] wq cur_sz(%d) min_rx_wqes(%d)\n",
		    c->ix, rq->rqn, mlx5e_rqwq_get_cur_sz(rq), min_wqes);

	mlx5e_reporter_rx_timeout(rq);
	return -ETIMEDOUT;
}

void mlx5e_free_rx_in_progress_descs(struct mlx5e_rq *rq)
{
	struct mlx5_wq_ll *wq;
	u16 head;
	int i;

	if (rq->wq_type != MLX5_WQ_TYPE_LINKED_LIST_STRIDING_RQ)
		return;

	wq = &rq->mpwqe.wq;
	head = wq->head;

	/* Outstanding UMR WQEs (in progress) start at wq->head */
	for (i = 0; i < rq->mpwqe.umr_in_progress; i++) {
		rq->dealloc_wqe(rq, head);
		head = mlx5_wq_ll_get_wqe_next_ix(wq, head);
	}

	rq->mpwqe.actual_wq_head = wq->head;
	rq->mpwqe.umr_in_progress = 0;
	rq->mpwqe.umr_completed = 0;
}

void mlx5e_free_rx_descs(struct mlx5e_rq *rq)
{
	__be16 wqe_ix_be;
	u16 wqe_ix;

	if (rq->wq_type == MLX5_WQ_TYPE_LINKED_LIST_STRIDING_RQ) {
		struct mlx5_wq_ll *wq = &rq->mpwqe.wq;

		mlx5e_free_rx_in_progress_descs(rq);

		while (!mlx5_wq_ll_is_empty(wq)) {
			struct mlx5e_rx_wqe_ll *wqe;

			wqe_ix_be = *wq->tail_next;
			wqe_ix    = be16_to_cpu(wqe_ix_be);
			wqe       = mlx5_wq_ll_get_wqe(wq, wqe_ix);
			rq->dealloc_wqe(rq, wqe_ix);
			mlx5_wq_ll_pop(wq, wqe_ix_be,
				       &wqe->next.next_wqe_index);
		}
	} else {
		struct mlx5_wq_cyc *wq = &rq->wqe.wq;

		while (!mlx5_wq_cyc_is_empty(wq)) {
			wqe_ix = mlx5_wq_cyc_get_tail(wq);
			rq->dealloc_wqe(rq, wqe_ix);
			mlx5_wq_cyc_pop(wq);
		}
	}

}

int mlx5e_open_rq(struct mlx5e_channel *c, struct mlx5e_params *params,
		  struct mlx5e_rq_param *param, struct mlx5e_xsk_param *xsk,
		  struct xdp_umem *umem, struct mlx5e_rq *rq)
{
	int err;

	err = mlx5e_alloc_rq(c, params, xsk, umem, param, rq);
	if (err)
		return err;

	err = mlx5e_create_rq(rq, param);
	if (err)
		goto err_free_rq;

	err = mlx5e_modify_rq_state(rq, MLX5_RQC_STATE_RST, MLX5_RQC_STATE_RDY);
	if (err)
		goto err_destroy_rq;

	if (mlx5e_is_tls_on(c->priv) && !mlx5_accel_is_ktls_device(c->mdev))
		__set_bit(MLX5E_RQ_STATE_FPGA_TLS, &c->rq.state); /* must be FPGA */

	if (MLX5_CAP_ETH(c->mdev, cqe_checksum_full))
		__set_bit(MLX5E_RQ_STATE_CSUM_FULL, &c->rq.state);

	if (params->rx_dim_enabled)
		__set_bit(MLX5E_RQ_STATE_AM, &c->rq.state);

	/* We disable csum_complete when XDP is enabled since
	 * XDP programs might manipulate packets which will render
	 * skb->checksum incorrect.
	 */
	if (MLX5E_GET_PFLAG(params, MLX5E_PFLAG_RX_NO_CSUM_COMPLETE) || c->xdp)
		__set_bit(MLX5E_RQ_STATE_NO_CSUM_COMPLETE, &c->rq.state);

	return 0;

err_destroy_rq:
	mlx5e_destroy_rq(rq);
err_free_rq:
	mlx5e_free_rq(rq);

	return err;
}

void mlx5e_activate_rq(struct mlx5e_rq *rq)
{
	set_bit(MLX5E_RQ_STATE_ENABLED, &rq->state);
	mlx5e_trigger_irq(&rq->channel->icosq);
}

void mlx5e_deactivate_rq(struct mlx5e_rq *rq)
{
	clear_bit(MLX5E_RQ_STATE_ENABLED, &rq->state);
	synchronize_rcu(); /* Sync with NAPI to prevent mlx5e_post_rx_wqes. */
}

void mlx5e_close_rq(struct mlx5e_rq *rq)
{
	cancel_work_sync(&rq->dim.work);
	cancel_work_sync(&rq->channel->icosq.recover_work);
	cancel_work_sync(&rq->recover_work);
	mlx5e_destroy_rq(rq);
	mlx5e_free_rx_descs(rq);
	mlx5e_free_rq(rq);
}

static void mlx5e_free_xdpsq_db(struct mlx5e_xdpsq *sq)
{
	kvfree(sq->db.xdpi_fifo.xi);
	kvfree(sq->db.wqe_info);
}

static int mlx5e_alloc_xdpsq_fifo(struct mlx5e_xdpsq *sq, int numa)
{
	struct mlx5e_xdp_info_fifo *xdpi_fifo = &sq->db.xdpi_fifo;
	int wq_sz        = mlx5_wq_cyc_get_size(&sq->wq);
	int dsegs_per_wq = wq_sz * MLX5_SEND_WQEBB_NUM_DS;

	xdpi_fifo->xi = kvzalloc_node(sizeof(*xdpi_fifo->xi) * dsegs_per_wq,
				      GFP_KERNEL, numa);
	if (!xdpi_fifo->xi)
		return -ENOMEM;

	xdpi_fifo->pc   = &sq->xdpi_fifo_pc;
	xdpi_fifo->cc   = &sq->xdpi_fifo_cc;
	xdpi_fifo->mask = dsegs_per_wq - 1;

	return 0;
}

static int mlx5e_alloc_xdpsq_db(struct mlx5e_xdpsq *sq, int numa)
{
	int wq_sz = mlx5_wq_cyc_get_size(&sq->wq);
	int err;

	sq->db.wqe_info = kvzalloc_node(sizeof(*sq->db.wqe_info) * wq_sz,
					GFP_KERNEL, numa);
	if (!sq->db.wqe_info)
		return -ENOMEM;

	err = mlx5e_alloc_xdpsq_fifo(sq, numa);
	if (err) {
		mlx5e_free_xdpsq_db(sq);
		return err;
	}

	return 0;
}

static int mlx5e_alloc_xdpsq(struct mlx5e_channel *c,
			     struct mlx5e_params *params,
			     struct xdp_umem *umem,
			     struct mlx5e_sq_param *param,
			     struct mlx5e_xdpsq *sq,
			     bool is_redirect)
{
	void *sqc_wq               = MLX5_ADDR_OF(sqc, param->sqc, wq);
	struct mlx5_core_dev *mdev = c->mdev;
	struct mlx5_wq_cyc *wq = &sq->wq;
	int err;

	sq->pdev      = c->pdev;
	sq->mkey_be   = c->mkey_be;
	sq->channel   = c;
	sq->uar_map   = mdev->mlx5e_res.bfreg.map;
	sq->min_inline_mode = params->tx_min_inline_mode;
	sq->hw_mtu    = MLX5E_SW2HW_MTU(params, params->sw_mtu);
	sq->umem      = umem;

	sq->stats = sq->umem ?
		&c->priv->channel_stats[c->ix].xsksq :
		is_redirect ?
			&c->priv->channel_stats[c->ix].xdpsq :
			&c->priv->channel_stats[c->ix].rq_xdpsq;

	param->wq.db_numa_node = cpu_to_node(c->cpu);
	err = mlx5_wq_cyc_create(mdev, &param->wq, sqc_wq, wq, &sq->wq_ctrl);
	if (err)
		return err;
	wq->db = &wq->db[MLX5_SND_DBR];

	err = mlx5e_alloc_xdpsq_db(sq, cpu_to_node(c->cpu));
	if (err)
		goto err_sq_wq_destroy;

	return 0;

err_sq_wq_destroy:
	mlx5_wq_destroy(&sq->wq_ctrl);

	return err;
}

static void mlx5e_free_xdpsq(struct mlx5e_xdpsq *sq)
{
	mlx5e_free_xdpsq_db(sq);
	mlx5_wq_destroy(&sq->wq_ctrl);
}

static void mlx5e_free_icosq_db(struct mlx5e_icosq *sq)
{
	kvfree(sq->db.wqe_info);
}

static int mlx5e_alloc_icosq_db(struct mlx5e_icosq *sq, int numa)
{
	int wq_sz = mlx5_wq_cyc_get_size(&sq->wq);
	size_t size;

	size = array_size(wq_sz, sizeof(*sq->db.wqe_info));
	sq->db.wqe_info = kvzalloc_node(size, GFP_KERNEL, numa);
	if (!sq->db.wqe_info)
		return -ENOMEM;

	return 0;
}

static void mlx5e_icosq_err_cqe_work(struct work_struct *recover_work)
{
	struct mlx5e_icosq *sq = container_of(recover_work, struct mlx5e_icosq,
					      recover_work);

	mlx5e_reporter_icosq_cqe_err(sq);
}

static int mlx5e_alloc_icosq(struct mlx5e_channel *c,
			     struct mlx5e_sq_param *param,
			     struct mlx5e_icosq *sq)
{
	void *sqc_wq               = MLX5_ADDR_OF(sqc, param->sqc, wq);
	struct mlx5_core_dev *mdev = c->mdev;
	struct mlx5_wq_cyc *wq = &sq->wq;
	int err;

	sq->channel   = c;
	sq->uar_map   = mdev->mlx5e_res.bfreg.map;

	param->wq.db_numa_node = cpu_to_node(c->cpu);
	err = mlx5_wq_cyc_create(mdev, &param->wq, sqc_wq, wq, &sq->wq_ctrl);
	if (err)
		return err;
	wq->db = &wq->db[MLX5_SND_DBR];

	err = mlx5e_alloc_icosq_db(sq, cpu_to_node(c->cpu));
	if (err)
		goto err_sq_wq_destroy;

	INIT_WORK(&sq->recover_work, mlx5e_icosq_err_cqe_work);

	return 0;

err_sq_wq_destroy:
	mlx5_wq_destroy(&sq->wq_ctrl);

	return err;
}

static void mlx5e_free_icosq(struct mlx5e_icosq *sq)
{
	mlx5e_free_icosq_db(sq);
	mlx5_wq_destroy(&sq->wq_ctrl);
}

static void mlx5e_free_txqsq_db(struct mlx5e_txqsq *sq)
{
	kvfree(sq->db.wqe_info);
	kvfree(sq->db.dma_fifo);
}

static int mlx5e_alloc_txqsq_db(struct mlx5e_txqsq *sq, int numa)
{
	int wq_sz = mlx5_wq_cyc_get_size(&sq->wq);
	int df_sz = wq_sz * MLX5_SEND_WQEBB_NUM_DS;

	sq->db.dma_fifo = kvzalloc_node(array_size(df_sz,
						   sizeof(*sq->db.dma_fifo)),
					GFP_KERNEL, numa);
	sq->db.wqe_info = kvzalloc_node(array_size(wq_sz,
						   sizeof(*sq->db.wqe_info)),
					GFP_KERNEL, numa);
	if (!sq->db.dma_fifo || !sq->db.wqe_info) {
		mlx5e_free_txqsq_db(sq);
		return -ENOMEM;
	}

	sq->dma_fifo_mask = df_sz - 1;

	return 0;
}

static int mlx5e_calc_sq_stop_room(struct mlx5e_txqsq *sq, u8 log_sq_size)
{
	int sq_size = 1 << log_sq_size;

	sq->stop_room  = mlx5e_tls_get_stop_room(sq);
	sq->stop_room += mlx5e_stop_room_for_wqe(MLX5_SEND_WQE_MAX_WQEBBS);

	if (WARN_ON(sq->stop_room >= sq_size)) {
		netdev_err(sq->channel->netdev, "Stop room %hu is bigger than the SQ size %d\n",
			   sq->stop_room, sq_size);
		return -ENOSPC;
	}

	return 0;
}

static void mlx5e_tx_err_cqe_work(struct work_struct *recover_work);
static int mlx5e_alloc_txqsq(struct mlx5e_channel *c,
			     int txq_ix,
			     struct mlx5e_params *params,
			     struct mlx5e_sq_param *param,
			     struct mlx5e_txqsq *sq,
			     int tc)
{
	void *sqc_wq               = MLX5_ADDR_OF(sqc, param->sqc, wq);
	struct mlx5_core_dev *mdev = c->mdev;
	struct mlx5_wq_cyc *wq = &sq->wq;
	int err;

	sq->pdev      = c->pdev;
	sq->tstamp    = c->tstamp;
	sq->clock     = &mdev->clock;
	sq->mkey_be   = c->mkey_be;
	sq->channel   = c;
	sq->ch_ix     = c->ix;
	sq->txq_ix    = txq_ix;
	sq->uar_map   = mdev->mlx5e_res.bfreg.map;
	sq->min_inline_mode = params->tx_min_inline_mode;
	sq->hw_mtu    = MLX5E_SW2HW_MTU(params, params->sw_mtu);
	sq->stats     = &c->priv->channel_stats[c->ix].sq[tc];
	INIT_WORK(&sq->recover_work, mlx5e_tx_err_cqe_work);
	if (!MLX5_CAP_ETH(mdev, wqe_vlan_insert))
		set_bit(MLX5E_SQ_STATE_VLAN_NEED_L2_INLINE, &sq->state);
	if (MLX5_IPSEC_DEV(c->priv->mdev))
		set_bit(MLX5E_SQ_STATE_IPSEC, &sq->state);
	if (mlx5_accel_is_tls_device(c->priv->mdev))
		set_bit(MLX5E_SQ_STATE_TLS, &sq->state);
	err = mlx5e_calc_sq_stop_room(sq, params->log_sq_size);
	if (err)
		return err;

	param->wq.db_numa_node = cpu_to_node(c->cpu);
	err = mlx5_wq_cyc_create(mdev, &param->wq, sqc_wq, wq, &sq->wq_ctrl);
	if (err)
		return err;
	wq->db    = &wq->db[MLX5_SND_DBR];

	err = mlx5e_alloc_txqsq_db(sq, cpu_to_node(c->cpu));
	if (err)
		goto err_sq_wq_destroy;

	INIT_WORK(&sq->dim.work, mlx5e_tx_dim_work);
	sq->dim.mode = params->tx_cq_moderation.cq_period_mode;

	return 0;

err_sq_wq_destroy:
	mlx5_wq_destroy(&sq->wq_ctrl);

	return err;
}

static void mlx5e_free_txqsq(struct mlx5e_txqsq *sq)
{
	mlx5e_free_txqsq_db(sq);
	mlx5_wq_destroy(&sq->wq_ctrl);
}

struct mlx5e_create_sq_param {
	struct mlx5_wq_ctrl        *wq_ctrl;
	u32                         cqn;
	u32                         tisn;
	u8                          tis_lst_sz;
	u8                          min_inline_mode;
};

static int mlx5e_create_sq(struct mlx5_core_dev *mdev,
			   struct mlx5e_sq_param *param,
			   struct mlx5e_create_sq_param *csp,
			   u32 *sqn)
{
	void *in;
	void *sqc;
	void *wq;
	int inlen;
	int err;

	inlen = MLX5_ST_SZ_BYTES(create_sq_in) +
		sizeof(u64) * csp->wq_ctrl->buf.npages;
	in = kvzalloc(inlen, GFP_KERNEL);
	if (!in)
		return -ENOMEM;

	sqc = MLX5_ADDR_OF(create_sq_in, in, ctx);
	wq = MLX5_ADDR_OF(sqc, sqc, wq);

	memcpy(sqc, param->sqc, sizeof(param->sqc));
	MLX5_SET(sqc,  sqc, tis_lst_sz, csp->tis_lst_sz);
	MLX5_SET(sqc,  sqc, tis_num_0, csp->tisn);
	MLX5_SET(sqc,  sqc, cqn, csp->cqn);

	if (MLX5_CAP_ETH(mdev, wqe_inline_mode) == MLX5_CAP_INLINE_MODE_VPORT_CONTEXT)
		MLX5_SET(sqc,  sqc, min_wqe_inline_mode, csp->min_inline_mode);

	MLX5_SET(sqc,  sqc, state, MLX5_SQC_STATE_RST);
	MLX5_SET(sqc,  sqc, flush_in_error_en, 1);

	MLX5_SET(wq,   wq, wq_type,       MLX5_WQ_TYPE_CYCLIC);
	MLX5_SET(wq,   wq, uar_page,      mdev->mlx5e_res.bfreg.index);
	MLX5_SET(wq,   wq, log_wq_pg_sz,  csp->wq_ctrl->buf.page_shift -
					  MLX5_ADAPTER_PAGE_SHIFT);
	MLX5_SET64(wq, wq, dbr_addr,      csp->wq_ctrl->db.dma);

	mlx5_fill_page_frag_array(&csp->wq_ctrl->buf,
				  (__be64 *)MLX5_ADDR_OF(wq, wq, pas));

	err = mlx5_core_create_sq(mdev, in, inlen, sqn);

	kvfree(in);

	return err;
}

int mlx5e_modify_sq(struct mlx5_core_dev *mdev, u32 sqn,
		    struct mlx5e_modify_sq_param *p)
{
	void *in;
	void *sqc;
	int inlen;
	int err;

	inlen = MLX5_ST_SZ_BYTES(modify_sq_in);
	in = kvzalloc(inlen, GFP_KERNEL);
	if (!in)
		return -ENOMEM;

	sqc = MLX5_ADDR_OF(modify_sq_in, in, ctx);

	MLX5_SET(modify_sq_in, in, sq_state, p->curr_state);
	MLX5_SET(sqc, sqc, state, p->next_state);
	if (p->rl_update && p->next_state == MLX5_SQC_STATE_RDY) {
		MLX5_SET64(modify_sq_in, in, modify_bitmask, 1);
		MLX5_SET(sqc,  sqc, packet_pacing_rate_limit_index, p->rl_index);
	}

	err = mlx5_core_modify_sq(mdev, sqn, in);

	kvfree(in);

	return err;
}

static void mlx5e_destroy_sq(struct mlx5_core_dev *mdev, u32 sqn)
{
	mlx5_core_destroy_sq(mdev, sqn);
}

static int mlx5e_create_sq_rdy(struct mlx5_core_dev *mdev,
			       struct mlx5e_sq_param *param,
			       struct mlx5e_create_sq_param *csp,
			       u32 *sqn)
{
	struct mlx5e_modify_sq_param msp = {0};
	int err;

	err = mlx5e_create_sq(mdev, param, csp, sqn);
	if (err)
		return err;

	msp.curr_state = MLX5_SQC_STATE_RST;
	msp.next_state = MLX5_SQC_STATE_RDY;
	err = mlx5e_modify_sq(mdev, *sqn, &msp);
	if (err)
		mlx5e_destroy_sq(mdev, *sqn);

	return err;
}

static int mlx5e_set_sq_maxrate(struct net_device *dev,
				struct mlx5e_txqsq *sq, u32 rate);

static int mlx5e_open_txqsq(struct mlx5e_channel *c,
			    u32 tisn,
			    int txq_ix,
			    struct mlx5e_params *params,
			    struct mlx5e_sq_param *param,
			    struct mlx5e_txqsq *sq,
			    int tc)
{
	struct mlx5e_create_sq_param csp = {};
	u32 tx_rate;
	int err;

	err = mlx5e_alloc_txqsq(c, txq_ix, params, param, sq, tc);
	if (err)
		return err;

	csp.tisn            = tisn;
	csp.tis_lst_sz      = 1;
	csp.cqn             = sq->cq.mcq.cqn;
	csp.wq_ctrl         = &sq->wq_ctrl;
	csp.min_inline_mode = sq->min_inline_mode;
	err = mlx5e_create_sq_rdy(c->mdev, param, &csp, &sq->sqn);
	if (err)
		goto err_free_txqsq;

	tx_rate = c->priv->tx_rates[sq->txq_ix];
	if (tx_rate)
		mlx5e_set_sq_maxrate(c->netdev, sq, tx_rate);

	if (params->tx_dim_enabled)
		sq->state |= BIT(MLX5E_SQ_STATE_AM);

	return 0;

err_free_txqsq:
	mlx5e_free_txqsq(sq);

	return err;
}

void mlx5e_activate_txqsq(struct mlx5e_txqsq *sq)
{
	sq->txq = netdev_get_tx_queue(sq->channel->netdev, sq->txq_ix);
	set_bit(MLX5E_SQ_STATE_ENABLED, &sq->state);
	netdev_tx_reset_queue(sq->txq);
	netif_tx_start_queue(sq->txq);
}

void mlx5e_tx_disable_queue(struct netdev_queue *txq)
{
	__netif_tx_lock_bh(txq);
	netif_tx_stop_queue(txq);
	__netif_tx_unlock_bh(txq);
}

static void mlx5e_deactivate_txqsq(struct mlx5e_txqsq *sq)
{
	struct mlx5_wq_cyc *wq = &sq->wq;

	clear_bit(MLX5E_SQ_STATE_ENABLED, &sq->state);
	synchronize_rcu(); /* Sync with NAPI to prevent netif_tx_wake_queue. */

	mlx5e_tx_disable_queue(sq->txq);

	/* last doorbell out, godspeed .. */
	if (mlx5e_wqc_has_room_for(wq, sq->cc, sq->pc, 1)) {
		u16 pi = mlx5_wq_cyc_ctr2ix(wq, sq->pc);
		struct mlx5e_tx_wqe *nop;

		sq->db.wqe_info[pi] = (struct mlx5e_tx_wqe_info) {
			.num_wqebbs = 1,
		};

		nop = mlx5e_post_nop(wq, sq->sqn, &sq->pc);
		mlx5e_notify_hw(wq, sq->pc, sq->uar_map, &nop->ctrl);
	}
}

static void mlx5e_close_txqsq(struct mlx5e_txqsq *sq)
{
	struct mlx5e_channel *c = sq->channel;
	struct mlx5_core_dev *mdev = c->mdev;
	struct mlx5_rate_limit rl = {0};

	cancel_work_sync(&sq->dim.work);
	cancel_work_sync(&sq->recover_work);
	mlx5e_destroy_sq(mdev, sq->sqn);
	if (sq->rate_limit) {
		rl.rate = sq->rate_limit;
		mlx5_rl_remove_rate(mdev, &rl);
	}
	mlx5e_free_txqsq_descs(sq);
	mlx5e_free_txqsq(sq);
}

static void mlx5e_tx_err_cqe_work(struct work_struct *recover_work)
{
	struct mlx5e_txqsq *sq = container_of(recover_work, struct mlx5e_txqsq,
					      recover_work);

	mlx5e_reporter_tx_err_cqe(sq);
}

int mlx5e_open_icosq(struct mlx5e_channel *c, struct mlx5e_params *params,
		     struct mlx5e_sq_param *param, struct mlx5e_icosq *sq)
{
	struct mlx5e_create_sq_param csp = {};
	int err;

	err = mlx5e_alloc_icosq(c, param, sq);
	if (err)
		return err;

	csp.cqn             = sq->cq.mcq.cqn;
	csp.wq_ctrl         = &sq->wq_ctrl;
	csp.min_inline_mode = params->tx_min_inline_mode;
	err = mlx5e_create_sq_rdy(c->mdev, param, &csp, &sq->sqn);
	if (err)
		goto err_free_icosq;

	return 0;

err_free_icosq:
	mlx5e_free_icosq(sq);

	return err;
}

void mlx5e_activate_icosq(struct mlx5e_icosq *icosq)
{
	set_bit(MLX5E_SQ_STATE_ENABLED, &icosq->state);
}

void mlx5e_deactivate_icosq(struct mlx5e_icosq *icosq)
{
	clear_bit(MLX5E_SQ_STATE_ENABLED, &icosq->state);
	synchronize_rcu(); /* Sync with NAPI. */
}

void mlx5e_close_icosq(struct mlx5e_icosq *sq)
{
	struct mlx5e_channel *c = sq->channel;

	mlx5e_destroy_sq(c->mdev, sq->sqn);
	mlx5e_free_icosq_descs(sq);
	mlx5e_free_icosq(sq);
}

int mlx5e_open_xdpsq(struct mlx5e_channel *c, struct mlx5e_params *params,
		     struct mlx5e_sq_param *param, struct xdp_umem *umem,
		     struct mlx5e_xdpsq *sq, bool is_redirect)
{
	struct mlx5e_create_sq_param csp = {};
	int err;

	err = mlx5e_alloc_xdpsq(c, params, umem, param, sq, is_redirect);
	if (err)
		return err;

	csp.tis_lst_sz      = 1;
	csp.tisn            = c->priv->tisn[c->lag_port][0]; /* tc = 0 */
	csp.cqn             = sq->cq.mcq.cqn;
	csp.wq_ctrl         = &sq->wq_ctrl;
	csp.min_inline_mode = sq->min_inline_mode;
	set_bit(MLX5E_SQ_STATE_ENABLED, &sq->state);
	err = mlx5e_create_sq_rdy(c->mdev, param, &csp, &sq->sqn);
	if (err)
		goto err_free_xdpsq;

	mlx5e_set_xmit_fp(sq, param->is_mpw);

	if (!param->is_mpw) {
		unsigned int ds_cnt = MLX5E_XDP_TX_DS_COUNT;
		unsigned int inline_hdr_sz = 0;
		int i;

		if (sq->min_inline_mode != MLX5_INLINE_MODE_NONE) {
			inline_hdr_sz = MLX5E_XDP_MIN_INLINE;
			ds_cnt++;
		}

		/* Pre initialize fixed WQE fields */
		for (i = 0; i < mlx5_wq_cyc_get_size(&sq->wq); i++) {
			struct mlx5e_tx_wqe      *wqe  = mlx5_wq_cyc_get_wqe(&sq->wq, i);
			struct mlx5_wqe_ctrl_seg *cseg = &wqe->ctrl;
			struct mlx5_wqe_eth_seg  *eseg = &wqe->eth;
			struct mlx5_wqe_data_seg *dseg;

			sq->db.wqe_info[i] = (struct mlx5e_xdp_wqe_info) {
				.num_wqebbs = 1,
				.num_pkts   = 1,
			};

			cseg->qpn_ds = cpu_to_be32((sq->sqn << 8) | ds_cnt);
			eseg->inline_hdr.sz = cpu_to_be16(inline_hdr_sz);

			dseg = (struct mlx5_wqe_data_seg *)cseg + (ds_cnt - 1);
			dseg->lkey = sq->mkey_be;
		}
	}

	return 0;

err_free_xdpsq:
	clear_bit(MLX5E_SQ_STATE_ENABLED, &sq->state);
	mlx5e_free_xdpsq(sq);

	return err;
}

void mlx5e_close_xdpsq(struct mlx5e_xdpsq *sq)
{
	struct mlx5e_channel *c = sq->channel;

	clear_bit(MLX5E_SQ_STATE_ENABLED, &sq->state);
	synchronize_rcu(); /* Sync with NAPI. */

	mlx5e_destroy_sq(c->mdev, sq->sqn);
	mlx5e_free_xdpsq_descs(sq);
	mlx5e_free_xdpsq(sq);
}

static int mlx5e_alloc_cq_common(struct mlx5_core_dev *mdev,
				 struct mlx5e_cq_param *param,
				 struct mlx5e_cq *cq)
{
	struct mlx5_core_cq *mcq = &cq->mcq;
	int eqn_not_used;
	unsigned int irqn;
	int err;
	u32 i;

	err = mlx5_vector2eqn(mdev, param->eq_ix, &eqn_not_used, &irqn);
	if (err)
		return err;

	err = mlx5_cqwq_create(mdev, &param->wq, param->cqc, &cq->wq,
			       &cq->wq_ctrl);
	if (err)
		return err;

	mcq->cqe_sz     = 64;
	mcq->set_ci_db  = cq->wq_ctrl.db.db;
	mcq->arm_db     = cq->wq_ctrl.db.db + 1;
	*mcq->set_ci_db = 0;
	*mcq->arm_db    = 0;
	mcq->vector     = param->eq_ix;
	mcq->comp       = mlx5e_completion_event;
	mcq->event      = mlx5e_cq_error_event;
	mcq->irqn       = irqn;

	for (i = 0; i < mlx5_cqwq_get_size(&cq->wq); i++) {
		struct mlx5_cqe64 *cqe = mlx5_cqwq_get_wqe(&cq->wq, i);

		cqe->op_own = 0xf1;
	}

	cq->mdev = mdev;

	return 0;
}

static int mlx5e_alloc_cq(struct mlx5e_channel *c,
			  struct mlx5e_cq_param *param,
			  struct mlx5e_cq *cq)
{
	struct mlx5_core_dev *mdev = c->priv->mdev;
	int err;

	param->wq.buf_numa_node = cpu_to_node(c->cpu);
	param->wq.db_numa_node  = cpu_to_node(c->cpu);
	param->eq_ix   = c->ix;

	err = mlx5e_alloc_cq_common(mdev, param, cq);

	cq->napi    = &c->napi;
	cq->channel = c;

	return err;
}

static void mlx5e_free_cq(struct mlx5e_cq *cq)
{
	mlx5_wq_destroy(&cq->wq_ctrl);
}

static int mlx5e_create_cq(struct mlx5e_cq *cq, struct mlx5e_cq_param *param)
{
	u32 out[MLX5_ST_SZ_DW(create_cq_out)];
	struct mlx5_core_dev *mdev = cq->mdev;
	struct mlx5_core_cq *mcq = &cq->mcq;

	void *in;
	void *cqc;
	int inlen;
	unsigned int irqn_not_used;
	int eqn;
	int err;

	err = mlx5_vector2eqn(mdev, param->eq_ix, &eqn, &irqn_not_used);
	if (err)
		return err;

	inlen = MLX5_ST_SZ_BYTES(create_cq_in) +
		sizeof(u64) * cq->wq_ctrl.buf.npages;
	in = kvzalloc(inlen, GFP_KERNEL);
	if (!in)
		return -ENOMEM;

	cqc = MLX5_ADDR_OF(create_cq_in, in, cq_context);

	memcpy(cqc, param->cqc, sizeof(param->cqc));

	mlx5_fill_page_frag_array(&cq->wq_ctrl.buf,
				  (__be64 *)MLX5_ADDR_OF(create_cq_in, in, pas));

	MLX5_SET(cqc,   cqc, cq_period_mode, param->cq_period_mode);
	MLX5_SET(cqc,   cqc, c_eqn,         eqn);
	MLX5_SET(cqc,   cqc, uar_page,      mdev->priv.uar->index);
	MLX5_SET(cqc,   cqc, log_page_size, cq->wq_ctrl.buf.page_shift -
					    MLX5_ADAPTER_PAGE_SHIFT);
	MLX5_SET64(cqc, cqc, dbr_addr,      cq->wq_ctrl.db.dma);

	err = mlx5_core_create_cq(mdev, mcq, in, inlen, out, sizeof(out));

	kvfree(in);

	if (err)
		return err;

	mlx5e_cq_arm(cq);

	return 0;
}

static void mlx5e_destroy_cq(struct mlx5e_cq *cq)
{
	mlx5_core_destroy_cq(cq->mdev, &cq->mcq);
}

int mlx5e_open_cq(struct mlx5e_channel *c, struct dim_cq_moder moder,
		  struct mlx5e_cq_param *param, struct mlx5e_cq *cq)
{
	struct mlx5_core_dev *mdev = c->mdev;
	int err;

	err = mlx5e_alloc_cq(c, param, cq);
	if (err)
		return err;

	err = mlx5e_create_cq(cq, param);
	if (err)
		goto err_free_cq;

	if (MLX5_CAP_GEN(mdev, cq_moderation))
		mlx5_core_modify_cq_moderation(mdev, &cq->mcq, moder.usec, moder.pkts);
	return 0;

err_free_cq:
	mlx5e_free_cq(cq);

	return err;
}

void mlx5e_close_cq(struct mlx5e_cq *cq)
{
	mlx5e_destroy_cq(cq);
	mlx5e_free_cq(cq);
}

static int mlx5e_open_tx_cqs(struct mlx5e_channel *c,
			     struct mlx5e_params *params,
			     struct mlx5e_channel_param *cparam)
{
	int err;
	int tc;

	for (tc = 0; tc < c->num_tc; tc++) {
		err = mlx5e_open_cq(c, params->tx_cq_moderation,
				    &cparam->txq_sq.cqp, &c->sq[tc].cq);
		if (err)
			goto err_close_tx_cqs;
	}

	return 0;

err_close_tx_cqs:
	for (tc--; tc >= 0; tc--)
		mlx5e_close_cq(&c->sq[tc].cq);

	return err;
}

static void mlx5e_close_tx_cqs(struct mlx5e_channel *c)
{
	int tc;

	for (tc = 0; tc < c->num_tc; tc++)
		mlx5e_close_cq(&c->sq[tc].cq);
}

static int mlx5e_open_sqs(struct mlx5e_channel *c,
			  struct mlx5e_params *params,
			  struct mlx5e_channel_param *cparam)
{
	int err, tc;

	for (tc = 0; tc < params->num_tc; tc++) {
		int txq_ix = c->ix + tc * params->num_channels;

		err = mlx5e_open_txqsq(c, c->priv->tisn[c->lag_port][tc], txq_ix,
				       params, &cparam->txq_sq, &c->sq[tc], tc);
		if (err)
			goto err_close_sqs;
	}

	return 0;

err_close_sqs:
	for (tc--; tc >= 0; tc--)
		mlx5e_close_txqsq(&c->sq[tc]);

	return err;
}

static void mlx5e_close_sqs(struct mlx5e_channel *c)
{
	int tc;

	for (tc = 0; tc < c->num_tc; tc++)
		mlx5e_close_txqsq(&c->sq[tc]);
}

static int mlx5e_set_sq_maxrate(struct net_device *dev,
				struct mlx5e_txqsq *sq, u32 rate)
{
	struct mlx5e_priv *priv = netdev_priv(dev);
	struct mlx5_core_dev *mdev = priv->mdev;
	struct mlx5e_modify_sq_param msp = {0};
	struct mlx5_rate_limit rl = {0};
	u16 rl_index = 0;
	int err;

	if (rate == sq->rate_limit)
		/* nothing to do */
		return 0;

	if (sq->rate_limit) {
		rl.rate = sq->rate_limit;
		/* remove current rl index to free space to next ones */
		mlx5_rl_remove_rate(mdev, &rl);
	}

	sq->rate_limit = 0;

	if (rate) {
		rl.rate = rate;
		err = mlx5_rl_add_rate(mdev, &rl_index, &rl);
		if (err) {
			netdev_err(dev, "Failed configuring rate %u: %d\n",
				   rate, err);
			return err;
		}
	}

	msp.curr_state = MLX5_SQC_STATE_RDY;
	msp.next_state = MLX5_SQC_STATE_RDY;
	msp.rl_index   = rl_index;
	msp.rl_update  = true;
	err = mlx5e_modify_sq(mdev, sq->sqn, &msp);
	if (err) {
		netdev_err(dev, "Failed configuring rate %u: %d\n",
			   rate, err);
		/* remove the rate from the table */
		if (rate)
			mlx5_rl_remove_rate(mdev, &rl);
		return err;
	}

	sq->rate_limit = rate;
	return 0;
}

static int mlx5e_set_tx_maxrate(struct net_device *dev, int index, u32 rate)
{
	struct mlx5e_priv *priv = netdev_priv(dev);
	struct mlx5_core_dev *mdev = priv->mdev;
	struct mlx5e_txqsq *sq = priv->txq2sq[index];
	int err = 0;

	if (!mlx5_rl_is_supported(mdev)) {
		netdev_err(dev, "Rate limiting is not supported on this device\n");
		return -EINVAL;
	}

	/* rate is given in Mb/sec, HW config is in Kb/sec */
	rate = rate << 10;

	/* Check whether rate in valid range, 0 is always valid */
	if (rate && !mlx5_rl_is_in_range(mdev, rate)) {
		netdev_err(dev, "TX rate %u, is not in range\n", rate);
		return -ERANGE;
	}

	mutex_lock(&priv->state_lock);
	if (test_bit(MLX5E_STATE_OPENED, &priv->state))
		err = mlx5e_set_sq_maxrate(dev, sq, rate);
	if (!err)
		priv->tx_rates[index] = rate;
	mutex_unlock(&priv->state_lock);

	return err;
}

static int mlx5e_open_queues(struct mlx5e_channel *c,
			     struct mlx5e_params *params,
			     struct mlx5e_channel_param *cparam)
{
	struct dim_cq_moder icocq_moder = {0, 0};
	int err;

	err = mlx5e_open_cq(c, icocq_moder, &cparam->icosq.cqp, &c->async_icosq.cq);
	if (err)
		return err;

	err = mlx5e_open_cq(c, icocq_moder, &cparam->async_icosq.cqp, &c->icosq.cq);
	if (err)
		goto err_close_async_icosq_cq;

	err = mlx5e_open_tx_cqs(c, params, cparam);
	if (err)
		goto err_close_icosq_cq;

	err = mlx5e_open_cq(c, params->tx_cq_moderation, &cparam->xdp_sq.cqp, &c->xdpsq.cq);
	if (err)
		goto err_close_tx_cqs;

	err = mlx5e_open_cq(c, params->rx_cq_moderation, &cparam->rq.cqp, &c->rq.cq);
	if (err)
		goto err_close_xdp_tx_cqs;

	err = c->xdp ? mlx5e_open_cq(c, params->tx_cq_moderation,
				     &cparam->xdp_sq.cqp, &c->rq_xdpsq.cq) : 0;
	if (err)
		goto err_close_rx_cq;

	napi_enable(&c->napi);

	spin_lock_init(&c->async_icosq_lock);

	err = mlx5e_open_icosq(c, params, &cparam->async_icosq, &c->async_icosq);
	if (err)
		goto err_disable_napi;

	err = mlx5e_open_icosq(c, params, &cparam->icosq, &c->icosq);
	if (err)
		goto err_close_async_icosq;

	err = mlx5e_open_sqs(c, params, cparam);
	if (err)
		goto err_close_icosq;

	if (c->xdp) {
		err = mlx5e_open_xdpsq(c, params, &cparam->xdp_sq, NULL,
				       &c->rq_xdpsq, false);
		if (err)
			goto err_close_sqs;
	}

	err = mlx5e_open_rq(c, params, &cparam->rq, NULL, NULL, &c->rq);
	if (err)
		goto err_close_xdp_sq;

	err = mlx5e_open_xdpsq(c, params, &cparam->xdp_sq, NULL, &c->xdpsq, true);
	if (err)
		goto err_close_rq;

	return 0;

err_close_rq:
	mlx5e_close_rq(&c->rq);

err_close_xdp_sq:
	if (c->xdp)
		mlx5e_close_xdpsq(&c->rq_xdpsq);

err_close_sqs:
	mlx5e_close_sqs(c);

err_close_icosq:
	mlx5e_close_icosq(&c->icosq);

err_close_async_icosq:
	mlx5e_close_icosq(&c->async_icosq);

err_disable_napi:
	napi_disable(&c->napi);

	if (c->xdp)
		mlx5e_close_cq(&c->rq_xdpsq.cq);

err_close_rx_cq:
	mlx5e_close_cq(&c->rq.cq);

err_close_xdp_tx_cqs:
	mlx5e_close_cq(&c->xdpsq.cq);

err_close_tx_cqs:
	mlx5e_close_tx_cqs(c);

err_close_icosq_cq:
	mlx5e_close_cq(&c->icosq.cq);

err_close_async_icosq_cq:
	mlx5e_close_cq(&c->async_icosq.cq);

	return err;
}

static void mlx5e_close_queues(struct mlx5e_channel *c)
{
	mlx5e_close_xdpsq(&c->xdpsq);
	mlx5e_close_rq(&c->rq);
	if (c->xdp)
		mlx5e_close_xdpsq(&c->rq_xdpsq);
	mlx5e_close_sqs(c);
	mlx5e_close_icosq(&c->icosq);
	mlx5e_close_icosq(&c->async_icosq);
	napi_disable(&c->napi);
	if (c->xdp)
		mlx5e_close_cq(&c->rq_xdpsq.cq);
	mlx5e_close_cq(&c->rq.cq);
	mlx5e_close_cq(&c->xdpsq.cq);
	mlx5e_close_tx_cqs(c);
	mlx5e_close_cq(&c->icosq.cq);
	mlx5e_close_cq(&c->async_icosq.cq);
}

static u8 mlx5e_enumerate_lag_port(struct mlx5_core_dev *mdev, int ix)
{
	u16 port_aff_bias = mlx5_core_is_pf(mdev) ? 0 : MLX5_CAP_GEN(mdev, vhca_id);

	return (ix + port_aff_bias) % mlx5e_get_num_lag_ports(mdev);
}

static int mlx5e_open_channel(struct mlx5e_priv *priv, int ix,
			      struct mlx5e_params *params,
			      struct mlx5e_channel_param *cparam,
			      struct xdp_umem *umem,
			      struct mlx5e_channel **cp)
{
	int cpu = cpumask_first(mlx5_comp_irq_get_affinity_mask(priv->mdev, ix));
	struct net_device *netdev = priv->netdev;
	struct mlx5e_xsk_param xsk;
	struct mlx5e_channel *c;
	unsigned int irq;
	int err;
	int eqn;

	err = mlx5_vector2eqn(priv->mdev, ix, &eqn, &irq);
	if (err)
		return err;

	c = kvzalloc_node(sizeof(*c), GFP_KERNEL, cpu_to_node(cpu));
	if (!c)
		return -ENOMEM;

	c->priv     = priv;
	c->mdev     = priv->mdev;
	c->tstamp   = &priv->tstamp;
	c->ix       = ix;
	c->cpu      = cpu;
	c->pdev     = priv->mdev->device;
	c->netdev   = priv->netdev;
	c->mkey_be  = cpu_to_be32(priv->mdev->mlx5e_res.mkey.key);
	c->num_tc   = params->num_tc;
	c->xdp      = !!params->xdp_prog;
	c->stats    = &priv->channel_stats[ix].ch;
	c->irq_desc = irq_to_desc(irq);
	c->lag_port = mlx5e_enumerate_lag_port(priv->mdev, ix);

	netif_napi_add(netdev, &c->napi, mlx5e_napi_poll, 64);

	err = mlx5e_open_queues(c, params, cparam);
	if (unlikely(err))
		goto err_napi_del;

	if (umem) {
		mlx5e_build_xsk_param(umem, &xsk);
		err = mlx5e_open_xsk(priv, params, &xsk, umem, c);
		if (unlikely(err))
			goto err_close_queues;
	}

	*cp = c;

	return 0;

err_close_queues:
	mlx5e_close_queues(c);

err_napi_del:
	netif_napi_del(&c->napi);

	kvfree(c);

	return err;
}

static void mlx5e_activate_channel(struct mlx5e_channel *c)
{
	int tc;

	for (tc = 0; tc < c->num_tc; tc++)
		mlx5e_activate_txqsq(&c->sq[tc]);
	mlx5e_activate_icosq(&c->icosq);
	mlx5e_activate_icosq(&c->async_icosq);
	mlx5e_activate_rq(&c->rq);

	if (test_bit(MLX5E_CHANNEL_STATE_XSK, c->state))
		mlx5e_activate_xsk(c);
}

static void mlx5e_deactivate_channel(struct mlx5e_channel *c)
{
	int tc;

	if (test_bit(MLX5E_CHANNEL_STATE_XSK, c->state))
		mlx5e_deactivate_xsk(c);

	mlx5e_deactivate_rq(&c->rq);
	mlx5e_deactivate_icosq(&c->async_icosq);
	mlx5e_deactivate_icosq(&c->icosq);
	for (tc = 0; tc < c->num_tc; tc++)
		mlx5e_deactivate_txqsq(&c->sq[tc]);
}

static void mlx5e_close_channel(struct mlx5e_channel *c)
{
	if (test_bit(MLX5E_CHANNEL_STATE_XSK, c->state))
		mlx5e_close_xsk(c);
	mlx5e_close_queues(c);
	netif_napi_del(&c->napi);

	kvfree(c);
}

#define DEFAULT_FRAG_SIZE (2048)

static void mlx5e_build_rq_frags_info(struct mlx5_core_dev *mdev,
				      struct mlx5e_params *params,
				      struct mlx5e_xsk_param *xsk,
				      struct mlx5e_rq_frags_info *info)
{
	u32 byte_count = MLX5E_SW2HW_MTU(params, params->sw_mtu);
	int frag_size_max = DEFAULT_FRAG_SIZE;
	u32 buf_size = 0;
	int i;

#ifdef CONFIG_MLX5_EN_IPSEC
	if (MLX5_IPSEC_DEV(mdev))
		byte_count += MLX5E_METADATA_ETHER_LEN;
#endif

	if (mlx5e_rx_is_linear_skb(params, xsk)) {
		int frag_stride;

		frag_stride = mlx5e_rx_get_linear_frag_sz(params, xsk);
		frag_stride = roundup_pow_of_two(frag_stride);

		info->arr[0].frag_size = byte_count;
		info->arr[0].frag_stride = frag_stride;
		info->num_frags = 1;
		info->wqe_bulk = PAGE_SIZE / frag_stride;
		goto out;
	}

	if (byte_count > PAGE_SIZE +
	    (MLX5E_MAX_RX_FRAGS - 1) * frag_size_max)
		frag_size_max = PAGE_SIZE;

	i = 0;
	while (buf_size < byte_count) {
		int frag_size = byte_count - buf_size;

		if (i < MLX5E_MAX_RX_FRAGS - 1)
			frag_size = min(frag_size, frag_size_max);

		info->arr[i].frag_size = frag_size;
		info->arr[i].frag_stride = roundup_pow_of_two(frag_size);

		buf_size += frag_size;
		i++;
	}
	info->num_frags = i;
	/* number of different wqes sharing a page */
	info->wqe_bulk = 1 + (info->num_frags % 2);

out:
	info->wqe_bulk = max_t(u8, info->wqe_bulk, 8);
	info->log_num_frags = order_base_2(info->num_frags);
}

static inline u8 mlx5e_get_rqwq_log_stride(u8 wq_type, int ndsegs)
{
	int sz = sizeof(struct mlx5_wqe_data_seg) * ndsegs;

	switch (wq_type) {
	case MLX5_WQ_TYPE_LINKED_LIST_STRIDING_RQ:
		sz += sizeof(struct mlx5e_rx_wqe_ll);
		break;
	default: /* MLX5_WQ_TYPE_CYCLIC */
		sz += sizeof(struct mlx5e_rx_wqe_cyc);
	}

	return order_base_2(sz);
}

static u8 mlx5e_get_rq_log_wq_sz(void *rqc)
{
	void *wq = MLX5_ADDR_OF(rqc, rqc, wq);

	return MLX5_GET(wq, wq, log_wq_sz);
}

void mlx5e_build_rq_param(struct mlx5e_priv *priv,
			  struct mlx5e_params *params,
			  struct mlx5e_xsk_param *xsk,
			  struct mlx5e_rq_param *param)
{
	struct mlx5_core_dev *mdev = priv->mdev;
	void *rqc = param->rqc;
	void *wq = MLX5_ADDR_OF(rqc, rqc, wq);
	int ndsegs = 1;

	switch (params->rq_wq_type) {
	case MLX5_WQ_TYPE_LINKED_LIST_STRIDING_RQ:
		MLX5_SET(wq, wq, log_wqe_num_of_strides,
			 mlx5e_mpwqe_get_log_num_strides(mdev, params, xsk) -
			 MLX5_MPWQE_LOG_NUM_STRIDES_BASE);
		MLX5_SET(wq, wq, log_wqe_stride_size,
			 mlx5e_mpwqe_get_log_stride_size(mdev, params, xsk) -
			 MLX5_MPWQE_LOG_STRIDE_SZ_BASE);
		MLX5_SET(wq, wq, log_wq_sz, mlx5e_mpwqe_get_log_rq_size(params, xsk));
		break;
	default: /* MLX5_WQ_TYPE_CYCLIC */
		MLX5_SET(wq, wq, log_wq_sz, params->log_rq_mtu_frames);
		mlx5e_build_rq_frags_info(mdev, params, xsk, &param->frags_info);
		ndsegs = param->frags_info.num_frags;
	}

	MLX5_SET(wq, wq, wq_type,          params->rq_wq_type);
	MLX5_SET(wq, wq, end_padding_mode, MLX5_WQ_END_PAD_MODE_ALIGN);
	MLX5_SET(wq, wq, log_wq_stride,
		 mlx5e_get_rqwq_log_stride(params->rq_wq_type, ndsegs));
	MLX5_SET(wq, wq, pd,               mdev->mlx5e_res.pdn);
	MLX5_SET(rqc, rqc, counter_set_id, priv->q_counter);
	MLX5_SET(rqc, rqc, vsd,            params->vlan_strip_disable);
	MLX5_SET(rqc, rqc, scatter_fcs,    params->scatter_fcs_en);

	param->wq.buf_numa_node = dev_to_node(mdev->device);
	mlx5e_build_rx_cq_param(priv, params, xsk, &param->cqp);
}

static void mlx5e_build_drop_rq_param(struct mlx5e_priv *priv,
				      struct mlx5e_rq_param *param)
{
	struct mlx5_core_dev *mdev = priv->mdev;
	void *rqc = param->rqc;
	void *wq = MLX5_ADDR_OF(rqc, rqc, wq);

	MLX5_SET(wq, wq, wq_type, MLX5_WQ_TYPE_CYCLIC);
	MLX5_SET(wq, wq, log_wq_stride,
		 mlx5e_get_rqwq_log_stride(MLX5_WQ_TYPE_CYCLIC, 1));
	MLX5_SET(rqc, rqc, counter_set_id, priv->drop_rq_q_counter);

	param->wq.buf_numa_node = dev_to_node(mdev->device);
}

void mlx5e_build_sq_param_common(struct mlx5e_priv *priv,
				 struct mlx5e_sq_param *param)
{
	void *sqc = param->sqc;
	void *wq = MLX5_ADDR_OF(sqc, sqc, wq);

	MLX5_SET(wq, wq, log_wq_stride, ilog2(MLX5_SEND_WQE_BB));
	MLX5_SET(wq, wq, pd,            priv->mdev->mlx5e_res.pdn);

	param->wq.buf_numa_node = dev_to_node(priv->mdev->device);
}

static void mlx5e_build_sq_param(struct mlx5e_priv *priv,
				 struct mlx5e_params *params,
				 struct mlx5e_sq_param *param)
{
	void *sqc = param->sqc;
	void *wq = MLX5_ADDR_OF(sqc, sqc, wq);
	bool allow_swp;

	allow_swp = mlx5_geneve_tx_allowed(priv->mdev) ||
		    !!MLX5_IPSEC_DEV(priv->mdev);
	mlx5e_build_sq_param_common(priv, param);
	MLX5_SET(wq, wq, log_wq_sz, params->log_sq_size);
	MLX5_SET(sqc, sqc, allow_swp, allow_swp);
	mlx5e_build_tx_cq_param(priv, params, &param->cqp);
}

static void mlx5e_build_common_cq_param(struct mlx5e_priv *priv,
					struct mlx5e_cq_param *param)
{
	void *cqc = param->cqc;

	MLX5_SET(cqc, cqc, uar_page, priv->mdev->priv.uar->index);
	if (MLX5_CAP_GEN(priv->mdev, cqe_128_always) && cache_line_size() >= 128)
		MLX5_SET(cqc, cqc, cqe_sz, CQE_STRIDE_128_PAD);
}

void mlx5e_build_rx_cq_param(struct mlx5e_priv *priv,
			     struct mlx5e_params *params,
			     struct mlx5e_xsk_param *xsk,
			     struct mlx5e_cq_param *param)
{
	struct mlx5_core_dev *mdev = priv->mdev;
	void *cqc = param->cqc;
	u8 log_cq_size;

	switch (params->rq_wq_type) {
	case MLX5_WQ_TYPE_LINKED_LIST_STRIDING_RQ:
		log_cq_size = mlx5e_mpwqe_get_log_rq_size(params, xsk) +
			mlx5e_mpwqe_get_log_num_strides(mdev, params, xsk);
		break;
	default: /* MLX5_WQ_TYPE_CYCLIC */
		log_cq_size = params->log_rq_mtu_frames;
	}

	MLX5_SET(cqc, cqc, log_cq_size, log_cq_size);
	if (MLX5E_GET_PFLAG(params, MLX5E_PFLAG_RX_CQE_COMPRESS)) {
		MLX5_SET(cqc, cqc, mini_cqe_res_format, MLX5_CQE_FORMAT_CSUM);
		MLX5_SET(cqc, cqc, cqe_comp_en, 1);
	}

	mlx5e_build_common_cq_param(priv, param);
	param->cq_period_mode = params->rx_cq_moderation.cq_period_mode;
}

void mlx5e_build_tx_cq_param(struct mlx5e_priv *priv,
			     struct mlx5e_params *params,
			     struct mlx5e_cq_param *param)
{
	void *cqc = param->cqc;

	MLX5_SET(cqc, cqc, log_cq_size, params->log_sq_size);

	mlx5e_build_common_cq_param(priv, param);
	param->cq_period_mode = params->tx_cq_moderation.cq_period_mode;
}

void mlx5e_build_ico_cq_param(struct mlx5e_priv *priv,
			      u8 log_wq_size,
			      struct mlx5e_cq_param *param)
{
	void *cqc = param->cqc;

	MLX5_SET(cqc, cqc, log_cq_size, log_wq_size);

	mlx5e_build_common_cq_param(priv, param);

	param->cq_period_mode = DIM_CQ_PERIOD_MODE_START_FROM_EQE;
}

void mlx5e_build_icosq_param(struct mlx5e_priv *priv,
			     u8 log_wq_size,
			     struct mlx5e_sq_param *param)
{
	void *sqc = param->sqc;
	void *wq = MLX5_ADDR_OF(sqc, sqc, wq);

	mlx5e_build_sq_param_common(priv, param);

	MLX5_SET(wq, wq, log_wq_sz, log_wq_size);
	MLX5_SET(sqc, sqc, reg_umr, MLX5_CAP_ETH(priv->mdev, reg_umr_sq));
	mlx5e_build_ico_cq_param(priv, log_wq_size, &param->cqp);
}

void mlx5e_build_xdpsq_param(struct mlx5e_priv *priv,
			     struct mlx5e_params *params,
			     struct mlx5e_sq_param *param)
{
	void *sqc = param->sqc;
	void *wq = MLX5_ADDR_OF(sqc, sqc, wq);

	mlx5e_build_sq_param_common(priv, param);
	MLX5_SET(wq, wq, log_wq_sz, params->log_sq_size);
	param->is_mpw = MLX5E_GET_PFLAG(params, MLX5E_PFLAG_XDP_TX_MPWQE);
	mlx5e_build_tx_cq_param(priv, params, &param->cqp);
}

static u8 mlx5e_build_icosq_log_wq_sz(struct mlx5e_params *params,
				      struct mlx5e_rq_param *rqp)
{
	switch (params->rq_wq_type) {
	case MLX5_WQ_TYPE_LINKED_LIST_STRIDING_RQ:
		return order_base_2(MLX5E_UMR_WQEBBS) +
			mlx5e_get_rq_log_wq_sz(rqp->rqc);
	default: /* MLX5_WQ_TYPE_CYCLIC */
		return MLX5E_PARAMS_MINIMUM_LOG_SQ_SIZE;
	}
}

static u8 mlx5e_build_async_icosq_log_wq_sz(struct net_device *netdev)
{
	if (netdev->hw_features & NETIF_F_HW_TLS_RX)
		return MLX5E_PARAMS_DEFAULT_LOG_SQ_SIZE;

	return MLX5E_PARAMS_MINIMUM_LOG_SQ_SIZE;
}

static void mlx5e_build_channel_param(struct mlx5e_priv *priv,
				      struct mlx5e_params *params,
				      struct mlx5e_channel_param *cparam)
{
	u8 icosq_log_wq_sz, async_icosq_log_wq_sz;

	mlx5e_build_rq_param(priv, params, NULL, &cparam->rq);

	icosq_log_wq_sz = mlx5e_build_icosq_log_wq_sz(params, &cparam->rq);
	async_icosq_log_wq_sz = mlx5e_build_async_icosq_log_wq_sz(priv->netdev);

	mlx5e_build_sq_param(priv, params, &cparam->txq_sq);
	mlx5e_build_xdpsq_param(priv, params, &cparam->xdp_sq);
	mlx5e_build_icosq_param(priv, icosq_log_wq_sz, &cparam->icosq);
	mlx5e_build_icosq_param(priv, async_icosq_log_wq_sz, &cparam->async_icosq);
}

int mlx5e_open_channels(struct mlx5e_priv *priv,
			struct mlx5e_channels *chs)
{
	struct mlx5e_channel_param *cparam;
	int err = -ENOMEM;
	int i;

	chs->num = chs->params.num_channels;

	chs->c = kcalloc(chs->num, sizeof(struct mlx5e_channel *), GFP_KERNEL);
	cparam = kvzalloc(sizeof(struct mlx5e_channel_param), GFP_KERNEL);
	if (!chs->c || !cparam)
		goto err_free;

	mlx5e_build_channel_param(priv, &chs->params, cparam);
	for (i = 0; i < chs->num; i++) {
		struct xdp_umem *umem = NULL;

		if (chs->params.xdp_prog)
			umem = mlx5e_xsk_get_umem(&chs->params, chs->params.xsk, i);

		err = mlx5e_open_channel(priv, i, &chs->params, cparam, umem, &chs->c[i]);
		if (err)
			goto err_close_channels;
	}

	mlx5e_health_channels_update(priv);
	kvfree(cparam);
	return 0;

err_close_channels:
	for (i--; i >= 0; i--)
		mlx5e_close_channel(chs->c[i]);

err_free:
	kfree(chs->c);
	kvfree(cparam);
	chs->num = 0;
	return err;
}

static void mlx5e_activate_channels(struct mlx5e_channels *chs)
{
	int i;

	for (i = 0; i < chs->num; i++)
		mlx5e_activate_channel(chs->c[i]);
}

#define MLX5E_RQ_WQES_TIMEOUT 20000 /* msecs */

static int mlx5e_wait_channels_min_rx_wqes(struct mlx5e_channels *chs)
{
	int err = 0;
	int i;

	for (i = 0; i < chs->num; i++) {
		int timeout = err ? 0 : MLX5E_RQ_WQES_TIMEOUT;

		err |= mlx5e_wait_for_min_rx_wqes(&chs->c[i]->rq, timeout);

		/* Don't wait on the XSK RQ, because the newer xdpsock sample
		 * doesn't provide any Fill Ring entries at the setup stage.
		 */
	}

	return err ? -ETIMEDOUT : 0;
}

static void mlx5e_deactivate_channels(struct mlx5e_channels *chs)
{
	int i;

	for (i = 0; i < chs->num; i++)
		mlx5e_deactivate_channel(chs->c[i]);
}

void mlx5e_close_channels(struct mlx5e_channels *chs)
{
	int i;

	for (i = 0; i < chs->num; i++)
		mlx5e_close_channel(chs->c[i]);

	kfree(chs->c);
	chs->num = 0;
}

static int
mlx5e_create_rqt(struct mlx5e_priv *priv, int sz, struct mlx5e_rqt *rqt)
{
	struct mlx5_core_dev *mdev = priv->mdev;
	void *rqtc;
	int inlen;
	int err;
	u32 *in;
	int i;

	inlen = MLX5_ST_SZ_BYTES(create_rqt_in) + sizeof(u32) * sz;
	in = kvzalloc(inlen, GFP_KERNEL);
	if (!in)
		return -ENOMEM;

	rqtc = MLX5_ADDR_OF(create_rqt_in, in, rqt_context);

	MLX5_SET(rqtc, rqtc, rqt_actual_size, sz);
	MLX5_SET(rqtc, rqtc, rqt_max_size, sz);

	for (i = 0; i < sz; i++)
		MLX5_SET(rqtc, rqtc, rq_num[i], priv->drop_rq.rqn);

	err = mlx5_core_create_rqt(mdev, in, inlen, &rqt->rqtn);
	if (!err)
		rqt->enabled = true;

	kvfree(in);
	return err;
}

void mlx5e_destroy_rqt(struct mlx5e_priv *priv, struct mlx5e_rqt *rqt)
{
	rqt->enabled = false;
	mlx5_core_destroy_rqt(priv->mdev, rqt->rqtn);
}

int mlx5e_create_indirect_rqt(struct mlx5e_priv *priv)
{
	struct mlx5e_rqt *rqt = &priv->indir_rqt;
	int err;

	err = mlx5e_create_rqt(priv, MLX5E_INDIR_RQT_SIZE, rqt);
	if (err)
		mlx5_core_warn(priv->mdev, "create indirect rqts failed, %d\n", err);
	return err;
}

int mlx5e_create_direct_rqts(struct mlx5e_priv *priv, struct mlx5e_tir *tirs)
{
	int err;
	int ix;

	for (ix = 0; ix < priv->max_nch; ix++) {
		err = mlx5e_create_rqt(priv, 1 /*size */, &tirs[ix].rqt);
		if (unlikely(err))
			goto err_destroy_rqts;
	}

	return 0;

err_destroy_rqts:
	mlx5_core_warn(priv->mdev, "create rqts failed, %d\n", err);
	for (ix--; ix >= 0; ix--)
		mlx5e_destroy_rqt(priv, &tirs[ix].rqt);

	return err;
}

void mlx5e_destroy_direct_rqts(struct mlx5e_priv *priv, struct mlx5e_tir *tirs)
{
	int i;

	for (i = 0; i < priv->max_nch; i++)
		mlx5e_destroy_rqt(priv, &tirs[i].rqt);
}

static int mlx5e_rx_hash_fn(int hfunc)
{
	return (hfunc == ETH_RSS_HASH_TOP) ?
	       MLX5_RX_HASH_FN_TOEPLITZ :
	       MLX5_RX_HASH_FN_INVERTED_XOR8;
}

int mlx5e_bits_invert(unsigned long a, int size)
{
	int inv = 0;
	int i;

	for (i = 0; i < size; i++)
		inv |= (test_bit(size - i - 1, &a) ? 1 : 0) << i;

	return inv;
}

static void mlx5e_fill_rqt_rqns(struct mlx5e_priv *priv, int sz,
				struct mlx5e_redirect_rqt_param rrp, void *rqtc)
{
	int i;

	for (i = 0; i < sz; i++) {
		u32 rqn;

		if (rrp.is_rss) {
			int ix = i;

			if (rrp.rss.hfunc == ETH_RSS_HASH_XOR)
				ix = mlx5e_bits_invert(i, ilog2(sz));

			ix = priv->rss_params.indirection_rqt[ix];
			rqn = rrp.rss.channels->c[ix]->rq.rqn;
		} else {
			rqn = rrp.rqn;
		}
		MLX5_SET(rqtc, rqtc, rq_num[i], rqn);
	}
}

int mlx5e_redirect_rqt(struct mlx5e_priv *priv, u32 rqtn, int sz,
		       struct mlx5e_redirect_rqt_param rrp)
{
	struct mlx5_core_dev *mdev = priv->mdev;
	void *rqtc;
	int inlen;
	u32 *in;
	int err;

	inlen = MLX5_ST_SZ_BYTES(modify_rqt_in) + sizeof(u32) * sz;
	in = kvzalloc(inlen, GFP_KERNEL);
	if (!in)
		return -ENOMEM;

	rqtc = MLX5_ADDR_OF(modify_rqt_in, in, ctx);

	MLX5_SET(rqtc, rqtc, rqt_actual_size, sz);
	MLX5_SET(modify_rqt_in, in, bitmask.rqn_list, 1);
	mlx5e_fill_rqt_rqns(priv, sz, rrp, rqtc);
	err = mlx5_core_modify_rqt(mdev, rqtn, in, inlen);

	kvfree(in);
	return err;
}

static u32 mlx5e_get_direct_rqn(struct mlx5e_priv *priv, int ix,
				struct mlx5e_redirect_rqt_param rrp)
{
	if (!rrp.is_rss)
		return rrp.rqn;

	if (ix >= rrp.rss.channels->num)
		return priv->drop_rq.rqn;

	return rrp.rss.channels->c[ix]->rq.rqn;
}

static void mlx5e_redirect_rqts(struct mlx5e_priv *priv,
				struct mlx5e_redirect_rqt_param rrp)
{
	u32 rqtn;
	int ix;

	if (priv->indir_rqt.enabled) {
		/* RSS RQ table */
		rqtn = priv->indir_rqt.rqtn;
		mlx5e_redirect_rqt(priv, rqtn, MLX5E_INDIR_RQT_SIZE, rrp);
	}

	for (ix = 0; ix < priv->max_nch; ix++) {
		struct mlx5e_redirect_rqt_param direct_rrp = {
			.is_rss = false,
			{
				.rqn    = mlx5e_get_direct_rqn(priv, ix, rrp)
			},
		};

		/* Direct RQ Tables */
		if (!priv->direct_tir[ix].rqt.enabled)
			continue;

		rqtn = priv->direct_tir[ix].rqt.rqtn;
		mlx5e_redirect_rqt(priv, rqtn, 1, direct_rrp);
	}
}

static void mlx5e_redirect_rqts_to_channels(struct mlx5e_priv *priv,
					    struct mlx5e_channels *chs)
{
	struct mlx5e_redirect_rqt_param rrp = {
		.is_rss        = true,
		{
			.rss = {
				.channels  = chs,
				.hfunc     = priv->rss_params.hfunc,
			}
		},
	};

	mlx5e_redirect_rqts(priv, rrp);
}

static void mlx5e_redirect_rqts_to_drop(struct mlx5e_priv *priv)
{
	struct mlx5e_redirect_rqt_param drop_rrp = {
		.is_rss = false,
		{
			.rqn = priv->drop_rq.rqn,
		},
	};

	mlx5e_redirect_rqts(priv, drop_rrp);
}

static const struct mlx5e_tirc_config tirc_default_config[MLX5E_NUM_INDIR_TIRS] = {
	[MLX5E_TT_IPV4_TCP] = { .l3_prot_type = MLX5_L3_PROT_TYPE_IPV4,
				.l4_prot_type = MLX5_L4_PROT_TYPE_TCP,
				.rx_hash_fields = MLX5_HASH_IP_L4PORTS,
	},
	[MLX5E_TT_IPV6_TCP] = { .l3_prot_type = MLX5_L3_PROT_TYPE_IPV6,
				.l4_prot_type = MLX5_L4_PROT_TYPE_TCP,
				.rx_hash_fields = MLX5_HASH_IP_L4PORTS,
	},
	[MLX5E_TT_IPV4_UDP] = { .l3_prot_type = MLX5_L3_PROT_TYPE_IPV4,
				.l4_prot_type = MLX5_L4_PROT_TYPE_UDP,
				.rx_hash_fields = MLX5_HASH_IP_L4PORTS,
	},
	[MLX5E_TT_IPV6_UDP] = { .l3_prot_type = MLX5_L3_PROT_TYPE_IPV6,
				.l4_prot_type = MLX5_L4_PROT_TYPE_UDP,
				.rx_hash_fields = MLX5_HASH_IP_L4PORTS,
	},
	[MLX5E_TT_IPV4_IPSEC_AH] = { .l3_prot_type = MLX5_L3_PROT_TYPE_IPV4,
				     .l4_prot_type = 0,
				     .rx_hash_fields = MLX5_HASH_IP_IPSEC_SPI,
	},
	[MLX5E_TT_IPV6_IPSEC_AH] = { .l3_prot_type = MLX5_L3_PROT_TYPE_IPV6,
				     .l4_prot_type = 0,
				     .rx_hash_fields = MLX5_HASH_IP_IPSEC_SPI,
	},
	[MLX5E_TT_IPV4_IPSEC_ESP] = { .l3_prot_type = MLX5_L3_PROT_TYPE_IPV4,
				      .l4_prot_type = 0,
				      .rx_hash_fields = MLX5_HASH_IP_IPSEC_SPI,
	},
	[MLX5E_TT_IPV6_IPSEC_ESP] = { .l3_prot_type = MLX5_L3_PROT_TYPE_IPV6,
				      .l4_prot_type = 0,
				      .rx_hash_fields = MLX5_HASH_IP_IPSEC_SPI,
	},
	[MLX5E_TT_IPV4] = { .l3_prot_type = MLX5_L3_PROT_TYPE_IPV4,
			    .l4_prot_type = 0,
			    .rx_hash_fields = MLX5_HASH_IP,
	},
	[MLX5E_TT_IPV6] = { .l3_prot_type = MLX5_L3_PROT_TYPE_IPV6,
			    .l4_prot_type = 0,
			    .rx_hash_fields = MLX5_HASH_IP,
	},
};

struct mlx5e_tirc_config mlx5e_tirc_get_default_config(enum mlx5e_traffic_types tt)
{
	return tirc_default_config[tt];
}

static void mlx5e_build_tir_ctx_lro(struct mlx5e_params *params, void *tirc)
{
	if (!params->lro_en)
		return;

#define ROUGH_MAX_L2_L3_HDR_SZ 256

	MLX5_SET(tirc, tirc, lro_enable_mask,
		 MLX5_TIRC_LRO_ENABLE_MASK_IPV4_LRO |
		 MLX5_TIRC_LRO_ENABLE_MASK_IPV6_LRO);
	MLX5_SET(tirc, tirc, lro_max_ip_payload_size,
		 (MLX5E_PARAMS_DEFAULT_LRO_WQE_SZ - ROUGH_MAX_L2_L3_HDR_SZ) >> 8);
	MLX5_SET(tirc, tirc, lro_timeout_period_usecs, params->lro_timeout);
}

void mlx5e_build_indir_tir_ctx_hash(struct mlx5e_rss_params *rss_params,
				    const struct mlx5e_tirc_config *ttconfig,
				    void *tirc, bool inner)
{
	void *hfso = inner ? MLX5_ADDR_OF(tirc, tirc, rx_hash_field_selector_inner) :
			     MLX5_ADDR_OF(tirc, tirc, rx_hash_field_selector_outer);

	MLX5_SET(tirc, tirc, rx_hash_fn, mlx5e_rx_hash_fn(rss_params->hfunc));
	if (rss_params->hfunc == ETH_RSS_HASH_TOP) {
		void *rss_key = MLX5_ADDR_OF(tirc, tirc,
					     rx_hash_toeplitz_key);
		size_t len = MLX5_FLD_SZ_BYTES(tirc,
					       rx_hash_toeplitz_key);

		MLX5_SET(tirc, tirc, rx_hash_symmetric, 1);
		memcpy(rss_key, rss_params->toeplitz_hash_key, len);
	}
	MLX5_SET(rx_hash_field_select, hfso, l3_prot_type,
		 ttconfig->l3_prot_type);
	MLX5_SET(rx_hash_field_select, hfso, l4_prot_type,
		 ttconfig->l4_prot_type);
	MLX5_SET(rx_hash_field_select, hfso, selected_fields,
		 ttconfig->rx_hash_fields);
}

static void mlx5e_update_rx_hash_fields(struct mlx5e_tirc_config *ttconfig,
					enum mlx5e_traffic_types tt,
					u32 rx_hash_fields)
{
	*ttconfig                = tirc_default_config[tt];
	ttconfig->rx_hash_fields = rx_hash_fields;
}

void mlx5e_modify_tirs_hash(struct mlx5e_priv *priv, void *in)
{
	void *tirc = MLX5_ADDR_OF(modify_tir_in, in, ctx);
	struct mlx5e_rss_params *rss = &priv->rss_params;
	struct mlx5_core_dev *mdev = priv->mdev;
	int ctxlen = MLX5_ST_SZ_BYTES(tirc);
	struct mlx5e_tirc_config ttconfig;
	int tt;

	MLX5_SET(modify_tir_in, in, bitmask.hash, 1);

	for (tt = 0; tt < MLX5E_NUM_INDIR_TIRS; tt++) {
		memset(tirc, 0, ctxlen);
		mlx5e_update_rx_hash_fields(&ttconfig, tt,
					    rss->rx_hash_fields[tt]);
		mlx5e_build_indir_tir_ctx_hash(rss, &ttconfig, tirc, false);
		mlx5_core_modify_tir(mdev, priv->indir_tir[tt].tirn, in);
	}

	/* Verify inner tirs resources allocated */
	if (!priv->inner_indir_tir[0].tirn)
		return;

	for (tt = 0; tt < MLX5E_NUM_INDIR_TIRS; tt++) {
		memset(tirc, 0, ctxlen);
		mlx5e_update_rx_hash_fields(&ttconfig, tt,
					    rss->rx_hash_fields[tt]);
		mlx5e_build_indir_tir_ctx_hash(rss, &ttconfig, tirc, true);
		mlx5_core_modify_tir(mdev, priv->inner_indir_tir[tt].tirn, in);
	}
}

static int mlx5e_modify_tirs_lro(struct mlx5e_priv *priv)
{
	struct mlx5_core_dev *mdev = priv->mdev;

	void *in;
	void *tirc;
	int inlen;
	int err;
	int tt;
	int ix;

	inlen = MLX5_ST_SZ_BYTES(modify_tir_in);
	in = kvzalloc(inlen, GFP_KERNEL);
	if (!in)
		return -ENOMEM;

	MLX5_SET(modify_tir_in, in, bitmask.lro, 1);
	tirc = MLX5_ADDR_OF(modify_tir_in, in, ctx);

	mlx5e_build_tir_ctx_lro(&priv->channels.params, tirc);

	for (tt = 0; tt < MLX5E_NUM_INDIR_TIRS; tt++) {
		err = mlx5_core_modify_tir(mdev, priv->indir_tir[tt].tirn, in);
		if (err)
			goto free_in;
	}

	for (ix = 0; ix < priv->max_nch; ix++) {
		err = mlx5_core_modify_tir(mdev, priv->direct_tir[ix].tirn, in);
		if (err)
			goto free_in;
	}

free_in:
	kvfree(in);

	return err;
}

static MLX5E_DEFINE_PREACTIVATE_WRAPPER_CTX(mlx5e_modify_tirs_lro);

static int mlx5e_set_mtu(struct mlx5_core_dev *mdev,
			 struct mlx5e_params *params, u16 mtu)
{
	u16 hw_mtu = MLX5E_SW2HW_MTU(params, mtu);
	int err;

	err = mlx5_set_port_mtu(mdev, hw_mtu, 1);
	if (err)
		return err;

	/* Update vport context MTU */
	mlx5_modify_nic_vport_mtu(mdev, hw_mtu);
	return 0;
}

static void mlx5e_query_mtu(struct mlx5_core_dev *mdev,
			    struct mlx5e_params *params, u16 *mtu)
{
	u16 hw_mtu = 0;
	int err;

	err = mlx5_query_nic_vport_mtu(mdev, &hw_mtu);
	if (err || !hw_mtu) /* fallback to port oper mtu */
		mlx5_query_port_oper_mtu(mdev, &hw_mtu, 1);

	*mtu = MLX5E_HW2SW_MTU(params, hw_mtu);
}

int mlx5e_set_dev_port_mtu(struct mlx5e_priv *priv)
{
	struct mlx5e_params *params = &priv->channels.params;
	struct net_device *netdev = priv->netdev;
	struct mlx5_core_dev *mdev = priv->mdev;
	u16 mtu;
	int err;

	err = mlx5e_set_mtu(mdev, params, params->sw_mtu);
	if (err)
		return err;

	mlx5e_query_mtu(mdev, params, &mtu);
	if (mtu != params->sw_mtu)
		netdev_warn(netdev, "%s: VPort MTU %d is different than netdev mtu %d\n",
			    __func__, mtu, params->sw_mtu);

	params->sw_mtu = mtu;
	return 0;
}

MLX5E_DEFINE_PREACTIVATE_WRAPPER_CTX(mlx5e_set_dev_port_mtu);

void mlx5e_set_netdev_mtu_boundaries(struct mlx5e_priv *priv)
{
	struct mlx5e_params *params = &priv->channels.params;
	struct net_device *netdev   = priv->netdev;
	struct mlx5_core_dev *mdev  = priv->mdev;
	u16 max_mtu;

	/* MTU range: 68 - hw-specific max */
	netdev->min_mtu = ETH_MIN_MTU;

	mlx5_query_port_max_mtu(mdev, &max_mtu, 1);
	netdev->max_mtu = min_t(unsigned int, MLX5E_HW2SW_MTU(params, max_mtu),
				ETH_MAX_MTU);
}

static void mlx5e_netdev_set_tcs(struct net_device *netdev, u16 nch, u8 ntc)
{
	int tc;

	netdev_reset_tc(netdev);

	if (ntc == 1)
		return;

	netdev_set_num_tc(netdev, ntc);

	/* Map netdev TCs to offset 0
	 * We have our own UP to TXQ mapping for QoS
	 */
	for (tc = 0; tc < ntc; tc++)
		netdev_set_tc_queue(netdev, tc, nch, 0);
}

static int mlx5e_update_netdev_queues(struct mlx5e_priv *priv)
{
	struct net_device *netdev = priv->netdev;
	int num_txqs, num_rxqs, nch, ntc;
	int old_num_txqs, old_ntc;
	int err;

	old_num_txqs = netdev->real_num_tx_queues;
	old_ntc = netdev->num_tc;

	nch = priv->channels.params.num_channels;
	ntc = priv->channels.params.num_tc;
	num_txqs = nch * ntc;
	num_rxqs = nch * priv->profile->rq_groups;

	mlx5e_netdev_set_tcs(netdev, nch, ntc);

	err = netif_set_real_num_tx_queues(netdev, num_txqs);
	if (err) {
		netdev_warn(netdev, "netif_set_real_num_tx_queues failed, %d\n", err);
		goto err_tcs;
	}
	err = netif_set_real_num_rx_queues(netdev, num_rxqs);
	if (err) {
		netdev_warn(netdev, "netif_set_real_num_rx_queues failed, %d\n", err);
		goto err_txqs;
	}

	return 0;

err_txqs:
	/* netif_set_real_num_rx_queues could fail only when nch increased. Only
	 * one of nch and ntc is changed in this function. That means, the call
	 * to netif_set_real_num_tx_queues below should not fail, because it
	 * decreases the number of TX queues.
	 */
	WARN_ON_ONCE(netif_set_real_num_tx_queues(netdev, old_num_txqs));

err_tcs:
	mlx5e_netdev_set_tcs(netdev, old_num_txqs / old_ntc, old_ntc);
	return err;
}

static void mlx5e_set_default_xps_cpumasks(struct mlx5e_priv *priv,
					   struct mlx5e_params *params)
{
	struct mlx5_core_dev *mdev = priv->mdev;
	int num_comp_vectors, ix, irq;

	num_comp_vectors = mlx5_comp_vectors_count(mdev);

	for (ix = 0; ix < params->num_channels; ix++) {
		cpumask_clear(priv->scratchpad.cpumask);

		for (irq = ix; irq < num_comp_vectors; irq += params->num_channels) {
			int cpu = cpumask_first(mlx5_comp_irq_get_affinity_mask(mdev, irq));

			cpumask_set_cpu(cpu, priv->scratchpad.cpumask);
		}

		netif_set_xps_queue(priv->netdev, priv->scratchpad.cpumask, ix);
	}
}

int mlx5e_num_channels_changed(struct mlx5e_priv *priv)
{
	u16 count = priv->channels.params.num_channels;
	int err;

	err = mlx5e_update_netdev_queues(priv);
	if (err)
		return err;

	mlx5e_set_default_xps_cpumasks(priv, &priv->channels.params);

	if (!netif_is_rxfh_configured(priv->netdev))
		mlx5e_build_default_indir_rqt(priv->rss_params.indirection_rqt,
					      MLX5E_INDIR_RQT_SIZE, count);

	return 0;
}

MLX5E_DEFINE_PREACTIVATE_WRAPPER_CTX(mlx5e_num_channels_changed);

static void mlx5e_build_txq_maps(struct mlx5e_priv *priv)
{
	int i, ch;

	ch = priv->channels.num;

	for (i = 0; i < ch; i++) {
		int tc;

		for (tc = 0; tc < priv->channels.params.num_tc; tc++) {
			struct mlx5e_channel *c = priv->channels.c[i];
			struct mlx5e_txqsq *sq = &c->sq[tc];

			priv->txq2sq[sq->txq_ix] = sq;
			priv->channel_tc2realtxq[i][tc] = i + tc * ch;
		}
	}
}

void mlx5e_activate_priv_channels(struct mlx5e_priv *priv)
{
	mlx5e_build_txq_maps(priv);
	mlx5e_activate_channels(&priv->channels);
	mlx5e_xdp_tx_enable(priv);
	netif_tx_start_all_queues(priv->netdev);

	if (mlx5e_is_vport_rep(priv))
		mlx5e_add_sqs_fwd_rules(priv);

	mlx5e_wait_channels_min_rx_wqes(&priv->channels);
	mlx5e_redirect_rqts_to_channels(priv, &priv->channels);

	mlx5e_xsk_redirect_rqts_to_channels(priv, &priv->channels);
}

void mlx5e_deactivate_priv_channels(struct mlx5e_priv *priv)
{
	mlx5e_xsk_redirect_rqts_to_drop(priv, &priv->channels);

	mlx5e_redirect_rqts_to_drop(priv);

	if (mlx5e_is_vport_rep(priv))
		mlx5e_remove_sqs_fwd_rules(priv);

	/* FIXME: This is a W/A only for tx timeout watch dog false alarm when
	 * polling for inactive tx queues.
	 */
	netif_tx_stop_all_queues(priv->netdev);
	netif_tx_disable(priv->netdev);
	mlx5e_xdp_tx_disable(priv);
	mlx5e_deactivate_channels(&priv->channels);
}

static int mlx5e_switch_priv_channels(struct mlx5e_priv *priv,
				      struct mlx5e_channels *new_chs,
				      mlx5e_fp_preactivate preactivate,
				      void *context)
{
	struct net_device *netdev = priv->netdev;
	struct mlx5e_channels old_chs;
	int carrier_ok;
	int err = 0;

	carrier_ok = netif_carrier_ok(netdev);
	netif_carrier_off(netdev);

	mlx5e_deactivate_priv_channels(priv);

	old_chs = priv->channels;
	priv->channels = *new_chs;

	/* New channels are ready to roll, call the preactivate hook if needed
	 * to modify HW settings or update kernel parameters.
	 */
	if (preactivate) {
		err = preactivate(priv, context);
		if (err) {
			priv->channels = old_chs;
			goto out;
		}
	}

	mlx5e_close_channels(&old_chs);
	priv->profile->update_rx(priv);

out:
	mlx5e_activate_priv_channels(priv);

	/* return carrier back if needed */
	if (carrier_ok)
		netif_carrier_on(netdev);

	return err;
}

int mlx5e_safe_switch_channels(struct mlx5e_priv *priv,
			       struct mlx5e_channels *new_chs,
			       mlx5e_fp_preactivate preactivate,
			       void *context)
{
	int err;

	err = mlx5e_open_channels(priv, new_chs);
	if (err)
		return err;

	err = mlx5e_switch_priv_channels(priv, new_chs, preactivate, context);
	if (err)
		goto err_close;

	return 0;

err_close:
	mlx5e_close_channels(new_chs);

	return err;
}

int mlx5e_safe_reopen_channels(struct mlx5e_priv *priv)
{
	struct mlx5e_channels new_channels = {};

	new_channels.params = priv->channels.params;
	return mlx5e_safe_switch_channels(priv, &new_channels, NULL, NULL);
}

void mlx5e_timestamp_init(struct mlx5e_priv *priv)
{
	priv->tstamp.tx_type   = HWTSTAMP_TX_OFF;
	priv->tstamp.rx_filter = HWTSTAMP_FILTER_NONE;
}

static void mlx5e_modify_admin_state(struct mlx5_core_dev *mdev,
				     enum mlx5_port_status state)
{
	struct mlx5_eswitch *esw = mdev->priv.eswitch;
	int vport_admin_state;

	mlx5_set_port_admin_status(mdev, state);

	if (!MLX5_ESWITCH_MANAGER(mdev) ||  mlx5_eswitch_mode(esw) == MLX5_ESWITCH_OFFLOADS)
		return;

	if (state == MLX5_PORT_UP)
		vport_admin_state = MLX5_VPORT_ADMIN_STATE_AUTO;
	else
		vport_admin_state = MLX5_VPORT_ADMIN_STATE_DOWN;

	mlx5_eswitch_set_vport_state(esw, MLX5_VPORT_UPLINK, vport_admin_state);
}

int mlx5e_open_locked(struct net_device *netdev)
{
	struct mlx5e_priv *priv = netdev_priv(netdev);
	int err;

	set_bit(MLX5E_STATE_OPENED, &priv->state);

	err = mlx5e_open_channels(priv, &priv->channels);
	if (err)
		goto err_clear_state_opened_flag;

	priv->profile->update_rx(priv);
	mlx5e_activate_priv_channels(priv);
	if (priv->profile->update_carrier)
		priv->profile->update_carrier(priv);

	mlx5e_queue_update_stats(priv);
	return 0;

err_clear_state_opened_flag:
	clear_bit(MLX5E_STATE_OPENED, &priv->state);
	return err;
}

int mlx5e_open(struct net_device *netdev)
{
	struct mlx5e_priv *priv = netdev_priv(netdev);
	int err;

	mutex_lock(&priv->state_lock);
	err = mlx5e_open_locked(netdev);
	if (!err)
		mlx5e_modify_admin_state(priv->mdev, MLX5_PORT_UP);
	mutex_unlock(&priv->state_lock);

	return err;
}

int mlx5e_close_locked(struct net_device *netdev)
{
	struct mlx5e_priv *priv = netdev_priv(netdev);

	/* May already be CLOSED in case a previous configuration operation
	 * (e.g RX/TX queue size change) that involves close&open failed.
	 */
	if (!test_bit(MLX5E_STATE_OPENED, &priv->state))
		return 0;

	clear_bit(MLX5E_STATE_OPENED, &priv->state);

	netif_carrier_off(priv->netdev);
	mlx5e_deactivate_priv_channels(priv);
	mlx5e_close_channels(&priv->channels);

	return 0;
}

int mlx5e_close(struct net_device *netdev)
{
	struct mlx5e_priv *priv = netdev_priv(netdev);
	int err;

	if (!netif_device_present(netdev))
		return -ENODEV;

	mutex_lock(&priv->state_lock);
	mlx5e_modify_admin_state(priv->mdev, MLX5_PORT_DOWN);
	err = mlx5e_close_locked(netdev);
	mutex_unlock(&priv->state_lock);

	return err;
}

static int mlx5e_alloc_drop_rq(struct mlx5_core_dev *mdev,
			       struct mlx5e_rq *rq,
			       struct mlx5e_rq_param *param)
{
	void *rqc = param->rqc;
	void *rqc_wq = MLX5_ADDR_OF(rqc, rqc, wq);
	int err;

	param->wq.db_numa_node = param->wq.buf_numa_node;

	err = mlx5_wq_cyc_create(mdev, &param->wq, rqc_wq, &rq->wqe.wq,
				 &rq->wq_ctrl);
	if (err)
		return err;

	/* Mark as unused given "Drop-RQ" packets never reach XDP */
	xdp_rxq_info_unused(&rq->xdp_rxq);

	rq->mdev = mdev;

	return 0;
}

static int mlx5e_alloc_drop_cq(struct mlx5_core_dev *mdev,
			       struct mlx5e_cq *cq,
			       struct mlx5e_cq_param *param)
{
	param->wq.buf_numa_node = dev_to_node(mdev->device);
	param->wq.db_numa_node  = dev_to_node(mdev->device);

	return mlx5e_alloc_cq_common(mdev, param, cq);
}

int mlx5e_open_drop_rq(struct mlx5e_priv *priv,
		       struct mlx5e_rq *drop_rq)
{
	struct mlx5_core_dev *mdev = priv->mdev;
	struct mlx5e_cq_param cq_param = {};
	struct mlx5e_rq_param rq_param = {};
	struct mlx5e_cq *cq = &drop_rq->cq;
	int err;

	mlx5e_build_drop_rq_param(priv, &rq_param);

	err = mlx5e_alloc_drop_cq(mdev, cq, &cq_param);
	if (err)
		return err;

	err = mlx5e_create_cq(cq, &cq_param);
	if (err)
		goto err_free_cq;

	err = mlx5e_alloc_drop_rq(mdev, drop_rq, &rq_param);
	if (err)
		goto err_destroy_cq;

	err = mlx5e_create_rq(drop_rq, &rq_param);
	if (err)
		goto err_free_rq;

	err = mlx5e_modify_rq_state(drop_rq, MLX5_RQC_STATE_RST, MLX5_RQC_STATE_RDY);
	if (err)
		mlx5_core_warn(priv->mdev, "modify_rq_state failed, rx_if_down_packets won't be counted %d\n", err);

	return 0;

err_free_rq:
	mlx5e_free_rq(drop_rq);

err_destroy_cq:
	mlx5e_destroy_cq(cq);

err_free_cq:
	mlx5e_free_cq(cq);

	return err;
}

void mlx5e_close_drop_rq(struct mlx5e_rq *drop_rq)
{
	mlx5e_destroy_rq(drop_rq);
	mlx5e_free_rq(drop_rq);
	mlx5e_destroy_cq(&drop_rq->cq);
	mlx5e_free_cq(&drop_rq->cq);
}

int mlx5e_create_tis(struct mlx5_core_dev *mdev, void *in, u32 *tisn)
{
	void *tisc = MLX5_ADDR_OF(create_tis_in, in, ctx);

	MLX5_SET(tisc, tisc, transport_domain, mdev->mlx5e_res.td.tdn);

	if (MLX5_GET(tisc, tisc, tls_en))
		MLX5_SET(tisc, tisc, pd, mdev->mlx5e_res.pdn);

	if (mlx5_lag_is_lacp_owner(mdev))
		MLX5_SET(tisc, tisc, strict_lag_tx_port_affinity, 1);

	return mlx5_core_create_tis(mdev, in, tisn);
}

void mlx5e_destroy_tis(struct mlx5_core_dev *mdev, u32 tisn)
{
	mlx5_core_destroy_tis(mdev, tisn);
}

void mlx5e_destroy_tises(struct mlx5e_priv *priv)
{
	int tc, i;

	for (i = 0; i < mlx5e_get_num_lag_ports(priv->mdev); i++)
		for (tc = 0; tc < priv->profile->max_tc; tc++)
			mlx5e_destroy_tis(priv->mdev, priv->tisn[i][tc]);
}

static bool mlx5e_lag_should_assign_affinity(struct mlx5_core_dev *mdev)
{
	return MLX5_CAP_GEN(mdev, lag_tx_port_affinity) && mlx5e_get_num_lag_ports(mdev) > 1;
}

int mlx5e_create_tises(struct mlx5e_priv *priv)
{
	int tc, i;
	int err;

	for (i = 0; i < mlx5e_get_num_lag_ports(priv->mdev); i++) {
		for (tc = 0; tc < priv->profile->max_tc; tc++) {
			u32 in[MLX5_ST_SZ_DW(create_tis_in)] = {};
			void *tisc;

			tisc = MLX5_ADDR_OF(create_tis_in, in, ctx);

			MLX5_SET(tisc, tisc, prio, tc << 1);

			if (mlx5e_lag_should_assign_affinity(priv->mdev))
				MLX5_SET(tisc, tisc, lag_tx_port_affinity, i + 1);

			err = mlx5e_create_tis(priv->mdev, in, &priv->tisn[i][tc]);
			if (err)
				goto err_close_tises;
		}
	}

	return 0;

err_close_tises:
	for (; i >= 0; i--) {
		for (tc--; tc >= 0; tc--)
			mlx5e_destroy_tis(priv->mdev, priv->tisn[i][tc]);
		tc = priv->profile->max_tc;
	}

	return err;
}

static void mlx5e_cleanup_nic_tx(struct mlx5e_priv *priv)
{
	mlx5e_destroy_tises(priv);
}

static void mlx5e_build_indir_tir_ctx_common(struct mlx5e_priv *priv,
					     u32 rqtn, u32 *tirc)
{
	MLX5_SET(tirc, tirc, transport_domain, priv->mdev->mlx5e_res.td.tdn);
	MLX5_SET(tirc, tirc, disp_type, MLX5_TIRC_DISP_TYPE_INDIRECT);
	MLX5_SET(tirc, tirc, indirect_table, rqtn);
	MLX5_SET(tirc, tirc, tunneled_offload_en,
		 priv->channels.params.tunneled_offload_en);

	mlx5e_build_tir_ctx_lro(&priv->channels.params, tirc);
}

static void mlx5e_build_indir_tir_ctx(struct mlx5e_priv *priv,
				      enum mlx5e_traffic_types tt,
				      u32 *tirc)
{
	mlx5e_build_indir_tir_ctx_common(priv, priv->indir_rqt.rqtn, tirc);
	mlx5e_build_indir_tir_ctx_hash(&priv->rss_params,
				       &tirc_default_config[tt], tirc, false);
}

static void mlx5e_build_direct_tir_ctx(struct mlx5e_priv *priv, u32 rqtn, u32 *tirc)
{
	mlx5e_build_indir_tir_ctx_common(priv, rqtn, tirc);
	MLX5_SET(tirc, tirc, rx_hash_fn, MLX5_RX_HASH_FN_INVERTED_XOR8);
}

static void mlx5e_build_inner_indir_tir_ctx(struct mlx5e_priv *priv,
					    enum mlx5e_traffic_types tt,
					    u32 *tirc)
{
	mlx5e_build_indir_tir_ctx_common(priv, priv->indir_rqt.rqtn, tirc);
	mlx5e_build_indir_tir_ctx_hash(&priv->rss_params,
				       &tirc_default_config[tt], tirc, true);
}

int mlx5e_create_indirect_tirs(struct mlx5e_priv *priv, bool inner_ttc)
{
	struct mlx5e_tir *tir;
	void *tirc;
	int inlen;
	int i = 0;
	int err;
	u32 *in;
	int tt;

	inlen = MLX5_ST_SZ_BYTES(create_tir_in);
	in = kvzalloc(inlen, GFP_KERNEL);
	if (!in)
		return -ENOMEM;

	for (tt = 0; tt < MLX5E_NUM_INDIR_TIRS; tt++) {
		memset(in, 0, inlen);
		tir = &priv->indir_tir[tt];
		tirc = MLX5_ADDR_OF(create_tir_in, in, ctx);
		mlx5e_build_indir_tir_ctx(priv, tt, tirc);
		err = mlx5e_create_tir(priv->mdev, tir, in);
		if (err) {
			mlx5_core_warn(priv->mdev, "create indirect tirs failed, %d\n", err);
			goto err_destroy_inner_tirs;
		}
	}

	if (!inner_ttc || !mlx5e_tunnel_inner_ft_supported(priv->mdev))
		goto out;

	for (i = 0; i < MLX5E_NUM_INDIR_TIRS; i++) {
		memset(in, 0, inlen);
		tir = &priv->inner_indir_tir[i];
		tirc = MLX5_ADDR_OF(create_tir_in, in, ctx);
		mlx5e_build_inner_indir_tir_ctx(priv, i, tirc);
		err = mlx5e_create_tir(priv->mdev, tir, in);
		if (err) {
			mlx5_core_warn(priv->mdev, "create inner indirect tirs failed, %d\n", err);
			goto err_destroy_inner_tirs;
		}
	}

out:
	kvfree(in);

	return 0;

err_destroy_inner_tirs:
	for (i--; i >= 0; i--)
		mlx5e_destroy_tir(priv->mdev, &priv->inner_indir_tir[i]);

	for (tt--; tt >= 0; tt--)
		mlx5e_destroy_tir(priv->mdev, &priv->indir_tir[tt]);

	kvfree(in);

	return err;
}

int mlx5e_create_direct_tirs(struct mlx5e_priv *priv, struct mlx5e_tir *tirs)
{
	struct mlx5e_tir *tir;
	void *tirc;
	int inlen;
	int err = 0;
	u32 *in;
	int ix;

	inlen = MLX5_ST_SZ_BYTES(create_tir_in);
	in = kvzalloc(inlen, GFP_KERNEL);
	if (!in)
		return -ENOMEM;

	for (ix = 0; ix < priv->max_nch; ix++) {
		memset(in, 0, inlen);
		tir = &tirs[ix];
		tirc = MLX5_ADDR_OF(create_tir_in, in, ctx);
		mlx5e_build_direct_tir_ctx(priv, tir->rqt.rqtn, tirc);
		err = mlx5e_create_tir(priv->mdev, tir, in);
		if (unlikely(err))
			goto err_destroy_ch_tirs;
	}

	goto out;

err_destroy_ch_tirs:
	mlx5_core_warn(priv->mdev, "create tirs failed, %d\n", err);
	for (ix--; ix >= 0; ix--)
		mlx5e_destroy_tir(priv->mdev, &tirs[ix]);

out:
	kvfree(in);

	return err;
}

void mlx5e_destroy_indirect_tirs(struct mlx5e_priv *priv)
{
	int i;

	for (i = 0; i < MLX5E_NUM_INDIR_TIRS; i++)
		mlx5e_destroy_tir(priv->mdev, &priv->indir_tir[i]);

	/* Verify inner tirs resources allocated */
	if (!priv->inner_indir_tir[0].tirn)
		return;

	for (i = 0; i < MLX5E_NUM_INDIR_TIRS; i++)
		mlx5e_destroy_tir(priv->mdev, &priv->inner_indir_tir[i]);
}

void mlx5e_destroy_direct_tirs(struct mlx5e_priv *priv, struct mlx5e_tir *tirs)
{
	int i;

	for (i = 0; i < priv->max_nch; i++)
		mlx5e_destroy_tir(priv->mdev, &tirs[i]);
}

static int mlx5e_modify_channels_scatter_fcs(struct mlx5e_channels *chs, bool enable)
{
	int err = 0;
	int i;

	for (i = 0; i < chs->num; i++) {
		err = mlx5e_modify_rq_scatter_fcs(&chs->c[i]->rq, enable);
		if (err)
			return err;
	}

	return 0;
}

static int mlx5e_modify_channels_vsd(struct mlx5e_channels *chs, bool vsd)
{
	int err = 0;
	int i;

	for (i = 0; i < chs->num; i++) {
		err = mlx5e_modify_rq_vsd(&chs->c[i]->rq, vsd);
		if (err)
			return err;
	}

	return 0;
}

static int mlx5e_setup_tc_mqprio(struct mlx5e_priv *priv,
				 struct tc_mqprio_qopt *mqprio)
{
	struct mlx5e_channels new_channels = {};
	u8 tc = mqprio->num_tc;
	int err = 0;

	mqprio->hw = TC_MQPRIO_HW_OFFLOAD_TCS;

	if (tc && tc != MLX5E_MAX_NUM_TC)
		return -EINVAL;

	mutex_lock(&priv->state_lock);

	new_channels.params = priv->channels.params;
	new_channels.params.num_tc = tc ? tc : 1;

	if (!test_bit(MLX5E_STATE_OPENED, &priv->state)) {
		priv->channels.params = new_channels.params;
		goto out;
	}

	err = mlx5e_safe_switch_channels(priv, &new_channels,
					 mlx5e_num_channels_changed_ctx, NULL);
	if (err)
		goto out;

	priv->max_opened_tc = max_t(u8, priv->max_opened_tc,
				    new_channels.params.num_tc);
out:
	mutex_unlock(&priv->state_lock);
	return err;
}

static LIST_HEAD(mlx5e_block_cb_list);

static int mlx5e_setup_tc(struct net_device *dev, enum tc_setup_type type,
			  void *type_data)
{
	struct mlx5e_priv *priv = netdev_priv(dev);

	switch (type) {
	case TC_SETUP_BLOCK: {
		struct flow_block_offload *f = type_data;

		f->unlocked_driver_cb = true;
		return flow_block_cb_setup_simple(type_data,
						  &mlx5e_block_cb_list,
						  mlx5e_setup_tc_block_cb,
						  priv, priv, true);
	}
	case TC_SETUP_QDISC_MQPRIO:
		return mlx5e_setup_tc_mqprio(priv, type_data);
	default:
		return -EOPNOTSUPP;
	}
}

void mlx5e_fold_sw_stats64(struct mlx5e_priv *priv, struct rtnl_link_stats64 *s)
{
	int i;

	for (i = 0; i < priv->max_nch; i++) {
		struct mlx5e_channel_stats *channel_stats = &priv->channel_stats[i];
		struct mlx5e_rq_stats *xskrq_stats = &channel_stats->xskrq;
		struct mlx5e_rq_stats *rq_stats = &channel_stats->rq;
		int j;

		s->rx_packets   += rq_stats->packets + xskrq_stats->packets;
		s->rx_bytes     += rq_stats->bytes + xskrq_stats->bytes;
		s->multicast    += rq_stats->mcast_packets + xskrq_stats->mcast_packets;

		for (j = 0; j < priv->max_opened_tc; j++) {
			struct mlx5e_sq_stats *sq_stats = &channel_stats->sq[j];

			s->tx_packets    += sq_stats->packets;
			s->tx_bytes      += sq_stats->bytes;
			s->tx_dropped    += sq_stats->dropped;
		}
	}
}

void
mlx5e_get_stats(struct net_device *dev, struct rtnl_link_stats64 *stats)
{
	struct mlx5e_priv *priv = netdev_priv(dev);
	struct mlx5e_pport_stats *pstats = &priv->stats.pport;

	/* In switchdev mode, monitor counters doesn't monitor
	 * rx/tx stats of 802_3. The update stats mechanism
	 * should keep the 802_3 layout counters updated
	 */
	if (!mlx5e_monitor_counter_supported(priv) ||
	    mlx5e_is_uplink_rep(priv)) {
		/* update HW stats in background for next time */
		mlx5e_queue_update_stats(priv);
	}

	if (mlx5e_is_uplink_rep(priv)) {
		stats->rx_packets = PPORT_802_3_GET(pstats, a_frames_received_ok);
		stats->rx_bytes   = PPORT_802_3_GET(pstats, a_octets_received_ok);
		stats->tx_packets = PPORT_802_3_GET(pstats, a_frames_transmitted_ok);
		stats->tx_bytes   = PPORT_802_3_GET(pstats, a_octets_transmitted_ok);
	} else {
		mlx5e_fold_sw_stats64(priv, stats);
	}

	stats->rx_dropped = priv->stats.qcnt.rx_out_of_buffer;

	stats->rx_length_errors =
		PPORT_802_3_GET(pstats, a_in_range_length_errors) +
		PPORT_802_3_GET(pstats, a_out_of_range_length_field) +
		PPORT_802_3_GET(pstats, a_frame_too_long_errors);
	stats->rx_crc_errors =
		PPORT_802_3_GET(pstats, a_frame_check_sequence_errors);
	stats->rx_frame_errors = PPORT_802_3_GET(pstats, a_alignment_errors);
	stats->tx_aborted_errors = PPORT_2863_GET(pstats, if_out_discards);
	stats->rx_errors = stats->rx_length_errors + stats->rx_crc_errors +
			   stats->rx_frame_errors;
	stats->tx_errors = stats->tx_aborted_errors + stats->tx_carrier_errors;
}

static void mlx5e_set_rx_mode(struct net_device *dev)
{
	struct mlx5e_priv *priv = netdev_priv(dev);

	queue_work(priv->wq, &priv->set_rx_mode_work);
}

static int mlx5e_set_mac(struct net_device *netdev, void *addr)
{
	struct mlx5e_priv *priv = netdev_priv(netdev);
	struct sockaddr *saddr = addr;

	if (!is_valid_ether_addr(saddr->sa_data))
		return -EADDRNOTAVAIL;

	netif_addr_lock_bh(netdev);
	ether_addr_copy(netdev->dev_addr, saddr->sa_data);
	netif_addr_unlock_bh(netdev);

	queue_work(priv->wq, &priv->set_rx_mode_work);

	return 0;
}

#define MLX5E_SET_FEATURE(features, feature, enable)	\
	do {						\
		if (enable)				\
			*features |= feature;		\
		else					\
			*features &= ~feature;		\
	} while (0)

typedef int (*mlx5e_feature_handler)(struct net_device *netdev, bool enable);

static int set_feature_lro(struct net_device *netdev, bool enable)
{
	struct mlx5e_priv *priv = netdev_priv(netdev);
	struct mlx5_core_dev *mdev = priv->mdev;
	struct mlx5e_channels new_channels = {};
	struct mlx5e_params *old_params;
	int err = 0;
	bool reset;

	mutex_lock(&priv->state_lock);

	if (enable && priv->xsk.refcnt) {
		netdev_warn(netdev, "LRO is incompatible with AF_XDP (%hu XSKs are active)\n",
			    priv->xsk.refcnt);
		err = -EINVAL;
		goto out;
	}

	old_params = &priv->channels.params;
	if (enable && !MLX5E_GET_PFLAG(old_params, MLX5E_PFLAG_RX_STRIDING_RQ)) {
		netdev_warn(netdev, "can't set LRO with legacy RQ\n");
		err = -EINVAL;
		goto out;
	}

	reset = test_bit(MLX5E_STATE_OPENED, &priv->state);

	new_channels.params = *old_params;
	new_channels.params.lro_en = enable;

	if (old_params->rq_wq_type != MLX5_WQ_TYPE_CYCLIC) {
		if (mlx5e_rx_mpwqe_is_linear_skb(mdev, old_params, NULL) ==
		    mlx5e_rx_mpwqe_is_linear_skb(mdev, &new_channels.params, NULL))
			reset = false;
	}

	if (!reset) {
		*old_params = new_channels.params;
		err = mlx5e_modify_tirs_lro(priv);
		goto out;
	}

	err = mlx5e_safe_switch_channels(priv, &new_channels,
					 mlx5e_modify_tirs_lro_ctx, NULL);
out:
	mutex_unlock(&priv->state_lock);
	return err;
}

static int set_feature_cvlan_filter(struct net_device *netdev, bool enable)
{
	struct mlx5e_priv *priv = netdev_priv(netdev);

	if (enable)
		mlx5e_enable_cvlan_filter(priv);
	else
		mlx5e_disable_cvlan_filter(priv);

	return 0;
}

#if IS_ENABLED(CONFIG_MLX5_CLS_ACT)
static int set_feature_tc_num_filters(struct net_device *netdev, bool enable)
{
	struct mlx5e_priv *priv = netdev_priv(netdev);

	if (!enable && mlx5e_tc_num_filters(priv, MLX5_TC_FLAG(NIC_OFFLOAD))) {
		netdev_err(netdev,
			   "Active offloaded tc filters, can't turn hw_tc_offload off\n");
		return -EINVAL;
	}

	return 0;
}
#endif

static int set_feature_rx_all(struct net_device *netdev, bool enable)
{
	struct mlx5e_priv *priv = netdev_priv(netdev);
	struct mlx5_core_dev *mdev = priv->mdev;

	return mlx5_set_port_fcs(mdev, !enable);
}

static int set_feature_rx_fcs(struct net_device *netdev, bool enable)
{
	struct mlx5e_priv *priv = netdev_priv(netdev);
	int err;

	mutex_lock(&priv->state_lock);

	priv->channels.params.scatter_fcs_en = enable;
	err = mlx5e_modify_channels_scatter_fcs(&priv->channels, enable);
	if (err)
		priv->channels.params.scatter_fcs_en = !enable;

	mutex_unlock(&priv->state_lock);

	return err;
}

static int set_feature_rx_vlan(struct net_device *netdev, bool enable)
{
	struct mlx5e_priv *priv = netdev_priv(netdev);
	int err = 0;

	mutex_lock(&priv->state_lock);

	priv->channels.params.vlan_strip_disable = !enable;
	if (!test_bit(MLX5E_STATE_OPENED, &priv->state))
		goto unlock;

	err = mlx5e_modify_channels_vsd(&priv->channels, !enable);
	if (err)
		priv->channels.params.vlan_strip_disable = enable;

unlock:
	mutex_unlock(&priv->state_lock);

	return err;
}

#ifdef CONFIG_MLX5_EN_ARFS
static int set_feature_arfs(struct net_device *netdev, bool enable)
{
	struct mlx5e_priv *priv = netdev_priv(netdev);
	int err;

	if (enable)
		err = mlx5e_arfs_enable(priv);
	else
		err = mlx5e_arfs_disable(priv);

	return err;
}
#endif

static int mlx5e_handle_feature(struct net_device *netdev,
				netdev_features_t *features,
				netdev_features_t wanted_features,
				netdev_features_t feature,
				mlx5e_feature_handler feature_handler)
{
	netdev_features_t changes = wanted_features ^ netdev->features;
	bool enable = !!(wanted_features & feature);
	int err;

	if (!(changes & feature))
		return 0;

	err = feature_handler(netdev, enable);
	if (err) {
		netdev_err(netdev, "%s feature %pNF failed, err %d\n",
			   enable ? "Enable" : "Disable", &feature, err);
		return err;
	}

	MLX5E_SET_FEATURE(features, feature, enable);
	return 0;
}

int mlx5e_set_features(struct net_device *netdev, netdev_features_t features)
{
	netdev_features_t oper_features = netdev->features;
	int err = 0;

#define MLX5E_HANDLE_FEATURE(feature, handler) \
	mlx5e_handle_feature(netdev, &oper_features, features, feature, handler)

	err |= MLX5E_HANDLE_FEATURE(NETIF_F_LRO, set_feature_lro);
	err |= MLX5E_HANDLE_FEATURE(NETIF_F_HW_VLAN_CTAG_FILTER,
				    set_feature_cvlan_filter);
#if IS_ENABLED(CONFIG_MLX5_CLS_ACT)
	err |= MLX5E_HANDLE_FEATURE(NETIF_F_HW_TC, set_feature_tc_num_filters);
#endif
	err |= MLX5E_HANDLE_FEATURE(NETIF_F_RXALL, set_feature_rx_all);
	err |= MLX5E_HANDLE_FEATURE(NETIF_F_RXFCS, set_feature_rx_fcs);
	err |= MLX5E_HANDLE_FEATURE(NETIF_F_HW_VLAN_CTAG_RX, set_feature_rx_vlan);
#ifdef CONFIG_MLX5_EN_ARFS
	err |= MLX5E_HANDLE_FEATURE(NETIF_F_NTUPLE, set_feature_arfs);
#endif
	err |= MLX5E_HANDLE_FEATURE(NETIF_F_HW_TLS_RX, mlx5e_ktls_set_feature_rx);

	if (err) {
		netdev->features = oper_features;
		return -EINVAL;
	}

	return 0;
}

static netdev_features_t mlx5e_fix_features(struct net_device *netdev,
					    netdev_features_t features)
{
	struct mlx5e_priv *priv = netdev_priv(netdev);
	struct mlx5e_params *params;

	mutex_lock(&priv->state_lock);
	params = &priv->channels.params;
	if (!bitmap_empty(priv->fs.vlan.active_svlans, VLAN_N_VID)) {
		/* HW strips the outer C-tag header, this is a problem
		 * for S-tag traffic.
		 */
		features &= ~NETIF_F_HW_VLAN_CTAG_RX;
		if (!params->vlan_strip_disable)
			netdev_warn(netdev, "Dropping C-tag vlan stripping offload due to S-tag vlan\n");
	}
	if (!MLX5E_GET_PFLAG(params, MLX5E_PFLAG_RX_STRIDING_RQ)) {
		if (features & NETIF_F_LRO) {
			netdev_warn(netdev, "Disabling LRO, not supported in legacy RQ\n");
			features &= ~NETIF_F_LRO;
		}
	}

	if (MLX5E_GET_PFLAG(params, MLX5E_PFLAG_RX_CQE_COMPRESS)) {
		features &= ~NETIF_F_RXHASH;
		if (netdev->features & NETIF_F_RXHASH)
			netdev_warn(netdev, "Disabling rxhash, not supported when CQE compress is active\n");
	}

	mutex_unlock(&priv->state_lock);

	return features;
}

static bool mlx5e_xsk_validate_mtu(struct net_device *netdev,
				   struct mlx5e_channels *chs,
				   struct mlx5e_params *new_params,
				   struct mlx5_core_dev *mdev)
{
	u16 ix;

	for (ix = 0; ix < chs->params.num_channels; ix++) {
		struct xdp_umem *umem = mlx5e_xsk_get_umem(&chs->params, chs->params.xsk, ix);
		struct mlx5e_xsk_param xsk;

		if (!umem)
			continue;

		mlx5e_build_xsk_param(umem, &xsk);

		if (!mlx5e_validate_xsk_param(new_params, &xsk, mdev)) {
			u32 hr = mlx5e_get_linear_rq_headroom(new_params, &xsk);
			int max_mtu_frame, max_mtu_page, max_mtu;

			/* Two criteria must be met:
			 * 1. HW MTU + all headrooms <= XSK frame size.
			 * 2. Size of SKBs allocated on XDP_PASS <= PAGE_SIZE.
			 */
			max_mtu_frame = MLX5E_HW2SW_MTU(new_params, xsk.chunk_size - hr);
			max_mtu_page = mlx5e_xdp_max_mtu(new_params, &xsk);
			max_mtu = min(max_mtu_frame, max_mtu_page);

			netdev_err(netdev, "MTU %d is too big for an XSK running on channel %hu. Try MTU <= %d\n",
				   new_params->sw_mtu, ix, max_mtu);
			return false;
		}
	}

	return true;
}

int mlx5e_change_mtu(struct net_device *netdev, int new_mtu,
		     mlx5e_fp_preactivate preactivate)
{
	struct mlx5e_priv *priv = netdev_priv(netdev);
	struct mlx5e_channels new_channels = {};
	struct mlx5e_params *params;
	int err = 0;
	bool reset;

	mutex_lock(&priv->state_lock);

	params = &priv->channels.params;

	reset = !params->lro_en;
	reset = reset && test_bit(MLX5E_STATE_OPENED, &priv->state);

	new_channels.params = *params;
	new_channels.params.sw_mtu = new_mtu;

	if (params->xdp_prog &&
	    !mlx5e_rx_is_linear_skb(&new_channels.params, NULL)) {
		netdev_err(netdev, "MTU(%d) > %d is not allowed while XDP enabled\n",
			   new_mtu, mlx5e_xdp_max_mtu(params, NULL));
		err = -EINVAL;
		goto out;
	}

	if (priv->xsk.refcnt &&
	    !mlx5e_xsk_validate_mtu(netdev, &priv->channels,
				    &new_channels.params, priv->mdev)) {
		err = -EINVAL;
		goto out;
	}

	if (params->rq_wq_type == MLX5_WQ_TYPE_LINKED_LIST_STRIDING_RQ) {
		bool is_linear = mlx5e_rx_mpwqe_is_linear_skb(priv->mdev,
							      &new_channels.params,
							      NULL);
		u8 ppw_old = mlx5e_mpwqe_log_pkts_per_wqe(params, NULL);
		u8 ppw_new = mlx5e_mpwqe_log_pkts_per_wqe(&new_channels.params, NULL);

		/* If XSK is active, XSK RQs are linear. */
		is_linear |= priv->xsk.refcnt;

		/* Always reset in linear mode - hw_mtu is used in data path. */
		reset = reset && (is_linear || (ppw_old != ppw_new));
	}

	if (!reset) {
		params->sw_mtu = new_mtu;
		if (preactivate)
			preactivate(priv, NULL);
		netdev->mtu = params->sw_mtu;
		goto out;
	}

	err = mlx5e_safe_switch_channels(priv, &new_channels, preactivate, NULL);
	if (err)
		goto out;

	netdev->mtu = new_channels.params.sw_mtu;

out:
	mutex_unlock(&priv->state_lock);
	return err;
}

static int mlx5e_change_nic_mtu(struct net_device *netdev, int new_mtu)
{
	return mlx5e_change_mtu(netdev, new_mtu, mlx5e_set_dev_port_mtu_ctx);
}

int mlx5e_hwstamp_set(struct mlx5e_priv *priv, struct ifreq *ifr)
{
	struct hwtstamp_config config;
	int err;

	if (!MLX5_CAP_GEN(priv->mdev, device_frequency_khz) ||
	    (mlx5_clock_get_ptp_index(priv->mdev) == -1))
		return -EOPNOTSUPP;

	if (copy_from_user(&config, ifr->ifr_data, sizeof(config)))
		return -EFAULT;

	/* TX HW timestamp */
	switch (config.tx_type) {
	case HWTSTAMP_TX_OFF:
	case HWTSTAMP_TX_ON:
		break;
	default:
		return -ERANGE;
	}

	mutex_lock(&priv->state_lock);
	/* RX HW timestamp */
	switch (config.rx_filter) {
	case HWTSTAMP_FILTER_NONE:
		/* Reset CQE compression to Admin default */
		mlx5e_modify_rx_cqe_compression_locked(priv, priv->channels.params.rx_cqe_compress_def);
		break;
	case HWTSTAMP_FILTER_ALL:
	case HWTSTAMP_FILTER_SOME:
	case HWTSTAMP_FILTER_PTP_V1_L4_EVENT:
	case HWTSTAMP_FILTER_PTP_V1_L4_SYNC:
	case HWTSTAMP_FILTER_PTP_V1_L4_DELAY_REQ:
	case HWTSTAMP_FILTER_PTP_V2_L4_EVENT:
	case HWTSTAMP_FILTER_PTP_V2_L4_SYNC:
	case HWTSTAMP_FILTER_PTP_V2_L4_DELAY_REQ:
	case HWTSTAMP_FILTER_PTP_V2_L2_EVENT:
	case HWTSTAMP_FILTER_PTP_V2_L2_SYNC:
	case HWTSTAMP_FILTER_PTP_V2_L2_DELAY_REQ:
	case HWTSTAMP_FILTER_PTP_V2_EVENT:
	case HWTSTAMP_FILTER_PTP_V2_SYNC:
	case HWTSTAMP_FILTER_PTP_V2_DELAY_REQ:
	case HWTSTAMP_FILTER_NTP_ALL:
		/* Disable CQE compression */
		if (MLX5E_GET_PFLAG(&priv->channels.params, MLX5E_PFLAG_RX_CQE_COMPRESS))
			netdev_warn(priv->netdev, "Disabling RX cqe compression\n");
		err = mlx5e_modify_rx_cqe_compression_locked(priv, false);
		if (err) {
			netdev_err(priv->netdev, "Failed disabling cqe compression err=%d\n", err);
			mutex_unlock(&priv->state_lock);
			return err;
		}
		config.rx_filter = HWTSTAMP_FILTER_ALL;
		break;
	default:
		mutex_unlock(&priv->state_lock);
		return -ERANGE;
	}

	memcpy(&priv->tstamp, &config, sizeof(config));
	mutex_unlock(&priv->state_lock);

	/* might need to fix some features */
	netdev_update_features(priv->netdev);

	return copy_to_user(ifr->ifr_data, &config,
			    sizeof(config)) ? -EFAULT : 0;
}

int mlx5e_hwstamp_get(struct mlx5e_priv *priv, struct ifreq *ifr)
{
	struct hwtstamp_config *cfg = &priv->tstamp;

	if (!MLX5_CAP_GEN(priv->mdev, device_frequency_khz))
		return -EOPNOTSUPP;

	return copy_to_user(ifr->ifr_data, cfg, sizeof(*cfg)) ? -EFAULT : 0;
}

static int mlx5e_ioctl(struct net_device *dev, struct ifreq *ifr, int cmd)
{
	struct mlx5e_priv *priv = netdev_priv(dev);

	switch (cmd) {
	case SIOCSHWTSTAMP:
		return mlx5e_hwstamp_set(priv, ifr);
	case SIOCGHWTSTAMP:
		return mlx5e_hwstamp_get(priv, ifr);
	default:
		return -EOPNOTSUPP;
	}
}

#ifdef CONFIG_MLX5_ESWITCH
int mlx5e_set_vf_mac(struct net_device *dev, int vf, u8 *mac)
{
	struct mlx5e_priv *priv = netdev_priv(dev);
	struct mlx5_core_dev *mdev = priv->mdev;

	return mlx5_eswitch_set_vport_mac(mdev->priv.eswitch, vf + 1, mac);
}

static int mlx5e_set_vf_vlan(struct net_device *dev, int vf, u16 vlan, u8 qos,
			     __be16 vlan_proto)
{
	struct mlx5e_priv *priv = netdev_priv(dev);
	struct mlx5_core_dev *mdev = priv->mdev;

	if (vlan_proto != htons(ETH_P_8021Q))
		return -EPROTONOSUPPORT;

	return mlx5_eswitch_set_vport_vlan(mdev->priv.eswitch, vf + 1,
					   vlan, qos);
}

static int mlx5e_set_vf_spoofchk(struct net_device *dev, int vf, bool setting)
{
	struct mlx5e_priv *priv = netdev_priv(dev);
	struct mlx5_core_dev *mdev = priv->mdev;

	return mlx5_eswitch_set_vport_spoofchk(mdev->priv.eswitch, vf + 1, setting);
}

static int mlx5e_set_vf_trust(struct net_device *dev, int vf, bool setting)
{
	struct mlx5e_priv *priv = netdev_priv(dev);
	struct mlx5_core_dev *mdev = priv->mdev;

	return mlx5_eswitch_set_vport_trust(mdev->priv.eswitch, vf + 1, setting);
}

int mlx5e_set_vf_rate(struct net_device *dev, int vf, int min_tx_rate,
		      int max_tx_rate)
{
	struct mlx5e_priv *priv = netdev_priv(dev);
	struct mlx5_core_dev *mdev = priv->mdev;

	return mlx5_eswitch_set_vport_rate(mdev->priv.eswitch, vf + 1,
					   max_tx_rate, min_tx_rate);
}

static int mlx5_vport_link2ifla(u8 esw_link)
{
	switch (esw_link) {
	case MLX5_VPORT_ADMIN_STATE_DOWN:
		return IFLA_VF_LINK_STATE_DISABLE;
	case MLX5_VPORT_ADMIN_STATE_UP:
		return IFLA_VF_LINK_STATE_ENABLE;
	}
	return IFLA_VF_LINK_STATE_AUTO;
}

static int mlx5_ifla_link2vport(u8 ifla_link)
{
	switch (ifla_link) {
	case IFLA_VF_LINK_STATE_DISABLE:
		return MLX5_VPORT_ADMIN_STATE_DOWN;
	case IFLA_VF_LINK_STATE_ENABLE:
		return MLX5_VPORT_ADMIN_STATE_UP;
	}
	return MLX5_VPORT_ADMIN_STATE_AUTO;
}

static int mlx5e_set_vf_link_state(struct net_device *dev, int vf,
				   int link_state)
{
	struct mlx5e_priv *priv = netdev_priv(dev);
	struct mlx5_core_dev *mdev = priv->mdev;

	return mlx5_eswitch_set_vport_state(mdev->priv.eswitch, vf + 1,
					    mlx5_ifla_link2vport(link_state));
}

int mlx5e_get_vf_config(struct net_device *dev,
			int vf, struct ifla_vf_info *ivi)
{
	struct mlx5e_priv *priv = netdev_priv(dev);
	struct mlx5_core_dev *mdev = priv->mdev;
	int err;

	err = mlx5_eswitch_get_vport_config(mdev->priv.eswitch, vf + 1, ivi);
	if (err)
		return err;
	ivi->linkstate = mlx5_vport_link2ifla(ivi->linkstate);
	return 0;
}

int mlx5e_get_vf_stats(struct net_device *dev,
		       int vf, struct ifla_vf_stats *vf_stats)
{
	struct mlx5e_priv *priv = netdev_priv(dev);
	struct mlx5_core_dev *mdev = priv->mdev;

	return mlx5_eswitch_get_vport_stats(mdev->priv.eswitch, vf + 1,
					    vf_stats);
}
#endif

static bool mlx5e_gre_tunnel_inner_proto_offload_supported(struct mlx5_core_dev *mdev,
							   struct sk_buff *skb)
{
	switch (skb->inner_protocol) {
	case htons(ETH_P_IP):
	case htons(ETH_P_IPV6):
	case htons(ETH_P_TEB):
		return true;
	case htons(ETH_P_MPLS_UC):
	case htons(ETH_P_MPLS_MC):
		return MLX5_CAP_ETH(mdev, tunnel_stateless_mpls_over_gre);
	}
	return false;
}

static bool mlx5e_gre_tunnel_inner_proto_offload_supported(struct mlx5_core_dev *mdev,
							   struct sk_buff *skb)
{
	switch (skb->inner_protocol) {
	case htons(ETH_P_IP):
	case htons(ETH_P_IPV6):
	case htons(ETH_P_TEB):
		return true;
	case htons(ETH_P_MPLS_UC):
	case htons(ETH_P_MPLS_MC):
		return MLX5_CAP_ETH(mdev, tunnel_stateless_mpls_over_gre);
	}
	return false;
}

static netdev_features_t mlx5e_tunnel_features_check(struct mlx5e_priv *priv,
						     struct sk_buff *skb,
						     netdev_features_t features)
{
	unsigned int offset = 0;
	struct udphdr *udph;
	u8 proto;
	u16 port;

	switch (vlan_get_protocol(skb)) {
	case htons(ETH_P_IP):
		proto = ip_hdr(skb)->protocol;
		break;
	case htons(ETH_P_IPV6):
		proto = ipv6_find_hdr(skb, &offset, -1, NULL, NULL);
		break;
	default:
		goto out;
	}

	switch (proto) {
	case IPPROTO_GRE:
		if (mlx5e_gre_tunnel_inner_proto_offload_supported(priv->mdev, skb))
			return features;
		break;
	case IPPROTO_IPIP:
	case IPPROTO_IPV6:
		if (mlx5e_tunnel_proto_supported(priv->mdev, IPPROTO_IPIP))
			return features;
		break;
	case IPPROTO_UDP:
		udph = udp_hdr(skb);
		port = be16_to_cpu(udph->dest);

		/* Verify if UDP port is being offloaded by HW */
		if (mlx5_vxlan_lookup_port(priv->mdev->vxlan, port))
			return features;

#if IS_ENABLED(CONFIG_GENEVE)
		/* Support Geneve offload for default UDP port */
		if (port == GENEVE_UDP_PORT && mlx5_geneve_tx_allowed(priv->mdev))
			return features;
#endif
	}

out:
	/* Disable CSUM and GSO if the udp dport is not offloaded by HW */
	return features & ~(NETIF_F_CSUM_MASK | NETIF_F_GSO_MASK);
}

netdev_features_t mlx5e_features_check(struct sk_buff *skb,
				       struct net_device *netdev,
				       netdev_features_t features)
{
	struct mlx5e_priv *priv = netdev_priv(netdev);

	features = vlan_features_check(skb, features);
	features = vxlan_features_check(skb, features);

#ifdef CONFIG_MLX5_EN_IPSEC
	if (mlx5e_ipsec_feature_check(skb, netdev, features))
		return features;
#endif

	/* Validate if the tunneled packet is being offloaded by HW */
	if (skb->encapsulation &&
	    (features & NETIF_F_CSUM_MASK || features & NETIF_F_GSO_MASK))
		return mlx5e_tunnel_features_check(priv, skb, features);

	return features;
}

static void mlx5e_tx_timeout_work(struct work_struct *work)
{
	struct mlx5e_priv *priv = container_of(work, struct mlx5e_priv,
					       tx_timeout_work);
	int i;

	rtnl_lock();
	mutex_lock(&priv->state_lock);

	if (!test_bit(MLX5E_STATE_OPENED, &priv->state))
		goto unlock;

	for (i = 0; i < priv->channels.num * priv->channels.params.num_tc; i++) {
		struct netdev_queue *dev_queue =
			netdev_get_tx_queue(priv->netdev, i);
		struct mlx5e_txqsq *sq = priv->txq2sq[i];

		if (!netif_xmit_stopped(dev_queue))
			continue;

		if (mlx5e_reporter_tx_timeout(sq))
		/* break if tried to reopened channels */
			break;
	}

unlock:
	mutex_unlock(&priv->state_lock);
	rtnl_unlock();
}

static void mlx5e_tx_timeout(struct net_device *dev, unsigned int txqueue)
{
	struct mlx5e_priv *priv = netdev_priv(dev);

	netdev_err(dev, "TX timeout detected\n");
	queue_work(priv->wq, &priv->tx_timeout_work);
}

static int mlx5e_xdp_allowed(struct mlx5e_priv *priv, struct bpf_prog *prog)
{
	struct net_device *netdev = priv->netdev;
	struct mlx5e_channels new_channels = {};

	if (priv->channels.params.lro_en) {
		netdev_warn(netdev, "can't set XDP while LRO is on, disable LRO first\n");
		return -EINVAL;
	}

	if (MLX5_IPSEC_DEV(priv->mdev)) {
		netdev_warn(netdev, "can't set XDP with IPSec offload\n");
		return -EINVAL;
	}

	new_channels.params = priv->channels.params;
	new_channels.params.xdp_prog = prog;

	/* No XSK params: AF_XDP can't be enabled yet at the point of setting
	 * the XDP program.
	 */
	if (!mlx5e_rx_is_linear_skb(&new_channels.params, NULL)) {
		netdev_warn(netdev, "XDP is not allowed with MTU(%d) > %d\n",
			    new_channels.params.sw_mtu,
			    mlx5e_xdp_max_mtu(&new_channels.params, NULL));
		return -EINVAL;
	}

	return 0;
}

static void mlx5e_rq_replace_xdp_prog(struct mlx5e_rq *rq, struct bpf_prog *prog)
{
	struct bpf_prog *old_prog;

	old_prog = rcu_replace_pointer(rq->xdp_prog, prog,
				       lockdep_is_held(&rq->channel->priv->state_lock));
	if (old_prog)
		bpf_prog_put(old_prog);
}

static int mlx5e_xdp_set(struct net_device *netdev, struct bpf_prog *prog)
{
	struct mlx5e_priv *priv = netdev_priv(netdev);
	struct bpf_prog *old_prog;
	bool reset, was_opened;
	int err = 0;
	int i;

	mutex_lock(&priv->state_lock);

	if (prog) {
		err = mlx5e_xdp_allowed(priv, prog);
		if (err)
			goto unlock;
	}

	was_opened = test_bit(MLX5E_STATE_OPENED, &priv->state);
	/* no need for full reset when exchanging programs */
	reset = (!priv->channels.params.xdp_prog || !prog);

	if (was_opened && !reset)
		/* num_channels is invariant here, so we can take the
		 * batched reference right upfront.
		 */
		bpf_prog_add(prog, priv->channels.num);

	if (was_opened && reset) {
		struct mlx5e_channels new_channels = {};

		new_channels.params = priv->channels.params;
		new_channels.params.xdp_prog = prog;
		mlx5e_set_rq_type(priv->mdev, &new_channels.params);
		old_prog = priv->channels.params.xdp_prog;

		err = mlx5e_safe_switch_channels(priv, &new_channels, NULL, NULL);
		if (err)
			goto unlock;
	} else {
		/* exchange programs, extra prog reference we got from caller
		 * as long as we don't fail from this point onwards.
		 */
		old_prog = xchg(&priv->channels.params.xdp_prog, prog);
	}

	if (old_prog)
		bpf_prog_put(old_prog);

	if (!was_opened && reset) /* change RQ type according to priv->xdp_prog */
		mlx5e_set_rq_type(priv->mdev, &priv->channels.params);

	if (!was_opened || reset)
		goto unlock;

	/* exchanging programs w/o reset, we update ref counts on behalf
	 * of the channels RQs here.
	 */
	for (i = 0; i < priv->channels.num; i++) {
		struct mlx5e_channel *c = priv->channels.c[i];

		mlx5e_rq_replace_xdp_prog(&c->rq, prog);
		if (test_bit(MLX5E_CHANNEL_STATE_XSK, c->state))
			mlx5e_rq_replace_xdp_prog(&c->xskrq, prog);
	}

unlock:
	mutex_unlock(&priv->state_lock);
	return err;
}

static int mlx5e_xdp(struct net_device *dev, struct netdev_bpf *xdp)
{
	switch (xdp->command) {
	case XDP_SETUP_PROG:
		return mlx5e_xdp_set(dev, xdp->prog);
	case XDP_SETUP_XSK_UMEM:
		return mlx5e_xsk_setup_umem(dev, xdp->xsk.umem,
					    xdp->xsk.queue_id);
	default:
		return -EINVAL;
	}
}

#ifdef CONFIG_MLX5_ESWITCH
static int mlx5e_bridge_getlink(struct sk_buff *skb, u32 pid, u32 seq,
				struct net_device *dev, u32 filter_mask,
				int nlflags)
{
	struct mlx5e_priv *priv = netdev_priv(dev);
	struct mlx5_core_dev *mdev = priv->mdev;
	u8 mode, setting;
	int err;

	err = mlx5_eswitch_get_vepa(mdev->priv.eswitch, &setting);
	if (err)
		return err;
	mode = setting ? BRIDGE_MODE_VEPA : BRIDGE_MODE_VEB;
	return ndo_dflt_bridge_getlink(skb, pid, seq, dev,
				       mode,
				       0, 0, nlflags, filter_mask, NULL);
}

static int mlx5e_bridge_setlink(struct net_device *dev, struct nlmsghdr *nlh,
				u16 flags, struct netlink_ext_ack *extack)
{
	struct mlx5e_priv *priv = netdev_priv(dev);
	struct mlx5_core_dev *mdev = priv->mdev;
	struct nlattr *attr, *br_spec;
	u16 mode = BRIDGE_MODE_UNDEF;
	u8 setting;
	int rem;

	br_spec = nlmsg_find_attr(nlh, sizeof(struct ifinfomsg), IFLA_AF_SPEC);
	if (!br_spec)
		return -EINVAL;

	nla_for_each_nested(attr, br_spec, rem) {
		if (nla_type(attr) != IFLA_BRIDGE_MODE)
			continue;

		if (nla_len(attr) < sizeof(mode))
			return -EINVAL;

		mode = nla_get_u16(attr);
		if (mode > BRIDGE_MODE_VEPA)
			return -EINVAL;

		break;
	}

	if (mode == BRIDGE_MODE_UNDEF)
		return -EINVAL;

	setting = (mode == BRIDGE_MODE_VEPA) ?  1 : 0;
	return mlx5_eswitch_set_vepa(mdev->priv.eswitch, setting);
}
#endif

const struct net_device_ops mlx5e_netdev_ops = {
	.ndo_open                = mlx5e_open,
	.ndo_stop                = mlx5e_close,
	.ndo_start_xmit          = mlx5e_xmit,
	.ndo_setup_tc            = mlx5e_setup_tc,
	.ndo_select_queue        = mlx5e_select_queue,
	.ndo_get_stats64         = mlx5e_get_stats,
	.ndo_set_rx_mode         = mlx5e_set_rx_mode,
	.ndo_set_mac_address     = mlx5e_set_mac,
	.ndo_vlan_rx_add_vid     = mlx5e_vlan_rx_add_vid,
	.ndo_vlan_rx_kill_vid    = mlx5e_vlan_rx_kill_vid,
	.ndo_set_features        = mlx5e_set_features,
	.ndo_fix_features        = mlx5e_fix_features,
	.ndo_change_mtu          = mlx5e_change_nic_mtu,
	.ndo_do_ioctl            = mlx5e_ioctl,
	.ndo_set_tx_maxrate      = mlx5e_set_tx_maxrate,
	.ndo_udp_tunnel_add      = udp_tunnel_nic_add_port,
	.ndo_udp_tunnel_del      = udp_tunnel_nic_del_port,
	.ndo_features_check      = mlx5e_features_check,
	.ndo_tx_timeout          = mlx5e_tx_timeout,
	.ndo_bpf		 = mlx5e_xdp,
	.ndo_xdp_xmit            = mlx5e_xdp_xmit,
	.ndo_xsk_wakeup          = mlx5e_xsk_wakeup,
#ifdef CONFIG_MLX5_EN_ARFS
	.ndo_rx_flow_steer	 = mlx5e_rx_flow_steer,
#endif
#ifdef CONFIG_MLX5_ESWITCH
	.ndo_bridge_setlink      = mlx5e_bridge_setlink,
	.ndo_bridge_getlink      = mlx5e_bridge_getlink,

	/* SRIOV E-Switch NDOs */
	.ndo_set_vf_mac          = mlx5e_set_vf_mac,
	.ndo_set_vf_vlan         = mlx5e_set_vf_vlan,
	.ndo_set_vf_spoofchk     = mlx5e_set_vf_spoofchk,
	.ndo_set_vf_trust        = mlx5e_set_vf_trust,
	.ndo_set_vf_rate         = mlx5e_set_vf_rate,
	.ndo_get_vf_config       = mlx5e_get_vf_config,
	.ndo_set_vf_link_state   = mlx5e_set_vf_link_state,
	.ndo_get_vf_stats        = mlx5e_get_vf_stats,
#endif
	.ndo_get_devlink_port    = mlx5e_get_devlink_port,
};

static int mlx5e_check_required_hca_cap(struct mlx5_core_dev *mdev)
{
	if (MLX5_CAP_GEN(mdev, port_type) != MLX5_CAP_PORT_TYPE_ETH)
		return -EOPNOTSUPP;
	if (!MLX5_CAP_GEN(mdev, eth_net_offloads) ||
	    !MLX5_CAP_GEN(mdev, nic_flow_table) ||
	    !MLX5_CAP_ETH(mdev, csum_cap) ||
	    !MLX5_CAP_ETH(mdev, max_lso_cap) ||
	    !MLX5_CAP_ETH(mdev, vlan_cap) ||
	    !MLX5_CAP_ETH(mdev, rss_ind_tbl_cap) ||
	    MLX5_CAP_FLOWTABLE(mdev,
			       flow_table_properties_nic_receive.max_ft_level)
			       < 3) {
		mlx5_core_warn(mdev,
			       "Not creating net device, some required device capabilities are missing\n");
		return -EOPNOTSUPP;
	}
	if (!MLX5_CAP_ETH(mdev, self_lb_en_modifiable))
		mlx5_core_warn(mdev, "Self loop back prevention is not supported\n");
	if (!MLX5_CAP_GEN(mdev, cq_moderation))
		mlx5_core_warn(mdev, "CQ moderation is not supported\n");

	return 0;
}

void mlx5e_build_default_indir_rqt(u32 *indirection_rqt, int len,
				   int num_channels)
{
	int i;

	for (i = 0; i < len; i++)
		indirection_rqt[i] = i % num_channels;
}

static bool slow_pci_heuristic(struct mlx5_core_dev *mdev)
{
	u32 link_speed = 0;
	u32 pci_bw = 0;

	mlx5e_port_max_linkspeed(mdev, &link_speed);
	pci_bw = pcie_bandwidth_available(mdev->pdev, NULL, NULL, NULL);
	mlx5_core_dbg_once(mdev, "Max link speed = %d, PCI BW = %d\n",
			   link_speed, pci_bw);

#define MLX5E_SLOW_PCI_RATIO (2)

	return link_speed && pci_bw &&
		link_speed > MLX5E_SLOW_PCI_RATIO * pci_bw;
}

static struct dim_cq_moder mlx5e_get_def_tx_moderation(u8 cq_period_mode)
{
	struct dim_cq_moder moder;

	moder.cq_period_mode = cq_period_mode;
	moder.pkts = MLX5E_PARAMS_DEFAULT_TX_CQ_MODERATION_PKTS;
	moder.usec = MLX5E_PARAMS_DEFAULT_TX_CQ_MODERATION_USEC;
	if (cq_period_mode == MLX5_CQ_PERIOD_MODE_START_FROM_CQE)
		moder.usec = MLX5E_PARAMS_DEFAULT_TX_CQ_MODERATION_USEC_FROM_CQE;

	return moder;
}

static struct dim_cq_moder mlx5e_get_def_rx_moderation(u8 cq_period_mode)
{
	struct dim_cq_moder moder;

	moder.cq_period_mode = cq_period_mode;
	moder.pkts = MLX5E_PARAMS_DEFAULT_RX_CQ_MODERATION_PKTS;
	moder.usec = MLX5E_PARAMS_DEFAULT_RX_CQ_MODERATION_USEC;
	if (cq_period_mode == MLX5_CQ_PERIOD_MODE_START_FROM_CQE)
		moder.usec = MLX5E_PARAMS_DEFAULT_RX_CQ_MODERATION_USEC_FROM_CQE;

	return moder;
}

static u8 mlx5_to_net_dim_cq_period_mode(u8 cq_period_mode)
{
	return cq_period_mode == MLX5_CQ_PERIOD_MODE_START_FROM_CQE ?
		DIM_CQ_PERIOD_MODE_START_FROM_CQE :
		DIM_CQ_PERIOD_MODE_START_FROM_EQE;
}

void mlx5e_reset_tx_moderation(struct mlx5e_params *params, u8 cq_period_mode)
{
	if (params->tx_dim_enabled) {
		u8 dim_period_mode = mlx5_to_net_dim_cq_period_mode(cq_period_mode);

		params->tx_cq_moderation = net_dim_get_def_tx_moderation(dim_period_mode);
	} else {
		params->tx_cq_moderation = mlx5e_get_def_tx_moderation(cq_period_mode);
	}
}

void mlx5e_reset_rx_moderation(struct mlx5e_params *params, u8 cq_period_mode)
{
	if (params->rx_dim_enabled) {
		u8 dim_period_mode = mlx5_to_net_dim_cq_period_mode(cq_period_mode);

		params->rx_cq_moderation = net_dim_get_def_rx_moderation(dim_period_mode);
	} else {
		params->rx_cq_moderation = mlx5e_get_def_rx_moderation(cq_period_mode);
	}
}

void mlx5e_set_tx_cq_mode_params(struct mlx5e_params *params, u8 cq_period_mode)
{
	mlx5e_reset_tx_moderation(params, cq_period_mode);
	MLX5E_SET_PFLAG(params, MLX5E_PFLAG_TX_CQE_BASED_MODER,
			params->tx_cq_moderation.cq_period_mode ==
				MLX5_CQ_PERIOD_MODE_START_FROM_CQE);
}

void mlx5e_set_rx_cq_mode_params(struct mlx5e_params *params, u8 cq_period_mode)
{
	mlx5e_reset_rx_moderation(params, cq_period_mode);
	MLX5E_SET_PFLAG(params, MLX5E_PFLAG_RX_CQE_BASED_MODER,
			params->rx_cq_moderation.cq_period_mode ==
				MLX5_CQ_PERIOD_MODE_START_FROM_CQE);
}

static u32 mlx5e_choose_lro_timeout(struct mlx5_core_dev *mdev, u32 wanted_timeout)
{
	int i;

	/* The supported periods are organized in ascending order */
	for (i = 0; i < MLX5E_LRO_TIMEOUT_ARR_SIZE - 1; i++)
		if (MLX5_CAP_ETH(mdev, lro_timer_supported_periods[i]) >= wanted_timeout)
			break;

	return MLX5_CAP_ETH(mdev, lro_timer_supported_periods[i]);
}

void mlx5e_build_rq_params(struct mlx5_core_dev *mdev,
			   struct mlx5e_params *params)
{
	/* Prefer Striding RQ, unless any of the following holds:
	 * - Striding RQ configuration is not possible/supported.
	 * - Slow PCI heuristic.
	 * - Legacy RQ would use linear SKB while Striding RQ would use non-linear.
	 *
	 * No XSK params: checking the availability of striding RQ in general.
	 */
	if (!slow_pci_heuristic(mdev) &&
	    mlx5e_striding_rq_possible(mdev, params) &&
	    (mlx5e_rx_mpwqe_is_linear_skb(mdev, params, NULL) ||
	     !mlx5e_rx_is_linear_skb(params, NULL)))
		MLX5E_SET_PFLAG(params, MLX5E_PFLAG_RX_STRIDING_RQ, true);
	mlx5e_set_rq_type(mdev, params);
	mlx5e_init_rq_type_params(mdev, params);
}

void mlx5e_build_rss_params(struct mlx5e_rss_params *rss_params,
			    u16 num_channels)
{
	enum mlx5e_traffic_types tt;

	rss_params->hfunc = ETH_RSS_HASH_TOP;
	netdev_rss_key_fill(rss_params->toeplitz_hash_key,
			    sizeof(rss_params->toeplitz_hash_key));
	mlx5e_build_default_indir_rqt(rss_params->indirection_rqt,
				      MLX5E_INDIR_RQT_SIZE, num_channels);
	for (tt = 0; tt < MLX5E_NUM_INDIR_TIRS; tt++)
		rss_params->rx_hash_fields[tt] =
			tirc_default_config[tt].rx_hash_fields;
}

void mlx5e_build_nic_params(struct mlx5e_priv *priv,
			    struct mlx5e_xsk *xsk,
			    struct mlx5e_rss_params *rss_params,
			    struct mlx5e_params *params,
			    u16 mtu)
{
	struct mlx5_core_dev *mdev = priv->mdev;
	u8 rx_cq_period_mode;

	params->sw_mtu = mtu;
	params->hard_mtu = MLX5E_ETH_HARD_MTU;
	params->num_channels = min_t(unsigned int, MLX5E_MAX_NUM_CHANNELS / 2,
				     priv->max_nch);
	params->num_tc       = 1;

	/* SQ */
	params->log_sq_size = is_kdump_kernel() ?
		MLX5E_PARAMS_MINIMUM_LOG_SQ_SIZE :
		MLX5E_PARAMS_DEFAULT_LOG_SQ_SIZE;

	/* XDP SQ */
	MLX5E_SET_PFLAG(params, MLX5E_PFLAG_XDP_TX_MPWQE,
			MLX5_CAP_ETH(mdev, enhanced_multi_pkt_send_wqe));

	/* set CQE compression */
	params->rx_cqe_compress_def = false;
	if (MLX5_CAP_GEN(mdev, cqe_compression) &&
	    MLX5_CAP_GEN(mdev, vport_group_manager))
		params->rx_cqe_compress_def = slow_pci_heuristic(mdev);

	MLX5E_SET_PFLAG(params, MLX5E_PFLAG_RX_CQE_COMPRESS, params->rx_cqe_compress_def);
	MLX5E_SET_PFLAG(params, MLX5E_PFLAG_RX_NO_CSUM_COMPLETE, false);

	/* RQ */
	mlx5e_build_rq_params(mdev, params);

	/* HW LRO */
	if (MLX5_CAP_ETH(mdev, lro_cap) &&
	    params->rq_wq_type == MLX5_WQ_TYPE_LINKED_LIST_STRIDING_RQ) {
		/* No XSK params: checking the availability of striding RQ in general. */
		if (!mlx5e_rx_mpwqe_is_linear_skb(mdev, params, NULL))
			params->lro_en = !slow_pci_heuristic(mdev);
	}
	params->lro_timeout = mlx5e_choose_lro_timeout(mdev, MLX5E_DEFAULT_LRO_TIMEOUT);

	/* CQ moderation params */
	rx_cq_period_mode = MLX5_CAP_GEN(mdev, cq_period_start_from_cqe) ?
			MLX5_CQ_PERIOD_MODE_START_FROM_CQE :
			MLX5_CQ_PERIOD_MODE_START_FROM_EQE;
	params->rx_dim_enabled = MLX5_CAP_GEN(mdev, cq_moderation);
	params->tx_dim_enabled = MLX5_CAP_GEN(mdev, cq_moderation);
	mlx5e_set_rx_cq_mode_params(params, rx_cq_period_mode);
	mlx5e_set_tx_cq_mode_params(params, MLX5_CQ_PERIOD_MODE_START_FROM_EQE);

	/* TX inline */
	mlx5_query_min_inline(mdev, &params->tx_min_inline_mode);

	/* RSS */
	mlx5e_build_rss_params(rss_params, params->num_channels);
	params->tunneled_offload_en =
		mlx5e_tunnel_inner_ft_supported(mdev);

	/* AF_XDP */
	params->xsk = xsk;
}

static void mlx5e_set_netdev_dev_addr(struct net_device *netdev)
{
	struct mlx5e_priv *priv = netdev_priv(netdev);

	mlx5_query_mac_address(priv->mdev, netdev->dev_addr);
	if (is_zero_ether_addr(netdev->dev_addr) &&
	    !MLX5_CAP_GEN(priv->mdev, vport_group_manager)) {
		eth_hw_addr_random(netdev);
		mlx5_core_info(priv->mdev, "Assigned random MAC address %pM\n", netdev->dev_addr);
	}
}

static int mlx5e_vxlan_set_port(struct net_device *netdev, unsigned int table,
				unsigned int entry, struct udp_tunnel_info *ti)
{
	struct mlx5e_priv *priv = netdev_priv(netdev);

	return mlx5_vxlan_add_port(priv->mdev->vxlan, ntohs(ti->port));
}

static int mlx5e_vxlan_unset_port(struct net_device *netdev, unsigned int table,
				  unsigned int entry, struct udp_tunnel_info *ti)
{
	struct mlx5e_priv *priv = netdev_priv(netdev);

	return mlx5_vxlan_del_port(priv->mdev->vxlan, ntohs(ti->port));
}

void mlx5e_vxlan_set_netdev_info(struct mlx5e_priv *priv)
{
	if (!mlx5_vxlan_allowed(priv->mdev->vxlan))
		return;

	priv->nic_info.set_port = mlx5e_vxlan_set_port;
	priv->nic_info.unset_port = mlx5e_vxlan_unset_port;
	priv->nic_info.flags = UDP_TUNNEL_NIC_INFO_MAY_SLEEP |
				UDP_TUNNEL_NIC_INFO_STATIC_IANA_VXLAN;
	priv->nic_info.tables[0].tunnel_types = UDP_TUNNEL_TYPE_VXLAN;
	/* Don't count the space hard-coded to the IANA port */
	priv->nic_info.tables[0].n_entries =
		mlx5_vxlan_max_udp_ports(priv->mdev) - 1;

	priv->netdev->udp_tunnel_nic_info = &priv->nic_info;
}

static void mlx5e_build_nic_netdev(struct net_device *netdev)
{
	struct mlx5e_priv *priv = netdev_priv(netdev);
	struct mlx5_core_dev *mdev = priv->mdev;
	bool fcs_supported;
	bool fcs_enabled;

	SET_NETDEV_DEV(netdev, mdev->device);

	netdev->netdev_ops = &mlx5e_netdev_ops;

	mlx5e_dcbnl_build_netdev(netdev);

	netdev->watchdog_timeo    = 15 * HZ;

	netdev->ethtool_ops	  = &mlx5e_ethtool_ops;

	netdev->vlan_features    |= NETIF_F_SG;
	netdev->vlan_features    |= NETIF_F_HW_CSUM;
	netdev->vlan_features    |= NETIF_F_GRO;
	netdev->vlan_features    |= NETIF_F_TSO;
	netdev->vlan_features    |= NETIF_F_TSO6;
	netdev->vlan_features    |= NETIF_F_RXCSUM;
	netdev->vlan_features    |= NETIF_F_RXHASH;

	netdev->mpls_features    |= NETIF_F_SG;
	netdev->mpls_features    |= NETIF_F_HW_CSUM;
	netdev->mpls_features    |= NETIF_F_TSO;
	netdev->mpls_features    |= NETIF_F_TSO6;

	netdev->hw_enc_features  |= NETIF_F_HW_VLAN_CTAG_TX;
	netdev->hw_enc_features  |= NETIF_F_HW_VLAN_CTAG_RX;

	if (!!MLX5_CAP_ETH(mdev, lro_cap) &&
	    mlx5e_check_fragmented_striding_rq_cap(mdev))
		netdev->vlan_features    |= NETIF_F_LRO;

	netdev->hw_features       = netdev->vlan_features;
	netdev->hw_features      |= NETIF_F_HW_VLAN_CTAG_TX;
	netdev->hw_features      |= NETIF_F_HW_VLAN_CTAG_RX;
	netdev->hw_features      |= NETIF_F_HW_VLAN_CTAG_FILTER;
	netdev->hw_features      |= NETIF_F_HW_VLAN_STAG_TX;

	mlx5e_vxlan_set_netdev_info(priv);

	if (mlx5_vxlan_allowed(mdev->vxlan) || mlx5_geneve_tx_allowed(mdev) ||
	    mlx5e_any_tunnel_proto_supported(mdev)) {
		netdev->hw_enc_features |= NETIF_F_HW_CSUM;
		netdev->hw_enc_features |= NETIF_F_TSO;
		netdev->hw_enc_features |= NETIF_F_TSO6;
		netdev->hw_enc_features |= NETIF_F_GSO_PARTIAL;
	}

	if (mlx5_vxlan_allowed(mdev->vxlan) || mlx5_geneve_tx_allowed(mdev)) {
		netdev->hw_features     |= NETIF_F_GSO_UDP_TUNNEL |
					   NETIF_F_GSO_UDP_TUNNEL_CSUM;
		netdev->hw_enc_features |= NETIF_F_GSO_UDP_TUNNEL |
					   NETIF_F_GSO_UDP_TUNNEL_CSUM;
		netdev->gso_partial_features = NETIF_F_GSO_UDP_TUNNEL_CSUM;
		netdev->vlan_features |= NETIF_F_GSO_UDP_TUNNEL |
					 NETIF_F_GSO_UDP_TUNNEL_CSUM;
	}

	if (mlx5e_tunnel_proto_supported(mdev, IPPROTO_GRE)) {
		netdev->hw_features     |= NETIF_F_GSO_GRE |
					   NETIF_F_GSO_GRE_CSUM;
		netdev->hw_enc_features |= NETIF_F_GSO_GRE |
					   NETIF_F_GSO_GRE_CSUM;
		netdev->gso_partial_features |= NETIF_F_GSO_GRE |
						NETIF_F_GSO_GRE_CSUM;
	}

	if (mlx5e_tunnel_proto_supported(mdev, IPPROTO_IPIP)) {
		netdev->hw_features |= NETIF_F_GSO_IPXIP4 |
				       NETIF_F_GSO_IPXIP6;
		netdev->hw_enc_features |= NETIF_F_GSO_IPXIP4 |
					   NETIF_F_GSO_IPXIP6;
		netdev->gso_partial_features |= NETIF_F_GSO_IPXIP4 |
						NETIF_F_GSO_IPXIP6;
	}

	netdev->hw_features	                 |= NETIF_F_GSO_PARTIAL;
	netdev->gso_partial_features             |= NETIF_F_GSO_UDP_L4;
	netdev->hw_features                      |= NETIF_F_GSO_UDP_L4;
	netdev->features                         |= NETIF_F_GSO_UDP_L4;

	mlx5_query_port_fcs(mdev, &fcs_supported, &fcs_enabled);

	if (fcs_supported)
		netdev->hw_features |= NETIF_F_RXALL;

	if (MLX5_CAP_ETH(mdev, scatter_fcs))
		netdev->hw_features |= NETIF_F_RXFCS;

	netdev->features          = netdev->hw_features;
	if (!priv->channels.params.lro_en)
		netdev->features  &= ~NETIF_F_LRO;

	if (fcs_enabled)
		netdev->features  &= ~NETIF_F_RXALL;

	if (!priv->channels.params.scatter_fcs_en)
		netdev->features  &= ~NETIF_F_RXFCS;

	/* prefere CQE compression over rxhash */
	if (MLX5E_GET_PFLAG(&priv->channels.params, MLX5E_PFLAG_RX_CQE_COMPRESS))
		netdev->features &= ~NETIF_F_RXHASH;

#define FT_CAP(f) MLX5_CAP_FLOWTABLE(mdev, flow_table_properties_nic_receive.f)
	if (FT_CAP(flow_modify_en) &&
	    FT_CAP(modify_root) &&
	    FT_CAP(identified_miss_table_mode) &&
	    FT_CAP(flow_table_modify)) {
#ifdef CONFIG_MLX5_ESWITCH
		netdev->hw_features      |= NETIF_F_HW_TC;
#endif
#ifdef CONFIG_MLX5_EN_ARFS
		netdev->hw_features	 |= NETIF_F_NTUPLE;
#endif
	}

	netdev->features         |= NETIF_F_HIGHDMA;
	netdev->features         |= NETIF_F_HW_VLAN_STAG_FILTER;

	netdev->priv_flags       |= IFF_UNICAST_FLT;

	mlx5e_set_netdev_dev_addr(netdev);
	mlx5e_ipsec_build_netdev(priv);
	mlx5e_tls_build_netdev(priv);
}

void mlx5e_create_q_counters(struct mlx5e_priv *priv)
{
	u32 out[MLX5_ST_SZ_DW(alloc_q_counter_out)] = {};
	u32 in[MLX5_ST_SZ_DW(alloc_q_counter_in)] = {};
	struct mlx5_core_dev *mdev = priv->mdev;
	int err;

	MLX5_SET(alloc_q_counter_in, in, opcode, MLX5_CMD_OP_ALLOC_Q_COUNTER);
	err = mlx5_cmd_exec_inout(mdev, alloc_q_counter, in, out);
	if (!err)
		priv->q_counter =
			MLX5_GET(alloc_q_counter_out, out, counter_set_id);

	err = mlx5_cmd_exec_inout(mdev, alloc_q_counter, in, out);
	if (!err)
		priv->drop_rq_q_counter =
			MLX5_GET(alloc_q_counter_out, out, counter_set_id);
}

void mlx5e_destroy_q_counters(struct mlx5e_priv *priv)
{
	u32 in[MLX5_ST_SZ_DW(dealloc_q_counter_in)] = {};

	MLX5_SET(dealloc_q_counter_in, in, opcode,
		 MLX5_CMD_OP_DEALLOC_Q_COUNTER);
	if (priv->q_counter) {
		MLX5_SET(dealloc_q_counter_in, in, counter_set_id,
			 priv->q_counter);
		mlx5_cmd_exec_in(priv->mdev, dealloc_q_counter, in);
	}

	if (priv->drop_rq_q_counter) {
		MLX5_SET(dealloc_q_counter_in, in, counter_set_id,
			 priv->drop_rq_q_counter);
		mlx5_cmd_exec_in(priv->mdev, dealloc_q_counter, in);
	}
}

static int mlx5e_nic_init(struct mlx5_core_dev *mdev,
			  struct net_device *netdev,
			  const struct mlx5e_profile *profile,
			  void *ppriv)
{
	struct mlx5e_priv *priv = netdev_priv(netdev);
	struct mlx5e_rss_params *rss = &priv->rss_params;
	int err;

	err = mlx5e_netdev_init(netdev, priv, mdev, profile, ppriv);
	if (err)
		return err;

	mlx5e_build_nic_params(priv, &priv->xsk, rss, &priv->channels.params,
			       netdev->mtu);

	mlx5e_timestamp_init(priv);

	err = mlx5e_ipsec_init(priv);
	if (err)
		mlx5_core_err(mdev, "IPSec initialization failed, %d\n", err);
	err = mlx5e_tls_init(priv);
	if (err)
		mlx5_core_err(mdev, "TLS initialization failed, %d\n", err);
	mlx5e_build_nic_netdev(netdev);
	err = mlx5e_devlink_port_register(priv);
	if (err)
		mlx5_core_err(mdev, "mlx5e_devlink_port_register failed, %d\n", err);
	mlx5e_health_create_reporters(priv);

	return 0;
}

static void mlx5e_nic_cleanup(struct mlx5e_priv *priv)
{
	mlx5e_health_destroy_reporters(priv);
	mlx5e_devlink_port_unregister(priv);
	mlx5e_tls_cleanup(priv);
	mlx5e_ipsec_cleanup(priv);
	mlx5e_netdev_cleanup(priv->netdev, priv);
}

static int mlx5e_init_nic_rx(struct mlx5e_priv *priv)
{
	struct mlx5_core_dev *mdev = priv->mdev;
	int err;

	mlx5e_create_q_counters(priv);

	err = mlx5e_open_drop_rq(priv, &priv->drop_rq);
	if (err) {
		mlx5_core_err(mdev, "open drop rq failed, %d\n", err);
		goto err_destroy_q_counters;
	}

	err = mlx5e_create_indirect_rqt(priv);
	if (err)
		goto err_close_drop_rq;

	err = mlx5e_create_direct_rqts(priv, priv->direct_tir);
	if (err)
		goto err_destroy_indirect_rqts;

	err = mlx5e_create_indirect_tirs(priv, true);
	if (err)
		goto err_destroy_direct_rqts;

	err = mlx5e_create_direct_tirs(priv, priv->direct_tir);
	if (err)
		goto err_destroy_indirect_tirs;

	err = mlx5e_create_direct_rqts(priv, priv->xsk_tir);
	if (unlikely(err))
		goto err_destroy_direct_tirs;

	err = mlx5e_create_direct_tirs(priv, priv->xsk_tir);
	if (unlikely(err))
		goto err_destroy_xsk_rqts;

	err = mlx5e_create_flow_steering(priv);
	if (err) {
		mlx5_core_warn(mdev, "create flow steering failed, %d\n", err);
		goto err_destroy_xsk_tirs;
	}

	err = mlx5e_tc_nic_init(priv);
	if (err)
		goto err_destroy_flow_steering;

	err = mlx5e_accel_init_rx(priv);
	if (err)
		goto err_tc_nic_cleanup;

#ifdef CONFIG_MLX5_EN_ARFS
	priv->netdev->rx_cpu_rmap =  mlx5_eq_table_get_rmap(priv->mdev);
#endif

	return 0;

err_tc_nic_cleanup:
	mlx5e_tc_nic_cleanup(priv);
err_destroy_flow_steering:
	mlx5e_destroy_flow_steering(priv);
err_destroy_xsk_tirs:
	mlx5e_destroy_direct_tirs(priv, priv->xsk_tir);
err_destroy_xsk_rqts:
	mlx5e_destroy_direct_rqts(priv, priv->xsk_tir);
err_destroy_direct_tirs:
	mlx5e_destroy_direct_tirs(priv, priv->direct_tir);
err_destroy_indirect_tirs:
	mlx5e_destroy_indirect_tirs(priv);
err_destroy_direct_rqts:
	mlx5e_destroy_direct_rqts(priv, priv->direct_tir);
err_destroy_indirect_rqts:
	mlx5e_destroy_rqt(priv, &priv->indir_rqt);
err_close_drop_rq:
	mlx5e_close_drop_rq(&priv->drop_rq);
err_destroy_q_counters:
	mlx5e_destroy_q_counters(priv);
	return err;
}

static void mlx5e_cleanup_nic_rx(struct mlx5e_priv *priv)
{
	mlx5e_accel_cleanup_rx(priv);
	mlx5e_tc_nic_cleanup(priv);
	mlx5e_destroy_flow_steering(priv);
	mlx5e_destroy_direct_tirs(priv, priv->xsk_tir);
	mlx5e_destroy_direct_rqts(priv, priv->xsk_tir);
	mlx5e_destroy_direct_tirs(priv, priv->direct_tir);
	mlx5e_destroy_indirect_tirs(priv);
	mlx5e_destroy_direct_rqts(priv, priv->direct_tir);
	mlx5e_destroy_rqt(priv, &priv->indir_rqt);
	mlx5e_close_drop_rq(&priv->drop_rq);
	mlx5e_destroy_q_counters(priv);
}

static int mlx5e_init_nic_tx(struct mlx5e_priv *priv)
{
	int err;

	err = mlx5e_create_tises(priv);
	if (err) {
		mlx5_core_warn(priv->mdev, "create tises failed, %d\n", err);
		return err;
	}

	mlx5e_dcbnl_initialize(priv);
	return 0;
}

static void mlx5e_nic_enable(struct mlx5e_priv *priv)
{
	struct net_device *netdev = priv->netdev;
	struct mlx5_core_dev *mdev = priv->mdev;

	mlx5e_init_l2_addr(priv);

	/* Marking the link as currently not needed by the Driver */
	if (!netif_running(netdev))
		mlx5e_modify_admin_state(mdev, MLX5_PORT_DOWN);

	mlx5e_set_netdev_mtu_boundaries(priv);
	mlx5e_set_dev_port_mtu(priv);

	mlx5_lag_add(mdev, netdev);

	mlx5e_enable_async_events(priv);
	if (mlx5e_monitor_counter_supported(priv))
		mlx5e_monitor_counter_init(priv);

	mlx5e_hv_vhca_stats_create(priv);
	if (netdev->reg_state != NETREG_REGISTERED)
		return;
	mlx5e_dcbnl_init_app(priv);

	queue_work(priv->wq, &priv->set_rx_mode_work);

	rtnl_lock();
	if (netif_running(netdev))
		mlx5e_open(netdev);
	udp_tunnel_nic_reset_ntf(priv->netdev);
	netif_device_attach(netdev);
	rtnl_unlock();
}

static void mlx5e_nic_disable(struct mlx5e_priv *priv)
{
	struct mlx5_core_dev *mdev = priv->mdev;

	if (priv->netdev->reg_state == NETREG_REGISTERED)
		mlx5e_dcbnl_delete_app(priv);

	rtnl_lock();
	if (netif_running(priv->netdev))
		mlx5e_close(priv->netdev);
	netif_device_detach(priv->netdev);
	rtnl_unlock();

	queue_work(priv->wq, &priv->set_rx_mode_work);

	mlx5e_hv_vhca_stats_destroy(priv);
	if (mlx5e_monitor_counter_supported(priv))
		mlx5e_monitor_counter_cleanup(priv);

	mlx5e_disable_async_events(priv);
	mlx5_lag_remove(mdev);
}

int mlx5e_update_nic_rx(struct mlx5e_priv *priv)
{
	return mlx5e_refresh_tirs(priv, false, false);
}

static const struct mlx5e_profile mlx5e_nic_profile = {
	.init		   = mlx5e_nic_init,
	.cleanup	   = mlx5e_nic_cleanup,
	.init_rx	   = mlx5e_init_nic_rx,
	.cleanup_rx	   = mlx5e_cleanup_nic_rx,
	.init_tx	   = mlx5e_init_nic_tx,
	.cleanup_tx	   = mlx5e_cleanup_nic_tx,
	.enable		   = mlx5e_nic_enable,
	.disable	   = mlx5e_nic_disable,
	.update_rx	   = mlx5e_update_nic_rx,
	.update_stats	   = mlx5e_stats_update_ndo_stats,
	.update_carrier	   = mlx5e_update_carrier,
	.rx_handlers       = &mlx5e_rx_handlers_nic,
	.max_tc		   = MLX5E_MAX_NUM_TC,
	.rq_groups	   = MLX5E_NUM_RQ_GROUPS(XSK),
	.stats_grps	   = mlx5e_nic_stats_grps,
	.stats_grps_num	   = mlx5e_nic_stats_grps_num,
};

/* mlx5e generic netdev management API (move to en_common.c) */

/* mlx5e_netdev_init/cleanup must be called from profile->init/cleanup callbacks */
int mlx5e_netdev_init(struct net_device *netdev,
		      struct mlx5e_priv *priv,
		      struct mlx5_core_dev *mdev,
		      const struct mlx5e_profile *profile,
		      void *ppriv)
{
	/* priv init */
	priv->mdev        = mdev;
	priv->netdev      = netdev;
	priv->profile     = profile;
	priv->ppriv       = ppriv;
	priv->msglevel    = MLX5E_MSG_LEVEL;
	priv->max_nch     = netdev->num_rx_queues / max_t(u8, profile->rq_groups, 1);
	priv->max_opened_tc = 1;

	if (!alloc_cpumask_var(&priv->scratchpad.cpumask, GFP_KERNEL))
		return -ENOMEM;

	mutex_init(&priv->state_lock);
	INIT_WORK(&priv->update_carrier_work, mlx5e_update_carrier_work);
	INIT_WORK(&priv->set_rx_mode_work, mlx5e_set_rx_mode_work);
	INIT_WORK(&priv->tx_timeout_work, mlx5e_tx_timeout_work);
	INIT_WORK(&priv->update_stats_work, mlx5e_update_stats_work);

	priv->wq = create_singlethread_workqueue("mlx5e");
	if (!priv->wq)
		goto err_free_cpumask;

	/* netdev init */
	netif_carrier_off(netdev);

	return 0;

err_free_cpumask:
	free_cpumask_var(priv->scratchpad.cpumask);

	return -ENOMEM;
}

void mlx5e_netdev_cleanup(struct net_device *netdev, struct mlx5e_priv *priv)
{
	destroy_workqueue(priv->wq);
	free_cpumask_var(priv->scratchpad.cpumask);
}

struct net_device *mlx5e_create_netdev(struct mlx5_core_dev *mdev,
				       const struct mlx5e_profile *profile,
				       int nch,
				       void *ppriv)
{
	struct net_device *netdev;
	int err;

	netdev = alloc_etherdev_mqs(sizeof(struct mlx5e_priv),
				    nch * profile->max_tc,
				    nch * profile->rq_groups);
	if (!netdev) {
		mlx5_core_err(mdev, "alloc_etherdev_mqs() failed\n");
		return NULL;
	}

	err = profile->init(mdev, netdev, profile, ppriv);
	if (err) {
		mlx5_core_err(mdev, "failed to init mlx5e profile %d\n", err);
		goto err_free_netdev;
	}

	return netdev;

err_free_netdev:
	free_netdev(netdev);

	return NULL;
}

int mlx5e_attach_netdev(struct mlx5e_priv *priv)
{
	const bool take_rtnl = priv->netdev->reg_state == NETREG_REGISTERED;
	const struct mlx5e_profile *profile;
	int max_nch;
	int err;

	profile = priv->profile;
	clear_bit(MLX5E_STATE_DESTROYING, &priv->state);

	/* max number of channels may have changed */
	max_nch = mlx5e_get_max_num_channels(priv->mdev);
	if (priv->channels.params.num_channels > max_nch) {
		mlx5_core_warn(priv->mdev, "MLX5E: Reducing number of channels to %d\n", max_nch);
		/* Reducing the number of channels - RXFH has to be reset, and
		 * mlx5e_num_channels_changed below will build the RQT.
		 */
		priv->netdev->priv_flags &= ~IFF_RXFH_CONFIGURED;
		priv->channels.params.num_channels = max_nch;
	}
	/* 1. Set the real number of queues in the kernel the first time.
	 * 2. Set our default XPS cpumask.
	 * 3. Build the RQT.
	 *
	 * rtnl_lock is required by netif_set_real_num_*_queues in case the
	 * netdev has been registered by this point (if this function was called
	 * in the reload or resume flow).
	 */
	if (take_rtnl)
		rtnl_lock();
	err = mlx5e_num_channels_changed(priv);
	if (take_rtnl)
		rtnl_unlock();
	if (err)
		goto out;

	err = profile->init_tx(priv);
	if (err)
		goto out;

	err = profile->init_rx(priv);
	if (err)
		goto err_cleanup_tx;

	if (profile->enable)
		profile->enable(priv);

	return 0;

err_cleanup_tx:
	profile->cleanup_tx(priv);

out:
	set_bit(MLX5E_STATE_DESTROYING, &priv->state);
	cancel_work_sync(&priv->update_stats_work);
	return err;
}

void mlx5e_detach_netdev(struct mlx5e_priv *priv)
{
	const struct mlx5e_profile *profile = priv->profile;

	set_bit(MLX5E_STATE_DESTROYING, &priv->state);

	if (profile->disable)
		profile->disable(priv);
	flush_workqueue(priv->wq);

	profile->cleanup_rx(priv);
	profile->cleanup_tx(priv);
	cancel_work_sync(&priv->update_stats_work);
}

void mlx5e_destroy_netdev(struct mlx5e_priv *priv)
{
	const struct mlx5e_profile *profile = priv->profile;
	struct net_device *netdev = priv->netdev;

	if (profile->cleanup)
		profile->cleanup(priv);
	free_netdev(netdev);
}

/* mlx5e_attach and mlx5e_detach scope should be only creating/destroying
 * hardware contexts and to connect it to the current netdev.
 */
static int mlx5e_attach(struct mlx5_core_dev *mdev, void *vpriv)
{
	struct mlx5e_priv *priv = vpriv;
	struct net_device *netdev = priv->netdev;
	int err;

	if (netif_device_present(netdev))
		return 0;

	err = mlx5e_create_mdev_resources(mdev);
	if (err)
		return err;

	err = mlx5e_attach_netdev(priv);
	if (err) {
		mlx5e_destroy_mdev_resources(mdev);
		return err;
	}

	return 0;
}

static void mlx5e_detach(struct mlx5_core_dev *mdev, void *vpriv)
{
	struct mlx5e_priv *priv = vpriv;
	struct net_device *netdev = priv->netdev;

#ifdef CONFIG_MLX5_ESWITCH
	if (MLX5_ESWITCH_MANAGER(mdev) && vpriv == mdev)
		return;
#endif

	if (!netif_device_present(netdev))
		return;

	mlx5e_detach_netdev(priv);
	mlx5e_destroy_mdev_resources(mdev);
}

static void *mlx5e_add(struct mlx5_core_dev *mdev)
{
	struct net_device *netdev;
	void *priv;
	int err;
	int nch;

	err = mlx5e_check_required_hca_cap(mdev);
	if (err)
		return NULL;

#ifdef CONFIG_MLX5_ESWITCH
	if (MLX5_ESWITCH_MANAGER(mdev) &&
	    mlx5_eswitch_mode(mdev->priv.eswitch) == MLX5_ESWITCH_OFFLOADS) {
		mlx5e_rep_register_vport_reps(mdev);
		return mdev;
	}
#endif

	nch = mlx5e_get_max_num_channels(mdev);
	netdev = mlx5e_create_netdev(mdev, &mlx5e_nic_profile, nch, NULL);
	if (!netdev) {
		mlx5_core_err(mdev, "mlx5e_create_netdev failed\n");
		return NULL;
	}

	dev_net_set(netdev, mlx5_core_net(mdev));
	priv = netdev_priv(netdev);

	err = mlx5e_attach(mdev, priv);
	if (err) {
		mlx5_core_err(mdev, "mlx5e_attach failed, %d\n", err);
		goto err_destroy_netdev;
	}

	err = register_netdev(netdev);
	if (err) {
		mlx5_core_err(mdev, "register_netdev failed, %d\n", err);
		goto err_detach;
	}

	mlx5e_devlink_port_type_eth_set(priv);

	mlx5e_dcbnl_init_app(priv);
	return priv;

err_detach:
	mlx5e_detach(mdev, priv);
err_destroy_netdev:
	mlx5e_destroy_netdev(priv);
	return NULL;
}

static void mlx5e_remove(struct mlx5_core_dev *mdev, void *vpriv)
{
	struct mlx5e_priv *priv;

#ifdef CONFIG_MLX5_ESWITCH
	if (MLX5_ESWITCH_MANAGER(mdev) && vpriv == mdev) {
		mlx5e_rep_unregister_vport_reps(mdev);
		return;
	}
#endif
	priv = vpriv;
	mlx5e_dcbnl_delete_app(priv);
	unregister_netdev(priv->netdev);
	mlx5e_detach(mdev, vpriv);
	mlx5e_destroy_netdev(priv);
}

static struct mlx5_interface mlx5e_interface = {
	.add       = mlx5e_add,
	.remove    = mlx5e_remove,
	.attach    = mlx5e_attach,
	.detach    = mlx5e_detach,
	.protocol  = MLX5_INTERFACE_PROTOCOL_ETH,
};

void mlx5e_init(void)
{
	mlx5e_ipsec_build_inverse_table();
	mlx5e_build_ptys2ethtool_map();
	mlx5_register_interface(&mlx5e_interface);
}

void mlx5e_cleanup(void)
{
	mlx5_unregister_interface(&mlx5e_interface);
}<|MERGE_RESOLUTION|>--- conflicted
+++ resolved
@@ -453,10 +453,6 @@
 		if (err)
 			goto err_rq_wq_destroy;
 
-		err = mlx5e_alloc_mpwqe_rq_drop_page(rq);
-		if (err)
-			goto err_rq_wq_destroy;
-
 		rq->mpwqe.wq.db = &rq->mpwqe.wq.db[MLX5_RCV_DBR];
 
 		wq_sz = mlx5_wq_ll_get_size(&rq->mpwqe.wq);
@@ -605,13 +601,6 @@
 		kvfree(rq->wqe.frags);
 	}
 err_rq_wq_destroy:
-<<<<<<< HEAD
-	if (params->xdp_prog)
-		bpf_prog_put(params->xdp_prog);
-	xdp_rxq_info_unreg(&rq->xdp_rxq);
-	page_pool_destroy(rq->page_pool);
-=======
->>>>>>> 85b047c6
 	mlx5_wq_destroy(&rq->wq_ctrl);
 err_rq_xdp:
 	xdp_rxq_info_unreg(&rq->xdp_rxq);
@@ -4252,21 +4241,6 @@
 	return false;
 }
 
-static bool mlx5e_gre_tunnel_inner_proto_offload_supported(struct mlx5_core_dev *mdev,
-							   struct sk_buff *skb)
-{
-	switch (skb->inner_protocol) {
-	case htons(ETH_P_IP):
-	case htons(ETH_P_IPV6):
-	case htons(ETH_P_TEB):
-		return true;
-	case htons(ETH_P_MPLS_UC):
-	case htons(ETH_P_MPLS_MC):
-		return MLX5_CAP_ETH(mdev, tunnel_stateless_mpls_over_gre);
-	}
-	return false;
-}
-
 static netdev_features_t mlx5e_tunnel_features_check(struct mlx5e_priv *priv,
 						     struct sk_buff *skb,
 						     netdev_features_t features)
