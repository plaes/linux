/*
 * Copyright (c) 2009, Microsoft Corporation.
 *
 * This program is free software; you can redistribute it and/or modify it
 * under the terms and conditions of the GNU General Public License,
 * version 2, as published by the Free Software Foundation.
 *
 * This program is distributed in the hope it will be useful, but WITHOUT
 * ANY WARRANTY; without even the implied warranty of MERCHANTABILITY or
 * FITNESS FOR A PARTICULAR PURPOSE.  See the GNU General Public License for
 * more details.
 *
 * You should have received a copy of the GNU General Public License along with
 * this program; if not, write to the Free Software Foundation, Inc., 59 Temple
 * Place - Suite 330, Boston, MA 02111-1307 USA.
 *
 * Authors:
 *   Haiyang Zhang <haiyangz@microsoft.com>
 *   Hank Janssen  <hjanssen@microsoft.com>
 *   K. Y. Srinivasan <kys@microsoft.com>
 *
 */
#define pr_fmt(fmt) KBUILD_MODNAME ": " fmt

#include <linux/init.h>
#include <linux/module.h>
#include <linux/device.h>
#include <linux/interrupt.h>
#include <linux/sysctl.h>
#include <linux/slab.h>
#include <linux/acpi.h>
#include <linux/completion.h>
#include <linux/hyperv.h>
#include <linux/kernel_stat.h>
#include <linux/clockchips.h>
#include <linux/cpu.h>
#include <asm/hyperv.h>
#include <asm/hypervisor.h>
#include <asm/mshyperv.h>
#include <linux/notifier.h>
#include <linux/ptrace.h>
#include <linux/screen_info.h>
#include <linux/kdebug.h>
#include <linux/efi.h>
#include <linux/random.h>
#include "hyperv_vmbus.h"

static struct acpi_device  *hv_acpi_dev;

static struct completion probe_event;


static void hyperv_report_panic(struct pt_regs *regs)
{
	static bool panic_reported;

	/*
	 * We prefer to report panic on 'die' chain as we have proper
	 * registers to report, but if we miss it (e.g. on BUG()) we need
	 * to report it on 'panic'.
	 */
	if (panic_reported)
		return;
	panic_reported = true;

	wrmsrl(HV_X64_MSR_CRASH_P0, regs->ip);
	wrmsrl(HV_X64_MSR_CRASH_P1, regs->ax);
	wrmsrl(HV_X64_MSR_CRASH_P2, regs->bx);
	wrmsrl(HV_X64_MSR_CRASH_P3, regs->cx);
	wrmsrl(HV_X64_MSR_CRASH_P4, regs->dx);

	/*
	 * Let Hyper-V know there is crash data available
	 */
	wrmsrl(HV_X64_MSR_CRASH_CTL, HV_CRASH_CTL_CRASH_NOTIFY);
}

static int hyperv_panic_event(struct notifier_block *nb, unsigned long val,
			      void *args)
{
	struct pt_regs *regs;

	regs = current_pt_regs();

	hyperv_report_panic(regs);
	return NOTIFY_DONE;
}

static int hyperv_die_event(struct notifier_block *nb, unsigned long val,
			    void *args)
{
	struct die_args *die = (struct die_args *)args;
	struct pt_regs *regs = die->regs;

	hyperv_report_panic(regs);
	return NOTIFY_DONE;
}

static struct notifier_block hyperv_die_block = {
	.notifier_call = hyperv_die_event,
};
static struct notifier_block hyperv_panic_block = {
	.notifier_call = hyperv_panic_event,
};

static const char *fb_mmio_name = "fb_range";
static struct resource *fb_mmio;
static struct resource *hyperv_mmio;
static DEFINE_SEMAPHORE(hyperv_mmio_lock);

static int vmbus_exists(void)
{
	if (hv_acpi_dev == NULL)
		return -ENODEV;

	return 0;
}

#define VMBUS_ALIAS_LEN ((sizeof((struct hv_vmbus_device_id *)0)->guid) * 2)
static void print_alias_name(struct hv_device *hv_dev, char *alias_name)
{
	int i;
	for (i = 0; i < VMBUS_ALIAS_LEN; i += 2)
		sprintf(&alias_name[i], "%02x", hv_dev->dev_type.b[i/2]);
}

static u8 channel_monitor_group(struct vmbus_channel *channel)
{
	return (u8)channel->offermsg.monitorid / 32;
}

static u8 channel_monitor_offset(struct vmbus_channel *channel)
{
	return (u8)channel->offermsg.monitorid % 32;
}

static u32 channel_pending(struct vmbus_channel *channel,
			   struct hv_monitor_page *monitor_page)
{
	u8 monitor_group = channel_monitor_group(channel);
	return monitor_page->trigger_group[monitor_group].pending;
}

static u32 channel_latency(struct vmbus_channel *channel,
			   struct hv_monitor_page *monitor_page)
{
	u8 monitor_group = channel_monitor_group(channel);
	u8 monitor_offset = channel_monitor_offset(channel);
	return monitor_page->latency[monitor_group][monitor_offset];
}

static u32 channel_conn_id(struct vmbus_channel *channel,
			   struct hv_monitor_page *monitor_page)
{
	u8 monitor_group = channel_monitor_group(channel);
	u8 monitor_offset = channel_monitor_offset(channel);
	return monitor_page->parameter[monitor_group][monitor_offset].connectionid.u.id;
}

static ssize_t id_show(struct device *dev, struct device_attribute *dev_attr,
		       char *buf)
{
	struct hv_device *hv_dev = device_to_hv_device(dev);

	if (!hv_dev->channel)
		return -ENODEV;
	return sprintf(buf, "%d\n", hv_dev->channel->offermsg.child_relid);
}
static DEVICE_ATTR_RO(id);

static ssize_t state_show(struct device *dev, struct device_attribute *dev_attr,
			  char *buf)
{
	struct hv_device *hv_dev = device_to_hv_device(dev);

	if (!hv_dev->channel)
		return -ENODEV;
	return sprintf(buf, "%d\n", hv_dev->channel->state);
}
static DEVICE_ATTR_RO(state);

static ssize_t monitor_id_show(struct device *dev,
			       struct device_attribute *dev_attr, char *buf)
{
	struct hv_device *hv_dev = device_to_hv_device(dev);

	if (!hv_dev->channel)
		return -ENODEV;
	return sprintf(buf, "%d\n", hv_dev->channel->offermsg.monitorid);
}
static DEVICE_ATTR_RO(monitor_id);

static ssize_t class_id_show(struct device *dev,
			       struct device_attribute *dev_attr, char *buf)
{
	struct hv_device *hv_dev = device_to_hv_device(dev);

	if (!hv_dev->channel)
		return -ENODEV;
	return sprintf(buf, "{%pUl}\n",
		       hv_dev->channel->offermsg.offer.if_type.b);
}
static DEVICE_ATTR_RO(class_id);

static ssize_t device_id_show(struct device *dev,
			      struct device_attribute *dev_attr, char *buf)
{
	struct hv_device *hv_dev = device_to_hv_device(dev);

	if (!hv_dev->channel)
		return -ENODEV;
	return sprintf(buf, "{%pUl}\n",
		       hv_dev->channel->offermsg.offer.if_instance.b);
}
static DEVICE_ATTR_RO(device_id);

static ssize_t modalias_show(struct device *dev,
			     struct device_attribute *dev_attr, char *buf)
{
	struct hv_device *hv_dev = device_to_hv_device(dev);
	char alias_name[VMBUS_ALIAS_LEN + 1];

	print_alias_name(hv_dev, alias_name);
	return sprintf(buf, "vmbus:%s\n", alias_name);
}
static DEVICE_ATTR_RO(modalias);

static ssize_t server_monitor_pending_show(struct device *dev,
					   struct device_attribute *dev_attr,
					   char *buf)
{
	struct hv_device *hv_dev = device_to_hv_device(dev);

	if (!hv_dev->channel)
		return -ENODEV;
	return sprintf(buf, "%d\n",
		       channel_pending(hv_dev->channel,
				       vmbus_connection.monitor_pages[1]));
}
static DEVICE_ATTR_RO(server_monitor_pending);

static ssize_t client_monitor_pending_show(struct device *dev,
					   struct device_attribute *dev_attr,
					   char *buf)
{
	struct hv_device *hv_dev = device_to_hv_device(dev);

	if (!hv_dev->channel)
		return -ENODEV;
	return sprintf(buf, "%d\n",
		       channel_pending(hv_dev->channel,
				       vmbus_connection.monitor_pages[1]));
}
static DEVICE_ATTR_RO(client_monitor_pending);

static ssize_t server_monitor_latency_show(struct device *dev,
					   struct device_attribute *dev_attr,
					   char *buf)
{
	struct hv_device *hv_dev = device_to_hv_device(dev);

	if (!hv_dev->channel)
		return -ENODEV;
	return sprintf(buf, "%d\n",
		       channel_latency(hv_dev->channel,
				       vmbus_connection.monitor_pages[0]));
}
static DEVICE_ATTR_RO(server_monitor_latency);

static ssize_t client_monitor_latency_show(struct device *dev,
					   struct device_attribute *dev_attr,
					   char *buf)
{
	struct hv_device *hv_dev = device_to_hv_device(dev);

	if (!hv_dev->channel)
		return -ENODEV;
	return sprintf(buf, "%d\n",
		       channel_latency(hv_dev->channel,
				       vmbus_connection.monitor_pages[1]));
}
static DEVICE_ATTR_RO(client_monitor_latency);

static ssize_t server_monitor_conn_id_show(struct device *dev,
					   struct device_attribute *dev_attr,
					   char *buf)
{
	struct hv_device *hv_dev = device_to_hv_device(dev);

	if (!hv_dev->channel)
		return -ENODEV;
	return sprintf(buf, "%d\n",
		       channel_conn_id(hv_dev->channel,
				       vmbus_connection.monitor_pages[0]));
}
static DEVICE_ATTR_RO(server_monitor_conn_id);

static ssize_t client_monitor_conn_id_show(struct device *dev,
					   struct device_attribute *dev_attr,
					   char *buf)
{
	struct hv_device *hv_dev = device_to_hv_device(dev);

	if (!hv_dev->channel)
		return -ENODEV;
	return sprintf(buf, "%d\n",
		       channel_conn_id(hv_dev->channel,
				       vmbus_connection.monitor_pages[1]));
}
static DEVICE_ATTR_RO(client_monitor_conn_id);

static ssize_t out_intr_mask_show(struct device *dev,
				  struct device_attribute *dev_attr, char *buf)
{
	struct hv_device *hv_dev = device_to_hv_device(dev);
	struct hv_ring_buffer_debug_info outbound;

	if (!hv_dev->channel)
		return -ENODEV;
	hv_ringbuffer_get_debuginfo(&hv_dev->channel->outbound, &outbound);
	return sprintf(buf, "%d\n", outbound.current_interrupt_mask);
}
static DEVICE_ATTR_RO(out_intr_mask);

static ssize_t out_read_index_show(struct device *dev,
				   struct device_attribute *dev_attr, char *buf)
{
	struct hv_device *hv_dev = device_to_hv_device(dev);
	struct hv_ring_buffer_debug_info outbound;

	if (!hv_dev->channel)
		return -ENODEV;
	hv_ringbuffer_get_debuginfo(&hv_dev->channel->outbound, &outbound);
	return sprintf(buf, "%d\n", outbound.current_read_index);
}
static DEVICE_ATTR_RO(out_read_index);

static ssize_t out_write_index_show(struct device *dev,
				    struct device_attribute *dev_attr,
				    char *buf)
{
	struct hv_device *hv_dev = device_to_hv_device(dev);
	struct hv_ring_buffer_debug_info outbound;

	if (!hv_dev->channel)
		return -ENODEV;
	hv_ringbuffer_get_debuginfo(&hv_dev->channel->outbound, &outbound);
	return sprintf(buf, "%d\n", outbound.current_write_index);
}
static DEVICE_ATTR_RO(out_write_index);

static ssize_t out_read_bytes_avail_show(struct device *dev,
					 struct device_attribute *dev_attr,
					 char *buf)
{
	struct hv_device *hv_dev = device_to_hv_device(dev);
	struct hv_ring_buffer_debug_info outbound;

	if (!hv_dev->channel)
		return -ENODEV;
	hv_ringbuffer_get_debuginfo(&hv_dev->channel->outbound, &outbound);
	return sprintf(buf, "%d\n", outbound.bytes_avail_toread);
}
static DEVICE_ATTR_RO(out_read_bytes_avail);

static ssize_t out_write_bytes_avail_show(struct device *dev,
					  struct device_attribute *dev_attr,
					  char *buf)
{
	struct hv_device *hv_dev = device_to_hv_device(dev);
	struct hv_ring_buffer_debug_info outbound;

	if (!hv_dev->channel)
		return -ENODEV;
	hv_ringbuffer_get_debuginfo(&hv_dev->channel->outbound, &outbound);
	return sprintf(buf, "%d\n", outbound.bytes_avail_towrite);
}
static DEVICE_ATTR_RO(out_write_bytes_avail);

static ssize_t in_intr_mask_show(struct device *dev,
				 struct device_attribute *dev_attr, char *buf)
{
	struct hv_device *hv_dev = device_to_hv_device(dev);
	struct hv_ring_buffer_debug_info inbound;

	if (!hv_dev->channel)
		return -ENODEV;
	hv_ringbuffer_get_debuginfo(&hv_dev->channel->inbound, &inbound);
	return sprintf(buf, "%d\n", inbound.current_interrupt_mask);
}
static DEVICE_ATTR_RO(in_intr_mask);

static ssize_t in_read_index_show(struct device *dev,
				  struct device_attribute *dev_attr, char *buf)
{
	struct hv_device *hv_dev = device_to_hv_device(dev);
	struct hv_ring_buffer_debug_info inbound;

	if (!hv_dev->channel)
		return -ENODEV;
	hv_ringbuffer_get_debuginfo(&hv_dev->channel->inbound, &inbound);
	return sprintf(buf, "%d\n", inbound.current_read_index);
}
static DEVICE_ATTR_RO(in_read_index);

static ssize_t in_write_index_show(struct device *dev,
				   struct device_attribute *dev_attr, char *buf)
{
	struct hv_device *hv_dev = device_to_hv_device(dev);
	struct hv_ring_buffer_debug_info inbound;

	if (!hv_dev->channel)
		return -ENODEV;
	hv_ringbuffer_get_debuginfo(&hv_dev->channel->inbound, &inbound);
	return sprintf(buf, "%d\n", inbound.current_write_index);
}
static DEVICE_ATTR_RO(in_write_index);

static ssize_t in_read_bytes_avail_show(struct device *dev,
					struct device_attribute *dev_attr,
					char *buf)
{
	struct hv_device *hv_dev = device_to_hv_device(dev);
	struct hv_ring_buffer_debug_info inbound;

	if (!hv_dev->channel)
		return -ENODEV;
	hv_ringbuffer_get_debuginfo(&hv_dev->channel->inbound, &inbound);
	return sprintf(buf, "%d\n", inbound.bytes_avail_toread);
}
static DEVICE_ATTR_RO(in_read_bytes_avail);

static ssize_t in_write_bytes_avail_show(struct device *dev,
					 struct device_attribute *dev_attr,
					 char *buf)
{
	struct hv_device *hv_dev = device_to_hv_device(dev);
	struct hv_ring_buffer_debug_info inbound;

	if (!hv_dev->channel)
		return -ENODEV;
	hv_ringbuffer_get_debuginfo(&hv_dev->channel->inbound, &inbound);
	return sprintf(buf, "%d\n", inbound.bytes_avail_towrite);
}
static DEVICE_ATTR_RO(in_write_bytes_avail);

static ssize_t channel_vp_mapping_show(struct device *dev,
				       struct device_attribute *dev_attr,
				       char *buf)
{
	struct hv_device *hv_dev = device_to_hv_device(dev);
	struct vmbus_channel *channel = hv_dev->channel, *cur_sc;
	unsigned long flags;
	int buf_size = PAGE_SIZE, n_written, tot_written;
	struct list_head *cur;

	if (!channel)
		return -ENODEV;

	tot_written = snprintf(buf, buf_size, "%u:%u\n",
		channel->offermsg.child_relid, channel->target_cpu);

	spin_lock_irqsave(&channel->lock, flags);

	list_for_each(cur, &channel->sc_list) {
		if (tot_written >= buf_size - 1)
			break;

		cur_sc = list_entry(cur, struct vmbus_channel, sc_list);
		n_written = scnprintf(buf + tot_written,
				     buf_size - tot_written,
				     "%u:%u\n",
				     cur_sc->offermsg.child_relid,
				     cur_sc->target_cpu);
		tot_written += n_written;
	}

	spin_unlock_irqrestore(&channel->lock, flags);

	return tot_written;
}
static DEVICE_ATTR_RO(channel_vp_mapping);

static ssize_t vendor_show(struct device *dev,
			   struct device_attribute *dev_attr,
			   char *buf)
{
	struct hv_device *hv_dev = device_to_hv_device(dev);
	return sprintf(buf, "0x%x\n", hv_dev->vendor_id);
}
static DEVICE_ATTR_RO(vendor);

static ssize_t device_show(struct device *dev,
			   struct device_attribute *dev_attr,
			   char *buf)
{
	struct hv_device *hv_dev = device_to_hv_device(dev);
	return sprintf(buf, "0x%x\n", hv_dev->device_id);
}
static DEVICE_ATTR_RO(device);

/* Set up per device attributes in /sys/bus/vmbus/devices/<bus device> */
static struct attribute *vmbus_attrs[] = {
	&dev_attr_id.attr,
	&dev_attr_state.attr,
	&dev_attr_monitor_id.attr,
	&dev_attr_class_id.attr,
	&dev_attr_device_id.attr,
	&dev_attr_modalias.attr,
	&dev_attr_server_monitor_pending.attr,
	&dev_attr_client_monitor_pending.attr,
	&dev_attr_server_monitor_latency.attr,
	&dev_attr_client_monitor_latency.attr,
	&dev_attr_server_monitor_conn_id.attr,
	&dev_attr_client_monitor_conn_id.attr,
	&dev_attr_out_intr_mask.attr,
	&dev_attr_out_read_index.attr,
	&dev_attr_out_write_index.attr,
	&dev_attr_out_read_bytes_avail.attr,
	&dev_attr_out_write_bytes_avail.attr,
	&dev_attr_in_intr_mask.attr,
	&dev_attr_in_read_index.attr,
	&dev_attr_in_write_index.attr,
	&dev_attr_in_read_bytes_avail.attr,
	&dev_attr_in_write_bytes_avail.attr,
	&dev_attr_channel_vp_mapping.attr,
	&dev_attr_vendor.attr,
	&dev_attr_device.attr,
	NULL,
};
ATTRIBUTE_GROUPS(vmbus);

/*
 * vmbus_uevent - add uevent for our device
 *
 * This routine is invoked when a device is added or removed on the vmbus to
 * generate a uevent to udev in the userspace. The udev will then look at its
 * rule and the uevent generated here to load the appropriate driver
 *
 * The alias string will be of the form vmbus:guid where guid is the string
 * representation of the device guid (each byte of the guid will be
 * represented with two hex characters.
 */
static int vmbus_uevent(struct device *device, struct kobj_uevent_env *env)
{
	struct hv_device *dev = device_to_hv_device(device);
	int ret;
	char alias_name[VMBUS_ALIAS_LEN + 1];

	print_alias_name(dev, alias_name);
	ret = add_uevent_var(env, "MODALIAS=vmbus:%s", alias_name);
	return ret;
}

static const uuid_le null_guid;

static inline bool is_null_guid(const uuid_le *guid)
{
	if (uuid_le_cmp(*guid, null_guid))
		return false;
	return true;
}

/*
 * Return a matching hv_vmbus_device_id pointer.
 * If there is no match, return NULL.
 */
static const struct hv_vmbus_device_id *hv_vmbus_get_id(
					const struct hv_vmbus_device_id *id,
					const uuid_le *guid)
{
	for (; !is_null_guid(&id->guid); id++)
		if (!uuid_le_cmp(id->guid, *guid))
			return id;

	return NULL;
}



/*
 * vmbus_match - Attempt to match the specified device to the specified driver
 */
static int vmbus_match(struct device *device, struct device_driver *driver)
{
	struct hv_driver *drv = drv_to_hv_drv(driver);
	struct hv_device *hv_dev = device_to_hv_device(device);

	/* The hv_sock driver handles all hv_sock offers. */
	if (is_hvsock_channel(hv_dev->channel))
		return drv->hvsock;

	if (hv_vmbus_get_id(drv->id_table, &hv_dev->dev_type))
		return 1;

	return 0;
}

/*
 * vmbus_probe - Add the new vmbus's child device
 */
static int vmbus_probe(struct device *child_device)
{
	int ret = 0;
	struct hv_driver *drv =
			drv_to_hv_drv(child_device->driver);
	struct hv_device *dev = device_to_hv_device(child_device);
	const struct hv_vmbus_device_id *dev_id;

	dev_id = hv_vmbus_get_id(drv->id_table, &dev->dev_type);
	if (drv->probe) {
		ret = drv->probe(dev, dev_id);
		if (ret != 0)
			pr_err("probe failed for device %s (%d)\n",
			       dev_name(child_device), ret);

	} else {
		pr_err("probe not set for driver %s\n",
		       dev_name(child_device));
		ret = -ENODEV;
	}
	return ret;
}

/*
 * vmbus_remove - Remove a vmbus device
 */
static int vmbus_remove(struct device *child_device)
{
	struct hv_driver *drv;
	struct hv_device *dev = device_to_hv_device(child_device);

	if (child_device->driver) {
		drv = drv_to_hv_drv(child_device->driver);
		if (drv->remove)
			drv->remove(dev);
	}

	return 0;
}


/*
 * vmbus_shutdown - Shutdown a vmbus device
 */
static void vmbus_shutdown(struct device *child_device)
{
	struct hv_driver *drv;
	struct hv_device *dev = device_to_hv_device(child_device);


	/* The device may not be attached yet */
	if (!child_device->driver)
		return;

	drv = drv_to_hv_drv(child_device->driver);

	if (drv->shutdown)
		drv->shutdown(dev);

	return;
}


/*
 * vmbus_device_release - Final callback release of the vmbus child device
 */
static void vmbus_device_release(struct device *device)
{
	struct hv_device *hv_dev = device_to_hv_device(device);
	struct vmbus_channel *channel = hv_dev->channel;

	hv_process_channel_removal(channel,
				   channel->offermsg.child_relid);
	kfree(hv_dev);

}

/* The one and only one */
static struct bus_type  hv_bus = {
	.name =		"vmbus",
	.match =		vmbus_match,
	.shutdown =		vmbus_shutdown,
	.remove =		vmbus_remove,
	.probe =		vmbus_probe,
	.uevent =		vmbus_uevent,
	.dev_groups =		vmbus_groups,
};

struct onmessage_work_context {
	struct work_struct work;
	struct hv_message msg;
};

static void vmbus_onmessage_work(struct work_struct *work)
{
	struct onmessage_work_context *ctx;

	/* Do not process messages if we're in DISCONNECTED state */
	if (vmbus_connection.conn_state == DISCONNECTED)
		return;

	ctx = container_of(work, struct onmessage_work_context,
			   work);
	vmbus_onmessage(&ctx->msg);
	kfree(ctx);
}

static void hv_process_timer_expiration(struct hv_message *msg, int cpu)
{
	struct clock_event_device *dev = hv_context.clk_evt[cpu];

	if (dev->event_handler)
		dev->event_handler(dev);

	vmbus_signal_eom(msg, HVMSG_TIMER_EXPIRED);
}

void vmbus_on_msg_dpc(unsigned long data)
{
	int cpu = smp_processor_id();
	void *page_addr = hv_context.synic_message_page[cpu];
	struct hv_message *msg = (struct hv_message *)page_addr +
				  VMBUS_MESSAGE_SINT;
	struct vmbus_channel_message_header *hdr;
	struct vmbus_channel_message_table_entry *entry;
	struct onmessage_work_context *ctx;
	u32 message_type = msg->header.message_type;

	if (message_type == HVMSG_NONE)
		/* no msg */
		return;

	hdr = (struct vmbus_channel_message_header *)msg->u.payload;

	if (hdr->msgtype >= CHANNELMSG_COUNT) {
		WARN_ONCE(1, "unknown msgtype=%d\n", hdr->msgtype);
		goto msg_handled;
	}

	entry = &channel_message_table[hdr->msgtype];
	if (entry->handler_type	== VMHT_BLOCKING) {
		ctx = kmalloc(sizeof(*ctx), GFP_ATOMIC);
		if (ctx == NULL)
			return;

		INIT_WORK(&ctx->work, vmbus_onmessage_work);
		memcpy(&ctx->msg, msg, sizeof(*msg));

		queue_work(vmbus_connection.work_queue, &ctx->work);
	} else
		entry->message_handler(hdr);

msg_handled:
	vmbus_signal_eom(msg, message_type);
}

static void vmbus_isr(void)
{
	int cpu = smp_processor_id();
	void *page_addr;
	struct hv_message *msg;
	union hv_synic_event_flags *event;
	bool handled = false;

	page_addr = hv_context.synic_event_page[cpu];
	if (page_addr == NULL)
		return;

	event = (union hv_synic_event_flags *)page_addr +
					 VMBUS_MESSAGE_SINT;
	/*
	 * Check for events before checking for messages. This is the order
	 * in which events and messages are checked in Windows guests on
	 * Hyper-V, and the Windows team suggested we do the same.
	 */

	if ((vmbus_proto_version == VERSION_WS2008) ||
		(vmbus_proto_version == VERSION_WIN7)) {

		/* Since we are a child, we only need to check bit 0 */
		if (sync_test_and_clear_bit(0,
			(unsigned long *) &event->flags32[0])) {
			handled = true;
		}
	} else {
		/*
		 * Our host is win8 or above. The signaling mechanism
		 * has changed and we can directly look at the event page.
		 * If bit n is set then we have an interrup on the channel
		 * whose id is n.
		 */
		handled = true;
	}

	if (handled)
		tasklet_schedule(hv_context.event_dpc[cpu]);


	page_addr = hv_context.synic_message_page[cpu];
	msg = (struct hv_message *)page_addr + VMBUS_MESSAGE_SINT;

	/* Check if there are actual msgs to be processed */
	if (msg->header.message_type != HVMSG_NONE) {
		if (msg->header.message_type == HVMSG_TIMER_EXPIRED)
			hv_process_timer_expiration(msg, cpu);
		else
			tasklet_schedule(hv_context.msg_dpc[cpu]);
	}

	add_interrupt_randomness(HYPERVISOR_CALLBACK_VECTOR, 0);
}


/*
 * vmbus_bus_init -Main vmbus driver initialization routine.
 *
 * Here, we
 *	- initialize the vmbus driver context
 *	- invoke the vmbus hv main init routine
 *	- retrieve the channel offers
 */
static int vmbus_bus_init(void)
{
	int ret;

	/* Hypervisor initialization...setup hypercall page..etc */
	ret = hv_init();
	if (ret != 0) {
		pr_err("Unable to initialize the hypervisor - 0x%x\n", ret);
		return ret;
	}

	ret = bus_register(&hv_bus);
	if (ret)
		goto err_cleanup;

	hv_setup_vmbus_irq(vmbus_isr);

	ret = hv_synic_alloc();
	if (ret)
		goto err_alloc;
	/*
	 * Initialize the per-cpu interrupt state and
	 * connect to the host.
	 */
	on_each_cpu(hv_synic_init, NULL, 1);
	ret = vmbus_connect();
	if (ret)
		goto err_connect;

	if (vmbus_proto_version > VERSION_WIN7)
		cpu_hotplug_disable();

	/*
	 * Only register if the crash MSRs are available
	 */
	if (ms_hyperv.misc_features & HV_FEATURE_GUEST_CRASH_MSR_AVAILABLE) {
		register_die_notifier(&hyperv_die_block);
		atomic_notifier_chain_register(&panic_notifier_list,
					       &hyperv_panic_block);
	}

	vmbus_request_offers();

	return 0;

err_connect:
	on_each_cpu(hv_synic_cleanup, NULL, 1);
err_alloc:
	hv_synic_free();
	hv_remove_vmbus_irq();

	bus_unregister(&hv_bus);

err_cleanup:
	hv_cleanup(false);

	return ret;
}

/**
 * __vmbus_child_driver_register() - Register a vmbus's driver
 * @hv_driver: Pointer to driver structure you want to register
 * @owner: owner module of the drv
 * @mod_name: module name string
 *
 * Registers the given driver with Linux through the 'driver_register()' call
 * and sets up the hyper-v vmbus handling for this driver.
 * It will return the state of the 'driver_register()' call.
 *
 */
int __vmbus_driver_register(struct hv_driver *hv_driver, struct module *owner, const char *mod_name)
{
	int ret;

	pr_info("registering driver %s\n", hv_driver->name);

	ret = vmbus_exists();
	if (ret < 0)
		return ret;

	hv_driver->driver.name = hv_driver->name;
	hv_driver->driver.owner = owner;
	hv_driver->driver.mod_name = mod_name;
	hv_driver->driver.bus = &hv_bus;

	ret = driver_register(&hv_driver->driver);

	return ret;
}
EXPORT_SYMBOL_GPL(__vmbus_driver_register);

/**
 * vmbus_driver_unregister() - Unregister a vmbus's driver
 * @hv_driver: Pointer to driver structure you want to
 *             un-register
 *
 * Un-register the given driver that was previous registered with a call to
 * vmbus_driver_register()
 */
void vmbus_driver_unregister(struct hv_driver *hv_driver)
{
	pr_info("unregistering driver %s\n", hv_driver->name);

	if (!vmbus_exists())
		driver_unregister(&hv_driver->driver);
}
EXPORT_SYMBOL_GPL(vmbus_driver_unregister);

/*
 * vmbus_device_create - Creates and registers a new child device
 * on the vmbus.
 */
struct hv_device *vmbus_device_create(const uuid_le *type,
				      const uuid_le *instance,
				      struct vmbus_channel *channel)
{
	struct hv_device *child_device_obj;

	child_device_obj = kzalloc(sizeof(struct hv_device), GFP_KERNEL);
	if (!child_device_obj) {
		pr_err("Unable to allocate device object for child device\n");
		return NULL;
	}

	child_device_obj->channel = channel;
	memcpy(&child_device_obj->dev_type, type, sizeof(uuid_le));
	memcpy(&child_device_obj->dev_instance, instance,
	       sizeof(uuid_le));
	child_device_obj->vendor_id = 0x1414; /* MSFT vendor ID */


	return child_device_obj;
}

/*
 * vmbus_device_register - Register the child device
 */
int vmbus_device_register(struct hv_device *child_device_obj)
{
	int ret = 0;

<<<<<<< HEAD
	dev_set_name(&child_device_obj->device, "vmbus-%pUl",
=======
	dev_set_name(&child_device_obj->device, "%pUl",
>>>>>>> d06e622d
		     child_device_obj->channel->offermsg.offer.if_instance.b);

	child_device_obj->device.bus = &hv_bus;
	child_device_obj->device.parent = &hv_acpi_dev->dev;
	child_device_obj->device.release = vmbus_device_release;

	/*
	 * Register with the LDM. This will kick off the driver/device
	 * binding...which will eventually call vmbus_match() and vmbus_probe()
	 */
	ret = device_register(&child_device_obj->device);

	if (ret)
		pr_err("Unable to register child device\n");
	else
		pr_debug("child device %s registered\n",
			dev_name(&child_device_obj->device));

	return ret;
}

/*
 * vmbus_device_unregister - Remove the specified child device
 * from the vmbus.
 */
void vmbus_device_unregister(struct hv_device *device_obj)
{
	pr_debug("child device %s unregistered\n",
		dev_name(&device_obj->device));

	/*
	 * Kick off the process of unregistering the device.
	 * This will call vmbus_remove() and eventually vmbus_device_release()
	 */
	device_unregister(&device_obj->device);
}


/*
 * VMBUS is an acpi enumerated device. Get the information we
 * need from DSDT.
 */
#define VTPM_BASE_ADDRESS 0xfed40000
static acpi_status vmbus_walk_resources(struct acpi_resource *res, void *ctx)
{
	resource_size_t start = 0;
	resource_size_t end = 0;
	struct resource *new_res;
	struct resource **old_res = &hyperv_mmio;
	struct resource **prev_res = NULL;

	switch (res->type) {

	/*
	 * "Address" descriptors are for bus windows. Ignore
	 * "memory" descriptors, which are for registers on
	 * devices.
	 */
	case ACPI_RESOURCE_TYPE_ADDRESS32:
		start = res->data.address32.address.minimum;
		end = res->data.address32.address.maximum;
		break;

	case ACPI_RESOURCE_TYPE_ADDRESS64:
		start = res->data.address64.address.minimum;
		end = res->data.address64.address.maximum;
		break;

	default:
		/* Unused resource type */
		return AE_OK;

	}
	/*
	 * Ignore ranges that are below 1MB, as they're not
	 * necessary or useful here.
	 */
	if (end < 0x100000)
		return AE_OK;

	new_res = kzalloc(sizeof(*new_res), GFP_ATOMIC);
	if (!new_res)
		return AE_NO_MEMORY;

	/* If this range overlaps the virtual TPM, truncate it. */
	if (end > VTPM_BASE_ADDRESS && start < VTPM_BASE_ADDRESS)
		end = VTPM_BASE_ADDRESS;

	new_res->name = "hyperv mmio";
	new_res->flags = IORESOURCE_MEM;
	new_res->start = start;
	new_res->end = end;

	/*
	 * If two ranges are adjacent, merge them.
	 */
	do {
		if (!*old_res) {
			*old_res = new_res;
			break;
		}

		if (((*old_res)->end + 1) == new_res->start) {
			(*old_res)->end = new_res->end;
			kfree(new_res);
			break;
		}

		if ((*old_res)->start == new_res->end + 1) {
			(*old_res)->start = new_res->start;
			kfree(new_res);
			break;
		}

		if ((*old_res)->start > new_res->end) {
			new_res->sibling = *old_res;
			if (prev_res)
				(*prev_res)->sibling = new_res;
			*old_res = new_res;
			break;
		}

		prev_res = old_res;
		old_res = &(*old_res)->sibling;

	} while (1);

	return AE_OK;
}

static int vmbus_acpi_remove(struct acpi_device *device)
{
	struct resource *cur_res;
	struct resource *next_res;

	if (hyperv_mmio) {
		if (fb_mmio) {
			__release_region(hyperv_mmio, fb_mmio->start,
					 resource_size(fb_mmio));
			fb_mmio = NULL;
		}

		for (cur_res = hyperv_mmio; cur_res; cur_res = next_res) {
			next_res = cur_res->sibling;
			kfree(cur_res);
		}
	}

	return 0;
}

static void vmbus_reserve_fb(void)
{
	int size;
	/*
	 * Make a claim for the frame buffer in the resource tree under the
	 * first node, which will be the one below 4GB.  The length seems to
	 * be underreported, particularly in a Generation 1 VM.  So start out
	 * reserving a larger area and make it smaller until it succeeds.
	 */

	if (screen_info.lfb_base) {
		if (efi_enabled(EFI_BOOT))
			size = max_t(__u32, screen_info.lfb_size, 0x800000);
		else
			size = max_t(__u32, screen_info.lfb_size, 0x4000000);

		for (; !fb_mmio && (size >= 0x100000); size >>= 1) {
			fb_mmio = __request_region(hyperv_mmio,
						   screen_info.lfb_base, size,
						   fb_mmio_name, 0);
		}
	}
}

/**
 * vmbus_allocate_mmio() - Pick a memory-mapped I/O range.
 * @new:		If successful, supplied a pointer to the
 *			allocated MMIO space.
 * @device_obj:		Identifies the caller
 * @min:		Minimum guest physical address of the
 *			allocation
 * @max:		Maximum guest physical address
 * @size:		Size of the range to be allocated
 * @align:		Alignment of the range to be allocated
 * @fb_overlap_ok:	Whether this allocation can be allowed
 *			to overlap the video frame buffer.
 *
 * This function walks the resources granted to VMBus by the
 * _CRS object in the ACPI namespace underneath the parent
 * "bridge" whether that's a root PCI bus in the Generation 1
 * case or a Module Device in the Generation 2 case.  It then
 * attempts to allocate from the global MMIO pool in a way that
 * matches the constraints supplied in these parameters and by
 * that _CRS.
 *
 * Return: 0 on success, -errno on failure
 */
int vmbus_allocate_mmio(struct resource **new, struct hv_device *device_obj,
			resource_size_t min, resource_size_t max,
			resource_size_t size, resource_size_t align,
			bool fb_overlap_ok)
{
	struct resource *iter, *shadow;
	resource_size_t range_min, range_max, start;
	const char *dev_n = dev_name(&device_obj->device);
	int retval;

	retval = -ENXIO;
	down(&hyperv_mmio_lock);

	/*
	 * If overlaps with frame buffers are allowed, then first attempt to
	 * make the allocation from within the reserved region.  Because it
	 * is already reserved, no shadow allocation is necessary.
	 */
	if (fb_overlap_ok && fb_mmio && !(min > fb_mmio->end) &&
	    !(max < fb_mmio->start)) {

		range_min = fb_mmio->start;
		range_max = fb_mmio->end;
		start = (range_min + align - 1) & ~(align - 1);
		for (; start + size - 1 <= range_max; start += align) {
			*new = request_mem_region_exclusive(start, size, dev_n);
			if (*new) {
				retval = 0;
				goto exit;
			}
		}
	}

	for (iter = hyperv_mmio; iter; iter = iter->sibling) {
		if ((iter->start >= max) || (iter->end <= min))
			continue;

		range_min = iter->start;
		range_max = iter->end;
		start = (range_min + align - 1) & ~(align - 1);
		for (; start + size - 1 <= range_max; start += align) {
			shadow = __request_region(iter, start, size, NULL,
						  IORESOURCE_BUSY);
			if (!shadow)
				continue;

			*new = request_mem_region_exclusive(start, size, dev_n);
			if (*new) {
				shadow->name = (char *)*new;
				retval = 0;
				goto exit;
			}

			__release_region(iter, start, size);
		}
	}

exit:
	up(&hyperv_mmio_lock);
	return retval;
}
EXPORT_SYMBOL_GPL(vmbus_allocate_mmio);

/**
 * vmbus_free_mmio() - Free a memory-mapped I/O range.
 * @start:		Base address of region to release.
 * @size:		Size of the range to be allocated
 *
 * This function releases anything requested by
 * vmbus_mmio_allocate().
 */
void vmbus_free_mmio(resource_size_t start, resource_size_t size)
{
	struct resource *iter;

	down(&hyperv_mmio_lock);
	for (iter = hyperv_mmio; iter; iter = iter->sibling) {
		if ((iter->start >= start + size) || (iter->end <= start))
			continue;

		__release_region(iter, start, size);
	}
	release_mem_region(start, size);
	up(&hyperv_mmio_lock);

}
EXPORT_SYMBOL_GPL(vmbus_free_mmio);

/**
 * vmbus_cpu_number_to_vp_number() - Map CPU to VP.
 * @cpu_number: CPU number in Linux terms
 *
 * This function returns the mapping between the Linux processor
 * number and the hypervisor's virtual processor number, useful
 * in making hypercalls and such that talk about specific
 * processors.
 *
 * Return: Virtual processor number in Hyper-V terms
 */
int vmbus_cpu_number_to_vp_number(int cpu_number)
{
	return hv_context.vp_index[cpu_number];
}
EXPORT_SYMBOL_GPL(vmbus_cpu_number_to_vp_number);

static int vmbus_acpi_add(struct acpi_device *device)
{
	acpi_status result;
	int ret_val = -ENODEV;
	struct acpi_device *ancestor;

	hv_acpi_dev = device;

	result = acpi_walk_resources(device->handle, METHOD_NAME__CRS,
					vmbus_walk_resources, NULL);

	if (ACPI_FAILURE(result))
		goto acpi_walk_err;
	/*
	 * Some ancestor of the vmbus acpi device (Gen1 or Gen2
	 * firmware) is the VMOD that has the mmio ranges. Get that.
	 */
	for (ancestor = device->parent; ancestor; ancestor = ancestor->parent) {
		result = acpi_walk_resources(ancestor->handle, METHOD_NAME__CRS,
					     vmbus_walk_resources, NULL);

		if (ACPI_FAILURE(result))
			continue;
		if (hyperv_mmio) {
			vmbus_reserve_fb();
			break;
		}
	}
	ret_val = 0;

acpi_walk_err:
	complete(&probe_event);
	if (ret_val)
		vmbus_acpi_remove(device);
	return ret_val;
}

static const struct acpi_device_id vmbus_acpi_device_ids[] = {
	{"VMBUS", 0},
	{"VMBus", 0},
	{"", 0},
};
MODULE_DEVICE_TABLE(acpi, vmbus_acpi_device_ids);

static struct acpi_driver vmbus_acpi_driver = {
	.name = "vmbus",
	.ids = vmbus_acpi_device_ids,
	.ops = {
		.add = vmbus_acpi_add,
		.remove = vmbus_acpi_remove,
	},
};

static void hv_kexec_handler(void)
{
	int cpu;

	hv_synic_clockevents_cleanup();
	vmbus_initiate_unload(false);
	for_each_online_cpu(cpu)
		smp_call_function_single(cpu, hv_synic_cleanup, NULL, 1);
	hv_cleanup(false);
};

static void hv_crash_handler(struct pt_regs *regs)
{
	vmbus_initiate_unload(true);
	/*
	 * In crash handler we can't schedule synic cleanup for all CPUs,
	 * doing the cleanup for current CPU only. This should be sufficient
	 * for kdump.
	 */
	hv_synic_cleanup(NULL);
	hv_cleanup(true);
};

static int __init hv_acpi_init(void)
{
	int ret, t;

	if (x86_hyper != &x86_hyper_ms_hyperv)
		return -ENODEV;

	init_completion(&probe_event);

	/*
	 * Get ACPI resources first.
	 */
	ret = acpi_bus_register_driver(&vmbus_acpi_driver);

	if (ret)
		return ret;

	t = wait_for_completion_timeout(&probe_event, 5*HZ);
	if (t == 0) {
		ret = -ETIMEDOUT;
		goto cleanup;
	}

	ret = vmbus_bus_init();
	if (ret)
		goto cleanup;

	hv_setup_kexec_handler(hv_kexec_handler);
	hv_setup_crash_handler(hv_crash_handler);

	return 0;

cleanup:
	acpi_bus_unregister_driver(&vmbus_acpi_driver);
	hv_acpi_dev = NULL;
	return ret;
}

static void __exit vmbus_exit(void)
{
	int cpu;

	hv_remove_kexec_handler();
	hv_remove_crash_handler();
	vmbus_connection.conn_state = DISCONNECTED;
	hv_synic_clockevents_cleanup();
	vmbus_disconnect();
	hv_remove_vmbus_irq();
	for_each_online_cpu(cpu)
		tasklet_kill(hv_context.msg_dpc[cpu]);
	vmbus_free_channels();
	if (ms_hyperv.misc_features & HV_FEATURE_GUEST_CRASH_MSR_AVAILABLE) {
		unregister_die_notifier(&hyperv_die_block);
		atomic_notifier_chain_unregister(&panic_notifier_list,
						 &hyperv_panic_block);
	}
	bus_unregister(&hv_bus);
	hv_cleanup(false);
	for_each_online_cpu(cpu) {
		tasklet_kill(hv_context.event_dpc[cpu]);
		smp_call_function_single(cpu, hv_synic_cleanup, NULL, 1);
	}
	hv_synic_free();
	acpi_bus_unregister_driver(&vmbus_acpi_driver);
	if (vmbus_proto_version > VERSION_WIN7)
		cpu_hotplug_enable();
}


MODULE_LICENSE("GPL");

subsys_initcall(hv_acpi_init);
module_exit(vmbus_exit);<|MERGE_RESOLUTION|>--- conflicted
+++ resolved
@@ -961,11 +961,7 @@
 {
 	int ret = 0;
 
-<<<<<<< HEAD
-	dev_set_name(&child_device_obj->device, "vmbus-%pUl",
-=======
 	dev_set_name(&child_device_obj->device, "%pUl",
->>>>>>> d06e622d
 		     child_device_obj->channel->offermsg.offer.if_instance.b);
 
 	child_device_obj->device.bus = &hv_bus;
