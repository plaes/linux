#
# X86 Platform Specific Drivers
#

menuconfig X86_PLATFORM_DEVICES
	bool "X86 Platform Specific Device Drivers"
	default y
	depends on X86
	---help---
	  Say Y here to get to see options for device drivers for various
	  x86 platforms, including vendor-specific laptop extension drivers.
	  This option alone does not add any kernel code.

	  If you say N, all options in this submenu will be skipped and disabled.

if X86_PLATFORM_DEVICES

config ACER_WMI
	tristate "Acer WMI Laptop Extras"
	depends on ACPI
	select LEDS_CLASS
	select NEW_LEDS
	depends on BACKLIGHT_CLASS_DEVICE
	depends on SERIO_I8042
	depends on INPUT
	depends on RFKILL || RFKILL = n
	depends on ACPI_WMI
	select INPUT_SPARSEKMAP
	# Acer WMI depends on ACPI_VIDEO when ACPI is enabled
        select ACPI_VIDEO if ACPI
	---help---
	  This is a driver for newer Acer (and Wistron) laptops. It adds
	  wireless radio and bluetooth control, and on some laptops,
	  exposes the mail LED and LCD backlight.

	  If you have an ACPI-WMI compatible Acer/ Wistron laptop, say Y or M
	  here.

config ACERHDF
	tristate "Acer Aspire One temperature and fan driver"
	depends on ACPI && THERMAL
	select THERMAL_GOV_BANG_BANG
	---help---
	  This is a driver for Acer Aspire One netbooks. It allows to access
	  the temperature sensor and to control the fan.

	  After loading this driver the BIOS is still in control of the fan.
	  To let the kernel handle the fan, do:
	  echo -n enabled > /sys/class/thermal/thermal_zone0/mode

	  For more information about this driver see
	  <http://piie.net/files/acerhdf_README.txt>

	  If you have an Acer Aspire One netbook, say Y or M
	  here.

config ALIENWARE_WMI
	tristate "Alienware Special feature control"
	depends on ACPI
	depends on LEDS_CLASS
	depends on NEW_LEDS
	depends on ACPI_WMI
	---help---
	 This is a driver for controlling Alienware BIOS driven
	 features.  It exposes an interface for controlling the AlienFX
	 zones on Alienware machines that don't contain a dedicated AlienFX
	 USB MCU such as the X51 and X51-R2.

config ASUS_LAPTOP
	tristate "Asus Laptop Extras"
	depends on ACPI
	select LEDS_CLASS
	select NEW_LEDS
	depends on BACKLIGHT_CLASS_DEVICE
	depends on INPUT
	depends on RFKILL || RFKILL = n
	depends on ACPI_VIDEO || ACPI_VIDEO = n
	select INPUT_SPARSEKMAP
	select INPUT_POLLDEV
	---help---
	  This is a driver for Asus laptops, Lenovo SL and the Pegatron
	  Lucid tablet. It may also support some MEDION, JVC or VICTOR
	  laptops. It makes all the extra buttons generate standard
	  ACPI events and input events, and on the Lucid the built-in
	  accelerometer appears as an input device.  It also adds
	  support for video output switching, LCD backlight control,
	  Bluetooth and Wlan control, and most importantly, allows you
	  to blink those fancy LEDs.

	  For more information see <http://acpi4asus.sf.net>.

	  If you have an ACPI-compatible ASUS laptop, say Y or M here.

config DELL_SMBIOS
	tristate "Dell SMBIOS Support"
	depends on DCDBAS
	default n
	---help---
	This module provides common functions for kernel modules using
	Dell SMBIOS.

	If you have a Dell laptop, say Y or M here.

config DELL_LAPTOP
	tristate "Dell Laptop Extras"
	depends on DELL_SMBIOS
	depends on DMI
	depends on BACKLIGHT_CLASS_DEVICE
	depends on ACPI_VIDEO || ACPI_VIDEO = n
	depends on RFKILL || RFKILL = n
	depends on SERIO_I8042
	select POWER_SUPPLY
	select LEDS_CLASS
	select NEW_LEDS
	default n
	---help---
	This driver adds support for rfkill and backlight control to Dell
	laptops (except for some models covered by the Compal driver).

config DELL_WMI
	tristate "Dell WMI extras"
	depends on ACPI_WMI
	depends on DMI
	depends on INPUT
	depends on ACPI_VIDEO || ACPI_VIDEO = n
	depends on DELL_SMBIOS
	select INPUT_SPARSEKMAP
	---help---
	  Say Y here if you want to support WMI-based hotkeys on Dell laptops.

	  To compile this driver as a module, choose M here: the module will
	  be called dell-wmi.

config DELL_WMI_AIO
	tristate "WMI Hotkeys for Dell All-In-One series"
	depends on ACPI_WMI
	depends on INPUT
	select INPUT_SPARSEKMAP
	---help---
	  Say Y here if you want to support WMI-based hotkeys on Dell
	  All-In-One machines.

	  To compile this driver as a module, choose M here: the module will
	  be called dell-wmi-aio.

config DELL_SMO8800
	tristate "Dell Latitude freefall driver (ACPI SMO88XX)"
	depends on ACPI
	---help---
	  Say Y here if you want to support SMO88XX freefall devices
	  on Dell Latitude laptops.

	  To compile this driver as a module, choose M here: the module will
	  be called dell-smo8800.

config DELL_RBTN
	tristate "Dell Airplane Mode Switch driver"
	depends on ACPI
	depends on INPUT
	depends on RFKILL
	---help---
	  Say Y here if you want to support Dell Airplane Mode Switch ACPI
	  device on Dell laptops. Sometimes it has names: DELLABCE or DELRBTN.
	  This driver register rfkill device or input hotkey device depending
	  on hardware type (hw switch slider or keyboard toggle button). For
	  rfkill devices it receive HW switch events and set correct hard
	  rfkill state.

	  To compile this driver as a module, choose M here: the module will
	  be called dell-rbtn.


config FUJITSU_LAPTOP
	tristate "Fujitsu Laptop Extras"
	depends on ACPI
	depends on INPUT
	depends on BACKLIGHT_CLASS_DEVICE
	depends on ACPI_VIDEO || ACPI_VIDEO = n
	depends on LEDS_CLASS || LEDS_CLASS=n
	---help---
	  This is a driver for laptops built by Fujitsu:

	    * P2xxx/P5xxx/S6xxx/S7xxx series Lifebooks
	    * Possibly other Fujitsu laptop models
	    * Tested with S6410 and S7020

	  It adds support for LCD brightness control and some hotkeys.

	  If you have a Fujitsu laptop, say Y or M here.

config FUJITSU_LAPTOP_DEBUG
	bool "Verbose debug mode for Fujitsu Laptop Extras"
	depends on FUJITSU_LAPTOP
	default n
	---help---
	  Enables extra debug output from the fujitsu extras driver, at the
	  expense of a slight increase in driver size.

	  If you are not sure, say N here.

config FUJITSU_TABLET
       tristate "Fujitsu Tablet Extras"
       depends on ACPI
       depends on INPUT
       ---help---
         This is a driver for tablets built by Fujitsu:

           * Lifebook P1510/P1610/P1620/Txxxx
           * Stylistic ST5xxx
           * Possibly other Fujitsu tablet models

         It adds support for the panel buttons, docking station detection,
         tablet/notebook mode detection for convertible and
         orientation detection for docked slates.

         If you have a Fujitsu convertible or slate, say Y or M here.

config AMILO_RFKILL
	tristate "Fujitsu-Siemens Amilo rfkill support"
	depends on RFKILL
	depends on SERIO_I8042
	---help---
	  This is a driver for enabling wifi on some Fujitsu-Siemens Amilo
	  laptops.

config TC1100_WMI
	tristate "HP Compaq TC1100 Tablet WMI Extras"
	depends on !X86_64
	depends on ACPI
	depends on ACPI_WMI
	---help---
	  This is a driver for the WMI extensions (wireless and bluetooth power
	  control) of the HP Compaq TC1100 tablet.

config HP_ACCEL
	tristate "HP laptop accelerometer"
	depends on INPUT && ACPI
	depends on SERIO_I8042
	select SENSORS_LIS3LV02D
	select NEW_LEDS
	select LEDS_CLASS
	help
	  This driver provides support for the "Mobile Data Protection System 3D"
	  or "3D DriveGuard" feature of HP laptops. On such systems the driver
	  should load automatically (via ACPI alias).

	  Support for a led indicating disk protection will be provided as
	  hp::hddprotect. For more information on the feature, refer to
	  Documentation/misc-devices/lis3lv02d.

	  To compile this driver as a module, choose M here: the module will
	  be called hp_accel.

config HP_WIRELESS
	tristate "HP wireless button"
	depends on ACPI
	depends on INPUT
	help
	 This driver provides supports for new HP wireless button for Windows 8.
	 On such systems the driver should load automatically (via ACPI alias).

	 To compile this driver as a module, choose M here: the module will
	 be called hp-wireless.

config HP_WMI
	tristate "HP WMI extras"
	depends on ACPI_WMI
	depends on INPUT
	depends on RFKILL || RFKILL = n
	select INPUT_SPARSEKMAP
	help
	 Say Y here if you want to support WMI-based hotkeys on HP laptops and
	 to read data from WMI such as docking or ambient light sensor state.

	 To compile this driver as a module, choose M here: the module will
	 be called hp-wmi.

config MSI_LAPTOP
	tristate "MSI Laptop Extras"
	depends on ACPI
	depends on BACKLIGHT_CLASS_DEVICE
	depends on ACPI_VIDEO || ACPI_VIDEO = n
	depends on RFKILL
	depends on INPUT && SERIO_I8042
	select INPUT_SPARSEKMAP
	---help---
	  This is a driver for laptops built by MSI (MICRO-STAR
	  INTERNATIONAL):

	  MSI MegaBook S270 (MS-1013)
	  Cytron/TCM/Medion/Tchibo MD96100/SAM2000

	  It adds support for Bluetooth, WLAN and LCD brightness control.

	  More information about this driver is available at
	  <http://0pointer.de/lennart/tchibo.html>.

	  If you have an MSI S270 laptop, say Y or M here.

config PANASONIC_LAPTOP
	tristate "Panasonic Laptop Extras"
	depends on INPUT && ACPI
	depends on BACKLIGHT_CLASS_DEVICE
	select INPUT_SPARSEKMAP
	---help---
	  This driver adds support for access to backlight control and hotkeys
	  on Panasonic Let's Note laptops.

	  If you have a Panasonic Let's note laptop (such as the R1(N variant),
	  R2, R3, R5, T2, W2 and Y2 series), say Y.

config COMPAL_LAPTOP
	tristate "Compal (and others) Laptop Extras"
	depends on ACPI
	depends on BACKLIGHT_CLASS_DEVICE
	depends on ACPI_VIDEO || ACPI_VIDEO = n
	depends on RFKILL
	depends on HWMON
	depends on POWER_SUPPLY
	---help---
	  This is a driver for laptops built by Compal, and some models by
	  other brands (e.g. Dell, Toshiba).

	  It adds support for rfkill, Bluetooth, WLAN, LCD brightness, hwmon
	  and battery charging level control.

	  For a (possibly incomplete) list of supported laptops, please refer
	  to: Documentation/platform/x86-laptop-drivers.txt

config SONY_LAPTOP
	tristate "Sony Laptop Extras"
	depends on ACPI
	depends on ACPI_VIDEO || ACPI_VIDEO = n
	depends on BACKLIGHT_CLASS_DEVICE
	depends on INPUT
	depends on RFKILL
	  ---help---
	  This mini-driver drives the SNC and SPIC devices present in the ACPI
	  BIOS of the Sony Vaio laptops.

	  It gives access to some extra laptop functionalities like Bluetooth,
	  screen brightness control, Fn keys and allows powering on/off some
	  devices.

	  Read <file:Documentation/laptops/sony-laptop.txt> for more information.

config SONYPI_COMPAT
	bool "Sonypi compatibility"
	depends on SONY_LAPTOP
	  ---help---
	  Build the sonypi driver compatibility code into the sony-laptop driver.

config IDEAPAD_LAPTOP
	tristate "Lenovo IdeaPad Laptop Extras"
	depends on ACPI
	depends on RFKILL && INPUT
	depends on SERIO_I8042
	depends on BACKLIGHT_CLASS_DEVICE
	depends on ACPI_VIDEO || ACPI_VIDEO = n
	depends on ACPI_WMI || ACPI_WMI = n
	select INPUT_SPARSEKMAP
	help
	  This is a driver for Lenovo IdeaPad netbooks contains drivers for
	  rfkill switch, hotkey, fan control and backlight control.

config SURFACE3_WMI
	tristate "Surface 3 WMI Driver"
	depends on ACPI_WMI
	depends on DMI
	depends on INPUT
	depends on SPI
	---help---
	  Say Y here if you have a Surface 3.

	  To compile this driver as a module, choose M here: the module will
	  be called surface3-wmi.

config THINKPAD_ACPI
	tristate "ThinkPad ACPI Laptop Extras"
	depends on ACPI
	depends on INPUT
	depends on RFKILL || RFKILL = n
	depends on ACPI_VIDEO || ACPI_VIDEO = n
	depends on BACKLIGHT_CLASS_DEVICE
	select HWMON
	select NVRAM
	select NEW_LEDS
	select LEDS_CLASS
	---help---
	  This is a driver for the IBM and Lenovo ThinkPad laptops. It adds
	  support for Fn-Fx key combinations, Bluetooth control, video
	  output switching, ThinkLight control, UltraBay eject and more.
	  For more information about this driver see
	  <file:Documentation/laptops/thinkpad-acpi.txt> and
	  <http://ibm-acpi.sf.net/> .

	  This driver was formerly known as ibm-acpi.

	  Extra functionality will be available if the rfkill (CONFIG_RFKILL)
	  and/or ALSA (CONFIG_SND) subsystems are available in the kernel.
	  Note that if you want ThinkPad-ACPI to be built-in instead of
	  modular, ALSA and rfkill will also have to be built-in.

	  If you have an IBM or Lenovo ThinkPad laptop, say Y or M here.

config THINKPAD_ACPI_ALSA_SUPPORT
	bool "Console audio control ALSA interface"
	depends on THINKPAD_ACPI
	depends on SND
	depends on SND = y || THINKPAD_ACPI = SND
	default y
	---help---
	  Enables monitoring of the built-in console audio output control
	  (headphone and speakers), which is operated by the mute and (in
	  some ThinkPad models) volume hotkeys.

	  If this option is enabled, ThinkPad-ACPI will export an ALSA card
	  with a single read-only mixer control, which should be used for
	  on-screen-display feedback purposes by the Desktop Environment.

	  Optionally, the driver will also allow software control (the
	  ALSA mixer will be made read-write).  Please refer to the driver
	  documentation for details.

	  All IBM models have both volume and mute control.  Newer Lenovo
	  models only have mute control (the volume hotkeys are just normal
	  keys and volume control is done through the main HDA mixer).

config THINKPAD_ACPI_DEBUGFACILITIES
	bool "Maintainer debug facilities"
	depends on THINKPAD_ACPI
	default n
	---help---
	  Enables extra stuff in the thinkpad-acpi which is completely useless
	  for normal use.  Read the driver source to find out what it does.

	  Say N here, unless you were told by a kernel maintainer to do
	  otherwise.

config THINKPAD_ACPI_DEBUG
	bool "Verbose debug mode"
	depends on THINKPAD_ACPI
	default n
	---help---
	  Enables extra debugging information, at the expense of a slightly
	  increase in driver size.

	  If you are not sure, say N here.

config THINKPAD_ACPI_UNSAFE_LEDS
	bool "Allow control of important LEDs (unsafe)"
	depends on THINKPAD_ACPI
	default n
	---help---
	  Overriding LED state on ThinkPads can mask important
	  firmware alerts (like critical battery condition), or misled
	  the user into damaging the hardware (undocking or ejecting
	  the bay while buses are still active), etc.

	  LED control on the ThinkPad is write-only (with very few
	  exceptions on very ancient models), which makes it
	  impossible to know beforehand if important information will
	  be lost when one changes LED state.

	  Users that know what they are doing can enable this option
	  and the driver will allow control of every LED, including
	  the ones on the dock stations.

	  Never enable this option on a distribution kernel.

	  Say N here, unless you are building a kernel for your own
	  use, and need to control the important firmware LEDs.

config THINKPAD_ACPI_VIDEO
	bool "Video output control support"
	depends on THINKPAD_ACPI
	default y
	---help---
	  Allows the thinkpad_acpi driver to provide an interface to control
	  the various video output ports.

	  This feature often won't work well, depending on ThinkPad model,
	  display state, video output devices in use, whether there is a X
	  server running, phase of the moon, and the current mood of
	  Schroedinger's cat.  If you can use X.org's RandR to control
	  your ThinkPad's video output ports instead of this feature,
	  don't think twice: do it and say N here to save memory and avoid
	  bad interactions with X.org.

	  NOTE: access to this feature is limited to processes with the
	  CAP_SYS_ADMIN capability, to avoid local DoS issues in platforms
	  where it interacts badly with X.org.

	  If you are not sure, say Y here but do try to check if you could
	  be using X.org RandR instead.

config THINKPAD_ACPI_HOTKEY_POLL
	bool "Support NVRAM polling for hot keys"
	depends on THINKPAD_ACPI
	default y
	---help---
	  Some thinkpad models benefit from NVRAM polling to detect a few of
	  the hot key press events.  If you know your ThinkPad model does not
	  need to do NVRAM polling to support any of the hot keys you use,
	  unselecting this option will save about 1kB of memory.

	  ThinkPads T40 and newer, R52 and newer, and X31 and newer are
	  unlikely to need NVRAM polling in their latest BIOS versions.

	  NVRAM polling can detect at most the following keys: ThinkPad/Access
	  IBM, Zoom, Switch Display (fn+F7), ThinkLight, Volume up/down/mute,
	  Brightness up/down, Display Expand (fn+F8), Hibernate (fn+F12).

	  If you are not sure, say Y here.  The driver enables polling only if
	  it is strictly necessary to do so.

config SENSORS_HDAPS
	tristate "Thinkpad Hard Drive Active Protection System (hdaps)"
	depends on INPUT
	select INPUT_POLLDEV
	default n
	help
	  This driver provides support for the IBM Hard Drive Active Protection
	  System (hdaps), which provides an accelerometer and other misc. data.
	  ThinkPads starting with the R50, T41, and X40 are supported.  The
	  accelerometer data is readable via sysfs.

	  This driver also provides an absolute input class device, allowing
	  the laptop to act as a pinball machine-esque joystick.

	  If your ThinkPad is not recognized by the driver, please update to latest
	  BIOS. This is especially the case for some R52 ThinkPads.

	  Say Y here if you have an applicable laptop and want to experience
	  the awesome power of hdaps.

config INTEL_MENLOW
	tristate "Thermal Management driver for Intel menlow platform"
	depends on ACPI_THERMAL
	select THERMAL
	---help---
	  ACPI thermal management enhancement driver on
	  Intel Menlow platform.

	  If unsure, say N.

config EEEPC_LAPTOP
	tristate "Eee PC Hotkey Driver"
	depends on ACPI
	depends on INPUT
	depends on RFKILL || RFKILL = n
	depends on ACPI_VIDEO || ACPI_VIDEO = n
	depends on HOTPLUG_PCI
	depends on BACKLIGHT_CLASS_DEVICE
	select HWMON
	select LEDS_CLASS
	select NEW_LEDS
	select INPUT_SPARSEKMAP
	---help---
	  This driver supports the Fn-Fx keys on Eee PC laptops.

	  It  also gives access to some extra laptop functionalities like
	  Bluetooth, backlight and allows powering on/off some other
	  devices.

	  If you have an Eee PC laptop, say Y or M here. If this driver
	  doesn't work on your Eee PC, try eeepc-wmi instead.

config ASUS_WMI
	tristate "ASUS WMI Driver"
	depends on ACPI_WMI
	depends on INPUT
	depends on HWMON
	depends on BACKLIGHT_CLASS_DEVICE
	depends on RFKILL || RFKILL = n
	depends on HOTPLUG_PCI
	depends on ACPI_VIDEO || ACPI_VIDEO = n
	select INPUT_SPARSEKMAP
	select LEDS_CLASS
	select NEW_LEDS
	---help---
	  Say Y here if you have a WMI aware Asus laptop (like Eee PCs or new
	  Asus Notebooks).

	  To compile this driver as a module, choose M here: the module will
	  be called asus-wmi.

config ASUS_NB_WMI
	tristate "Asus Notebook WMI Driver"
	depends on ASUS_WMI
	depends on SERIO_I8042 || SERIO_I8042 = n
	---help---
	  This is a driver for newer Asus notebooks. It adds extra features
	  like wireless radio and bluetooth control, leds, hotkeys, backlight...

	  For more information, see
	  <file:Documentation/ABI/testing/sysfs-platform-asus-wmi>

	  If you have an ACPI-WMI compatible Asus Notebook, say Y or M
	  here.

config EEEPC_WMI
	tristate "Eee PC WMI Driver"
	depends on ASUS_WMI
	---help---
	  This is a driver for newer Eee PC laptops. It adds extra features
	  like wireless radio and bluetooth control, leds, hotkeys, backlight...

	  For more information, see
	  <file:Documentation/ABI/testing/sysfs-platform-asus-wmi>

	  If you have an ACPI-WMI compatible Eee PC laptop (>= 1000), say Y or M
	  here.

config ASUS_WIRELESS
	tristate "Asus Wireless Radio Control Driver"
	depends on ACPI
	depends on INPUT
	select NEW_LEDS
	select LEDS_CLASS
	---help---
	  The Asus Wireless Radio Control handles the airplane mode hotkey
	  present on some Asus laptops.

	  Say Y or M here if you have an ASUS notebook with an airplane mode
	  hotkey.

	  If you choose to compile this driver as a module the module will be
	  called asus-wireless.

config ACPI_WMI
	tristate "WMI"
	depends on ACPI
	help
	  This driver adds support for the ACPI-WMI (Windows Management
	  Instrumentation) mapper device (PNP0C14) found on some systems.

	  ACPI-WMI is a proprietary extension to ACPI to expose parts of the
	  ACPI firmware to userspace - this is done through various vendor
	  defined methods and data blocks in a PNP0C14 device, which are then
	  made available for userspace to call.

	  The implementation of this in Linux currently only exposes this to
	  other kernel space drivers.

	  This driver is a required dependency to build the firmware specific
	  drivers needed on many machines, including Acer and HP laptops.

	  It is safe to enable this driver even if your DSDT doesn't define
	  any ACPI-WMI devices.

config MSI_WMI
	tristate "MSI WMI extras"
	depends on ACPI_WMI
	depends on INPUT
	depends on BACKLIGHT_CLASS_DEVICE
	depends on ACPI_VIDEO || ACPI_VIDEO = n
	select INPUT_SPARSEKMAP
	help
	 Say Y here if you want to support WMI-based hotkeys on MSI laptops.

	 To compile this driver as a module, choose M here: the module will
	 be called msi-wmi.

config TOPSTAR_LAPTOP
	tristate "Topstar Laptop Extras"
	depends on ACPI
	depends on INPUT
	select INPUT_SPARSEKMAP
	---help---
	  This driver adds support for hotkeys found on Topstar laptops.

	  If you have a Topstar laptop, say Y or M here.

config ACPI_TOSHIBA
	tristate "Toshiba Laptop Extras"
	depends on ACPI
	depends on ACPI_WMI
	select LEDS_CLASS
	select NEW_LEDS
	depends on BACKLIGHT_CLASS_DEVICE
	depends on INPUT
	depends on SERIO_I8042 || SERIO_I8042 = n
	depends on ACPI_VIDEO || ACPI_VIDEO = n
	depends on RFKILL || RFKILL = n
	depends on IIO
	select INPUT_POLLDEV
	select INPUT_SPARSEKMAP
	---help---
	  This driver adds support for access to certain system settings
	  on "legacy free" Toshiba laptops.  These laptops can be recognized by
	  their lack of a BIOS setup menu and APM support.

	  On these machines, all system configuration is handled through the
	  ACPI.  This driver is required for access to controls not covered
	  by the general ACPI drivers, such as LCD brightness, video output,
	  etc.

	  This driver differs from the non-ACPI Toshiba laptop driver (located
	  under "Processor type and features") in several aspects.
	  Configuration is accessed by reading and writing text files in the
	  /proc tree instead of by program interface to /dev.  Furthermore, no
	  power management functions are exposed, as those are handled by the
	  general ACPI drivers.

	  More information about this driver is available at
	  <http://memebeam.org/toys/ToshibaAcpiDriver>.

	  If you have a legacy free Toshiba laptop (such as the Libretto L1
	  series), say Y.

config TOSHIBA_BT_RFKILL
	tristate "Toshiba Bluetooth RFKill switch support"
	depends on ACPI
	depends on RFKILL || RFKILL = n
	---help---
	  This driver adds support for Bluetooth events for the RFKill
	  switch on modern Toshiba laptops with full ACPI support and
	  an RFKill switch.

	  This driver handles RFKill events for the TOS6205 Bluetooth,
	  and re-enables it when the switch is set back to the 'on'
	  position.

	  If you have a modern Toshiba laptop with a Bluetooth and an
	  RFKill switch (such as the Portege R500), say Y.

config TOSHIBA_HAPS
	tristate "Toshiba HDD Active Protection Sensor"
	depends on ACPI
	---help---
	  This driver adds support for the built-in accelerometer
	  found on recent Toshiba laptops equipped with HID TOS620A
	  device.

	  This driver receives ACPI notify events 0x80 when the sensor
	  detects a sudden move or a harsh vibration, as well as an
	  ACPI notify event 0x81 whenever the movement or vibration has
	  been stabilized.

	  Also provides sysfs entries to get/set the desired protection
	  level and resetting the HDD protection interface.

	  If you have a recent Toshiba laptop with a built-in accelerometer
	  device, say Y.

config TOSHIBA_WMI
	tristate "Toshiba WMI Hotkeys Driver (EXPERIMENTAL)"
	default n
	depends on ACPI_WMI
	depends on INPUT
	select INPUT_SPARSEKMAP
	---help---
	  This driver adds hotkey monitoring support to some Toshiba models
	  that manage the hotkeys via WMI events.

	  WARNING: This driver is incomplete as it lacks a proper keymap and the
	  *notify function only prints the ACPI event type value. Be warned that
	  you will need to provide some information if you have a Toshiba model
	  with WMI event hotkeys and want to help with the develpment of this
	  driver.

	  If you have a WMI-based hotkeys Toshiba laptop, say Y or M here.

config ACPI_CMPC
	tristate "CMPC Laptop Extras"
	depends on ACPI
	depends on RFKILL || RFKILL=n
	select INPUT
	select BACKLIGHT_CLASS_DEVICE
	default n
	help
	  Support for Intel Classmate PC ACPI devices, including some
	  keys as input device, backlight device, tablet and accelerometer
	  devices.

config INTEL_HID_EVENT
	tristate "INTEL HID Event"
	depends on ACPI
	depends on INPUT
	select INPUT_SPARSEKMAP
	help
	  This driver provides support for the Intel HID Event hotkey interface.
	  Some laptops require this driver for hotkey support.

	  To compile this driver as a module, choose M here: the module will
	  be called intel_hid.

config INTEL_VBTN
	tristate "INTEL VIRTUAL BUTTON"
	depends on ACPI
	depends on INPUT
	select INPUT_SPARSEKMAP
	help
	  This driver provides support for the Intel Virtual Button interface.
	  Some laptops require this driver for power button support.

	  To compile this driver as a module, choose M here: the module will
	  be called intel_vbtn.

config INTEL_SCU_IPC
	bool "Intel SCU IPC Support"
	depends on X86_INTEL_MID
	default y
	---help---
	  IPC is used to bridge the communications between kernel and SCU on
	  some embedded Intel x86 platforms. This is not needed for PC-type
	  machines.

config INTEL_SCU_IPC_UTIL
	tristate "Intel SCU IPC utility driver"
	depends on INTEL_SCU_IPC
	default y
	---help---
	  The IPC Util driver provides an interface with the SCU enabling
	  low level access for debug work and updating the firmware. Say
	  N unless you will be doing this on an Intel MID platform.

config GPIO_INTEL_PMIC
	bool "Intel PMIC GPIO support"
	depends on INTEL_SCU_IPC && GPIOLIB
	---help---
	  Say Y here to support GPIO via the SCU IPC interface
	  on Intel MID platforms.

config INTEL_MID_POWER_BUTTON
	tristate "power button driver for Intel MID platforms"
	depends on INTEL_SCU_IPC && INPUT
	help
	  This driver handles the power button on the Intel MID platforms.

	  If unsure, say N.

config INTEL_MFLD_THERMAL
       tristate "Thermal driver for Intel Medfield platform"
       depends on MFD_INTEL_MSIC && THERMAL
       help
         Say Y here to enable thermal driver support for the  Intel Medfield
         platform.

config INTEL_IPS
	tristate "Intel Intelligent Power Sharing"
	depends on ACPI
	---help---
	  Intel Calpella platforms support dynamic power sharing between the
	  CPU and GPU, maximizing performance in a given TDP.  This driver,
	  along with the CPU frequency and i915 drivers, provides that
	  functionality.  If in doubt, say Y here; it will only load on
	  supported platforms.

config INTEL_IMR
	bool "Intel Isolated Memory Region support"
	default n
	depends on X86_INTEL_QUARK && IOSF_MBI
	---help---
	  This option provides a means to manipulate Isolated Memory Regions.
	  IMRs are a set of registers that define read and write access masks
	  to prohibit certain system agents from accessing memory with 1 KiB
	  granularity.

	  IMRs make it possible to control read/write access to an address
	  by hardware agents inside the SoC. Read and write masks can be
	  defined for:
		- eSRAM flush
		- Dirty CPU snoop (write only)
		- RMU access
		- PCI Virtual Channel 0/Virtual Channel 1
		- SMM mode
		- Non SMM mode

	  Quark contains a set of eight IMR registers and makes use of those
	  registers during its bootup process.

	  If you are running on a Galileo/Quark say Y here.

config INTEL_PMC_CORE
	bool "Intel PMC Core driver"
	depends on PCI
	---help---
	  The Intel Platform Controller Hub for Intel Core SoCs provides access
	  to Power Management Controller registers via a PCI interface. This
	  driver can utilize debugging capabilities and supported features as
	  exposed by the Power Management Controller.

	  Supported features:
		- SLP_S0_RESIDENCY counter.

config IBM_RTL
	tristate "Device driver to enable PRTL support"
	depends on PCI
	---help---
	 Enable support for IBM Premium Real Time Mode (PRTM).
	 This module will allow you the enter and exit PRTM in the BIOS via
	 sysfs on platforms that support this feature.  System in PRTM will
	 not receive CPU-generated SMIs for recoverable errors.  Use of this
	 feature without proper support may void your hardware warranty.

	 If the proper BIOS support is found the driver will load and create
	 /sys/devices/system/ibm_rtl/.  The "state" variable will indicate
	 whether or not the BIOS is in PRTM.
	 state = 0 (BIOS SMIs on)
	 state = 1 (BIOS SMIs off)

config XO1_RFKILL
	tristate "OLPC XO-1 software RF kill switch"
	depends on OLPC || COMPILE_TEST
	depends on RFKILL
	---help---
	  Support for enabling/disabling the WLAN interface on the OLPC XO-1
	  laptop.

config XO15_EBOOK
	tristate "OLPC XO-1.5 ebook switch"
	depends on OLPC || COMPILE_TEST
	depends on ACPI && INPUT
	---help---
	  Support for the ebook switch on the OLPC XO-1.5 laptop.

	  This switch is triggered as the screen is rotated and folded down to
	  convert the device into ebook form.

config SAMSUNG_LAPTOP
	tristate "Samsung Laptop driver"
	depends on RFKILL || RFKILL = n
	depends on ACPI_VIDEO || ACPI_VIDEO = n
	depends on BACKLIGHT_CLASS_DEVICE
	select LEDS_CLASS
	select NEW_LEDS
	---help---
	  This module implements a driver for a wide range of different
	  Samsung laptops.  It offers control over the different
	  function keys, wireless LED, LCD backlight level.

	  It may also provide some sysfs files described in
	  <file:Documentation/ABI/testing/sysfs-platform-samsung-laptop>

	  To compile this driver as a module, choose M here: the module
	  will be called samsung-laptop.

config MXM_WMI
       tristate "WMI support for MXM Laptop Graphics"
       depends on ACPI_WMI
       ---help---
          MXM is a standard for laptop graphics cards, the WMI interface
	  is required for switchable nvidia graphics machines

config INTEL_OAKTRAIL
	tristate "Intel Oaktrail Platform Extras"
	depends on ACPI
	depends on ACPI_VIDEO || ACPI_VIDEO = n
	depends on RFKILL && BACKLIGHT_CLASS_DEVICE && ACPI
	---help---
	  Intel Oaktrail platform need this driver to provide interfaces to
	  enable/disable the Camera, WiFi, BT etc. devices. If in doubt, say Y
	  here; it will only load on supported platforms.

config SAMSUNG_Q10
	tristate "Samsung Q10 Extras"
	depends on ACPI
	select BACKLIGHT_CLASS_DEVICE
	---help---
	  This driver provides support for backlight control on Samsung Q10
	  and related laptops, including Dell Latitude X200.

config APPLE_GMUX
	tristate "Apple Gmux Driver"
	depends on ACPI
	depends on PNP
	depends on BACKLIGHT_CLASS_DEVICE
	depends on BACKLIGHT_APPLE=n || BACKLIGHT_APPLE
	depends on ACPI_VIDEO=n || ACPI_VIDEO
	---help---
	  This driver provides support for the gmux device found on many
	  Apple laptops, which controls the display mux for the hybrid
	  graphics as well as the backlight. Currently only backlight
	  control is supported by the driver.

config INTEL_RST
        tristate "Intel Rapid Start Technology Driver"
	depends on ACPI
	---help---
	  This driver provides support for modifying paramaters on systems
	  equipped with Intel's Rapid Start Technology. When put in an ACPI
	  sleep state, these devices will wake after either a configured
	  timeout or when the system battery reaches a critical state,
	  automatically copying memory contents to disk. On resume, the
	  firmware will copy the memory contents back to RAM and resume the OS
	  as usual.

config INTEL_SMARTCONNECT
        tristate "Intel Smart Connect disabling driver"
	depends on ACPI
	---help---
	  Intel Smart Connect is a technology intended to permit devices to
	  update state by resuming for a short period of time at regular
	  intervals. If a user enables this functionality under Windows and
	  then reboots into Linux, the system may remain configured to resume
	  on suspend. In the absence of any userspace to support it, the system
	  will then remain awake until something triggers another suspend.

	  This driver checks to determine whether the device has Intel Smart
	  Connect enabled, and if so disables it.

config PVPANIC
	tristate "pvpanic device support"
	depends on ACPI
	---help---
	  This driver provides support for the pvpanic device.  pvpanic is
	  a paravirtualized device provided by QEMU; it lets a virtual machine
	  (guest) communicate panic events to the host.

config INTEL_PMC_IPC
	tristate "Intel PMC IPC Driver"
	depends on ACPI
	---help---
	This driver provides support for PMC control on some Intel platforms.
	The PMC is an ARC processor which defines IPC commands for communication
	with other entities in the CPU.

config INTEL_BXTWC_PMIC_TMU
	tristate "Intel BXT Whiskey Cove TMU Driver"
	depends on REGMAP
	depends on INTEL_SOC_PMIC && INTEL_PMC_IPC
	---help---
	  Select this driver to use Intel BXT Whiskey Cove PMIC TMU feature.
	  This driver enables the alarm wakeup functionality in the TMU unit
	  of Whiskey Cove PMIC.

config SURFACE_PRO3_BUTTON
	tristate "Power/home/volume buttons driver for Microsoft Surface Pro 3/4 tablet"
	depends on ACPI && INPUT
	---help---
	  This driver handles the power/home/volume buttons on the Microsoft Surface Pro 3/4 tablet.

config SURFACE_3_BUTTON
	tristate "Power/home/volume buttons driver for Microsoft Surface 3 tablet"
<<<<<<< HEAD
	depends on ACPI && KEYBOARD_GPIO && I2C
=======
	depends on ACPI && KEYBOARD_GPIO
>>>>>>> 09bdcd6e
	---help---
	  This driver handles the power/home/volume buttons on the Microsoft Surface 3 tablet.

config INTEL_PUNIT_IPC
	tristate "Intel P-Unit IPC Driver"
	---help---
	  This driver provides support for Intel P-Unit Mailbox IPC mechanism,
	  which is used to bridge the communications between kernel and P-Unit.

config INTEL_TELEMETRY
	tristate "Intel SoC Telemetry Driver"
	default n
	depends on INTEL_PMC_IPC && INTEL_PUNIT_IPC && X86_64
	---help---
	  This driver provides interfaces to configure and use
	  telemetry for INTEL SoC from APL onwards. It is also
	  used to get various SoC events and parameters
	  directly via debugfs files. Various tools may use
	  this interface for SoC state monitoring.

config MLX_PLATFORM
	tristate "Mellanox Technologies platform support"
	depends on X86_64
	---help---
	  This option enables system support for the Mellanox Technologies
	  platform. The Mellanox systems provide data center networking
	  solutions based on Virtual Protocol Interconnect (VPI) technology
	  enable seamless connectivity to 56/100Gb/s InfiniBand or 10/40/56GbE
	  connection.

	  If you have a Mellanox system, say Y or M here.

config MLX_CPLD_PLATFORM
	tristate "Mellanox platform hotplug driver support"
	default n
	select HWMON
	select I2C
	---help---
	  This driver handles hot-plug events for the power suppliers, power
	  cables and fans on the wide range Mellanox IB and Ethernet systems.

<<<<<<< HEAD
endif # X86_PLATFORM_DEVICES
=======
endif # X86_PLATFORM_DEVICES

config PMC_ATOM
       def_bool y
       depends on PCI
       select COMMON_CLK
>>>>>>> 09bdcd6e
<|MERGE_RESOLUTION|>--- conflicted
+++ resolved
@@ -1034,11 +1034,7 @@
 
 config SURFACE_3_BUTTON
 	tristate "Power/home/volume buttons driver for Microsoft Surface 3 tablet"
-<<<<<<< HEAD
 	depends on ACPI && KEYBOARD_GPIO && I2C
-=======
-	depends on ACPI && KEYBOARD_GPIO
->>>>>>> 09bdcd6e
 	---help---
 	  This driver handles the power/home/volume buttons on the Microsoft Surface 3 tablet.
 
@@ -1080,13 +1076,9 @@
 	  This driver handles hot-plug events for the power suppliers, power
 	  cables and fans on the wide range Mellanox IB and Ethernet systems.
 
-<<<<<<< HEAD
-endif # X86_PLATFORM_DEVICES
-=======
 endif # X86_PLATFORM_DEVICES
 
 config PMC_ATOM
        def_bool y
        depends on PCI
-       select COMMON_CLK
->>>>>>> 09bdcd6e
+       select COMMON_CLK