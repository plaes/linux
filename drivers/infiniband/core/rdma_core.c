/*
 * Copyright (c) 2016, Mellanox Technologies inc.  All rights reserved.
 *
 * This software is available to you under a choice of one of two
 * licenses.  You may choose to be licensed under the terms of the GNU
 * General Public License (GPL) Version 2, available from the file
 * COPYING in the main directory of this source tree, or the
 * OpenIB.org BSD license below:
 *
 *     Redistribution and use in source and binary forms, with or
 *     without modification, are permitted provided that the following
 *     conditions are met:
 *
 *      - Redistributions of source code must retain the above
 *        copyright notice, this list of conditions and the following
 *        disclaimer.
 *
 *      - Redistributions in binary form must reproduce the above
 *        copyright notice, this list of conditions and the following
 *        disclaimer in the documentation and/or other materials
 *        provided with the distribution.
 *
 * THE SOFTWARE IS PROVIDED "AS IS", WITHOUT WARRANTY OF ANY KIND,
 * EXPRESS OR IMPLIED, INCLUDING BUT NOT LIMITED TO THE WARRANTIES OF
 * MERCHANTABILITY, FITNESS FOR A PARTICULAR PURPOSE AND
 * NONINFRINGEMENT. IN NO EVENT SHALL THE AUTHORS OR COPYRIGHT HOLDERS
 * BE LIABLE FOR ANY CLAIM, DAMAGES OR OTHER LIABILITY, WHETHER IN AN
 * ACTION OF CONTRACT, TORT OR OTHERWISE, ARISING FROM, OUT OF OR IN
 * CONNECTION WITH THE SOFTWARE OR THE USE OR OTHER DEALINGS IN THE
 * SOFTWARE.
 */

#include <linux/file.h>
#include <linux/anon_inodes.h>
#include <linux/sched/mm.h>
#include <rdma/ib_verbs.h>
#include <rdma/uverbs_types.h>
#include <linux/rcupdate.h>
#include <rdma/uverbs_ioctl.h>
#include <rdma/rdma_user_ioctl.h>
#include "uverbs.h"
#include "core_priv.h"
#include "rdma_core.h"

void uverbs_uobject_get(struct ib_uobject *uobject)
{
	kref_get(&uobject->ref);
}

static void uverbs_uobject_free(struct kref *ref)
{
	struct ib_uobject *uobj =
		container_of(ref, struct ib_uobject, ref);

	if (uobj->uapi_object->type_class->needs_kfree_rcu)
		kfree_rcu(uobj, rcu);
	else
		kfree(uobj);
}

void uverbs_uobject_put(struct ib_uobject *uobject)
{
	kref_put(&uobject->ref, uverbs_uobject_free);
}

static int uverbs_try_lock_object(struct ib_uobject *uobj,
				  enum rdma_lookup_mode mode)
{
	/*
	 * When a shared access is required, we use a positive counter. Each
	 * shared access request checks that the value != -1 and increment it.
	 * Exclusive access is required for operations like write or destroy.
	 * In exclusive access mode, we check that the counter is zero (nobody
	 * claimed this object) and we set it to -1. Releasing a shared access
	 * lock is done simply by decreasing the counter. As for exclusive
	 * access locks, since only a single one of them is is allowed
	 * concurrently, setting the counter to zero is enough for releasing
	 * this lock.
	 */
<<<<<<< HEAD
	switch (mode) {
	case UVERBS_LOOKUP_READ:
		return __atomic_add_unless(&uobj->usecnt, 1, -1) == -1 ?
=======
	if (!exclusive)
		return atomic_fetch_add_unless(&uobj->usecnt, 1, -1) == -1 ?
>>>>>>> 5c60a738
			-EBUSY : 0;
	case UVERBS_LOOKUP_WRITE:
		/* lock is exclusive */
		return atomic_cmpxchg(&uobj->usecnt, 0, -1) == 0 ? 0 : -EBUSY;
	case UVERBS_LOOKUP_DESTROY:
		return 0;
	}
	return 0;
}

static void assert_uverbs_usecnt(struct ib_uobject *uobj,
				 enum rdma_lookup_mode mode)
{
#ifdef CONFIG_LOCKDEP
	switch (mode) {
	case UVERBS_LOOKUP_READ:
		WARN_ON(atomic_read(&uobj->usecnt) <= 0);
		break;
	case UVERBS_LOOKUP_WRITE:
		WARN_ON(atomic_read(&uobj->usecnt) != -1);
		break;
	case UVERBS_LOOKUP_DESTROY:
		break;
	}
#endif
}

/*
 * This must be called with the hw_destroy_rwsem locked for read or write,
 * also the uobject itself must be locked for write.
 *
 * Upon return the HW object is guaranteed to be destroyed.
 *
 * For RDMA_REMOVE_ABORT, the hw_destroy_rwsem is not required to be held,
 * however the type's allocat_commit function cannot have been called and the
 * uobject cannot be on the uobjects_lists
 *
 * For RDMA_REMOVE_DESTROY the caller shold be holding a kref (eg via
 * rdma_lookup_get_uobject) and the object is left in a state where the caller
 * needs to call rdma_lookup_put_uobject.
 *
 * For all other destroy modes this function internally unlocks the uobject
 * and consumes the kref on the uobj.
 */
static int uverbs_destroy_uobject(struct ib_uobject *uobj,
				  enum rdma_remove_reason reason)
{
	struct ib_uverbs_file *ufile = uobj->ufile;
	unsigned long flags;
	int ret;

	lockdep_assert_held(&ufile->hw_destroy_rwsem);
	assert_uverbs_usecnt(uobj, UVERBS_LOOKUP_WRITE);

	if (uobj->object) {
		ret = uobj->uapi_object->type_class->destroy_hw(uobj, reason);
		if (ret) {
			if (ib_is_destroy_retryable(ret, reason, uobj))
				return ret;

			/* Nothing to be done, dangle the memory and move on */
			WARN(true,
			     "ib_uverbs: failed to remove uobject id %d, driver err=%d",
			     uobj->id, ret);
		}

		uobj->object = NULL;
	}

	if (reason == RDMA_REMOVE_ABORT) {
		WARN_ON(!list_empty(&uobj->list));
		WARN_ON(!uobj->context);
		uobj->uapi_object->type_class->alloc_abort(uobj);
	}

	uobj->context = NULL;

	/*
	 * For DESTROY the usecnt is held write locked, the caller is expected
	 * to put it unlock and put the object when done with it. Only DESTROY
	 * can remove the IDR handle.
	 */
	if (reason != RDMA_REMOVE_DESTROY)
		atomic_set(&uobj->usecnt, 0);
	else
		uobj->uapi_object->type_class->remove_handle(uobj);

	if (!list_empty(&uobj->list)) {
		spin_lock_irqsave(&ufile->uobjects_lock, flags);
		list_del_init(&uobj->list);
		spin_unlock_irqrestore(&ufile->uobjects_lock, flags);

		/*
		 * Pairs with the get in rdma_alloc_commit_uobject(), could
		 * destroy uobj.
		 */
		uverbs_uobject_put(uobj);
	}

	/*
	 * When aborting the stack kref remains owned by the core code, and is
	 * not transferred into the type. Pairs with the get in alloc_uobj
	 */
	if (reason == RDMA_REMOVE_ABORT)
		uverbs_uobject_put(uobj);

	return 0;
}

/*
 * This calls uverbs_destroy_uobject() using the RDMA_REMOVE_DESTROY
 * sequence. It should only be used from command callbacks. On success the
 * caller must pair this with rdma_lookup_put_uobject(LOOKUP_WRITE). This
 * version requires the caller to have already obtained an
 * LOOKUP_DESTROY uobject kref.
 */
int uobj_destroy(struct ib_uobject *uobj)
{
	struct ib_uverbs_file *ufile = uobj->ufile;
	int ret;

	down_read(&ufile->hw_destroy_rwsem);

	ret = uverbs_try_lock_object(uobj, UVERBS_LOOKUP_WRITE);
	if (ret)
		goto out_unlock;

	ret = uverbs_destroy_uobject(uobj, RDMA_REMOVE_DESTROY);
	if (ret) {
		atomic_set(&uobj->usecnt, 0);
		goto out_unlock;
	}

out_unlock:
	up_read(&ufile->hw_destroy_rwsem);
	return ret;
}

/*
 * uobj_get_destroy destroys the HW object and returns a handle to the uobj
 * with a NULL object pointer. The caller must pair this with
 * uverbs_put_destroy.
 */
struct ib_uobject *__uobj_get_destroy(const struct uverbs_api_object *obj,
				      u32 id, struct ib_uverbs_file *ufile)
{
	struct ib_uobject *uobj;
	int ret;

	uobj = rdma_lookup_get_uobject(obj, ufile, id, UVERBS_LOOKUP_DESTROY);
	if (IS_ERR(uobj))
		return uobj;

	ret = uobj_destroy(uobj);
	if (ret) {
		rdma_lookup_put_uobject(uobj, UVERBS_LOOKUP_DESTROY);
		return ERR_PTR(ret);
	}

	return uobj;
}

/*
 * Does both uobj_get_destroy() and uobj_put_destroy().  Returns success_res
 * on success (negative errno on failure). For use by callers that do not need
 * the uobj.
 */
int __uobj_perform_destroy(const struct uverbs_api_object *obj, u32 id,
			   struct ib_uverbs_file *ufile, int success_res)
{
	struct ib_uobject *uobj;

	uobj = __uobj_get_destroy(obj, id, ufile);
	if (IS_ERR(uobj))
		return PTR_ERR(uobj);

	rdma_lookup_put_uobject(uobj, UVERBS_LOOKUP_WRITE);
	return success_res;
}

/* alloc_uobj must be undone by uverbs_destroy_uobject() */
static struct ib_uobject *alloc_uobj(struct ib_uverbs_file *ufile,
				     const struct uverbs_api_object *obj)
{
	struct ib_uobject *uobj;
	struct ib_ucontext *ucontext;

	ucontext = ib_uverbs_get_ucontext(ufile);
	if (IS_ERR(ucontext))
		return ERR_CAST(ucontext);

	uobj = kzalloc(obj->type_attrs->obj_size, GFP_KERNEL);
	if (!uobj)
		return ERR_PTR(-ENOMEM);
	/*
	 * user_handle should be filled by the handler,
	 * The object is added to the list in the commit stage.
	 */
	uobj->ufile = ufile;
	uobj->context = ucontext;
	INIT_LIST_HEAD(&uobj->list);
	uobj->uapi_object = obj;
	/*
	 * Allocated objects start out as write locked to deny any other
	 * syscalls from accessing them until they are committed. See
	 * rdma_alloc_commit_uobject
	 */
	atomic_set(&uobj->usecnt, -1);
	kref_init(&uobj->ref);

	return uobj;
}

static int idr_add_uobj(struct ib_uobject *uobj)
{
	int ret;

	idr_preload(GFP_KERNEL);
	spin_lock(&uobj->ufile->idr_lock);

	/*
	 * We start with allocating an idr pointing to NULL. This represents an
	 * object which isn't initialized yet. We'll replace it later on with
	 * the real object once we commit.
	 */
	ret = idr_alloc(&uobj->ufile->idr, NULL, 0,
			min_t(unsigned long, U32_MAX - 1, INT_MAX), GFP_NOWAIT);
	if (ret >= 0)
		uobj->id = ret;

	spin_unlock(&uobj->ufile->idr_lock);
	idr_preload_end();

	return ret < 0 ? ret : 0;
}

/* Returns the ib_uobject or an error. The caller should check for IS_ERR. */
static struct ib_uobject *
lookup_get_idr_uobject(const struct uverbs_api_object *obj,
		       struct ib_uverbs_file *ufile, s64 id,
		       enum rdma_lookup_mode mode)
{
	struct ib_uobject *uobj;
	unsigned long idrno = id;

	if (id < 0 || id > ULONG_MAX)
		return ERR_PTR(-EINVAL);

	rcu_read_lock();
	/* object won't be released as we're protected in rcu */
	uobj = idr_find(&ufile->idr, idrno);
	if (!uobj) {
		uobj = ERR_PTR(-ENOENT);
		goto free;
	}

	/*
	 * The idr_find is guaranteed to return a pointer to something that
	 * isn't freed yet, or NULL, as the free after idr_remove goes through
	 * kfree_rcu(). However the object may still have been released and
	 * kfree() could be called at any time.
	 */
	if (!kref_get_unless_zero(&uobj->ref))
		uobj = ERR_PTR(-ENOENT);

free:
	rcu_read_unlock();
	return uobj;
}

static struct ib_uobject *
lookup_get_fd_uobject(const struct uverbs_api_object *obj,
		      struct ib_uverbs_file *ufile, s64 id,
		      enum rdma_lookup_mode mode)
{
	const struct uverbs_obj_fd_type *fd_type;
	struct file *f;
	struct ib_uobject *uobject;
	int fdno = id;

	if (fdno != id)
		return ERR_PTR(-EINVAL);

	if (mode != UVERBS_LOOKUP_READ)
		return ERR_PTR(-EOPNOTSUPP);

	if (!obj->type_attrs)
		return ERR_PTR(-EIO);
	fd_type =
		container_of(obj->type_attrs, struct uverbs_obj_fd_type, type);

	f = fget(fdno);
	if (!f)
		return ERR_PTR(-EBADF);

	uobject = f->private_data;
	/*
	 * fget(id) ensures we are not currently running uverbs_close_fd,
	 * and the caller is expected to ensure that uverbs_close_fd is never
	 * done while a call top lookup is possible.
	 */
	if (f->f_op != fd_type->fops) {
		fput(f);
		return ERR_PTR(-EBADF);
	}

	uverbs_uobject_get(uobject);
	return uobject;
}

struct ib_uobject *rdma_lookup_get_uobject(const struct uverbs_api_object *obj,
					   struct ib_uverbs_file *ufile, s64 id,
					   enum rdma_lookup_mode mode)
{
	struct ib_uobject *uobj;
	int ret;

	if (!obj)
		return ERR_PTR(-EINVAL);

	uobj = obj->type_class->lookup_get(obj, ufile, id, mode);
	if (IS_ERR(uobj))
		return uobj;

	if (uobj->uapi_object != obj) {
		ret = -EINVAL;
		goto free;
	}

	/*
	 * If we have been disassociated block every command except for
	 * DESTROY based commands.
	 */
	if (mode != UVERBS_LOOKUP_DESTROY &&
	    !srcu_dereference(ufile->device->ib_dev,
			      &ufile->device->disassociate_srcu)) {
		ret = -EIO;
		goto free;
	}

	ret = uverbs_try_lock_object(uobj, mode);
	if (ret)
		goto free;

	return uobj;
free:
	obj->type_class->lookup_put(uobj, mode);
	uverbs_uobject_put(uobj);
	return ERR_PTR(ret);
}

static struct ib_uobject *
alloc_begin_idr_uobject(const struct uverbs_api_object *obj,
			struct ib_uverbs_file *ufile)
{
	int ret;
	struct ib_uobject *uobj;

	uobj = alloc_uobj(ufile, obj);
	if (IS_ERR(uobj))
		return uobj;

	ret = idr_add_uobj(uobj);
	if (ret)
		goto uobj_put;

	ret = ib_rdmacg_try_charge(&uobj->cg_obj, uobj->context->device,
				   RDMACG_RESOURCE_HCA_OBJECT);
	if (ret)
		goto idr_remove;

	return uobj;

idr_remove:
	spin_lock(&ufile->idr_lock);
	idr_remove(&ufile->idr, uobj->id);
	spin_unlock(&ufile->idr_lock);
uobj_put:
	uverbs_uobject_put(uobj);
	return ERR_PTR(ret);
}

static struct ib_uobject *
alloc_begin_fd_uobject(const struct uverbs_api_object *obj,
		       struct ib_uverbs_file *ufile)
{
	int new_fd;
	struct ib_uobject *uobj;

	new_fd = get_unused_fd_flags(O_CLOEXEC);
	if (new_fd < 0)
		return ERR_PTR(new_fd);

	uobj = alloc_uobj(ufile, obj);
	if (IS_ERR(uobj)) {
		put_unused_fd(new_fd);
		return uobj;
	}

	uobj->id = new_fd;
	uobj->ufile = ufile;

	return uobj;
}

struct ib_uobject *rdma_alloc_begin_uobject(const struct uverbs_api_object *obj,
					    struct ib_uverbs_file *ufile)
{
	struct ib_uobject *ret;

	if (!obj)
		return ERR_PTR(-EINVAL);

	/*
	 * The hw_destroy_rwsem is held across the entire object creation and
	 * released during rdma_alloc_commit_uobject or
	 * rdma_alloc_abort_uobject
	 */
	if (!down_read_trylock(&ufile->hw_destroy_rwsem))
		return ERR_PTR(-EIO);

	ret = obj->type_class->alloc_begin(obj, ufile);
	if (IS_ERR(ret)) {
		up_read(&ufile->hw_destroy_rwsem);
		return ret;
	}
	return ret;
}

static void alloc_abort_idr_uobject(struct ib_uobject *uobj)
{
	ib_rdmacg_uncharge(&uobj->cg_obj, uobj->context->device,
			   RDMACG_RESOURCE_HCA_OBJECT);

	spin_lock(&uobj->ufile->idr_lock);
	idr_remove(&uobj->ufile->idr, uobj->id);
	spin_unlock(&uobj->ufile->idr_lock);
}

static int __must_check destroy_hw_idr_uobject(struct ib_uobject *uobj,
					       enum rdma_remove_reason why)
{
	const struct uverbs_obj_idr_type *idr_type =
		container_of(uobj->uapi_object->type_attrs,
			     struct uverbs_obj_idr_type, type);
	int ret = idr_type->destroy_object(uobj, why);

	/*
	 * We can only fail gracefully if the user requested to destroy the
	 * object or when a retry may be called upon an error.
	 * In the rest of the cases, just remove whatever you can.
	 */
	if (ib_is_destroy_retryable(ret, why, uobj))
		return ret;

	if (why == RDMA_REMOVE_ABORT)
		return 0;

	ib_rdmacg_uncharge(&uobj->cg_obj, uobj->context->device,
			   RDMACG_RESOURCE_HCA_OBJECT);

	return 0;
}

static void remove_handle_idr_uobject(struct ib_uobject *uobj)
{
	spin_lock(&uobj->ufile->idr_lock);
	idr_remove(&uobj->ufile->idr, uobj->id);
	spin_unlock(&uobj->ufile->idr_lock);
	/* Matches the kref in alloc_commit_idr_uobject */
	uverbs_uobject_put(uobj);
}

static void alloc_abort_fd_uobject(struct ib_uobject *uobj)
{
	put_unused_fd(uobj->id);
}

static int __must_check destroy_hw_fd_uobject(struct ib_uobject *uobj,
					      enum rdma_remove_reason why)
{
	const struct uverbs_obj_fd_type *fd_type = container_of(
		uobj->uapi_object->type_attrs, struct uverbs_obj_fd_type, type);
	int ret = fd_type->context_closed(uobj, why);

	if (ib_is_destroy_retryable(ret, why, uobj))
		return ret;

	return 0;
}

static void remove_handle_fd_uobject(struct ib_uobject *uobj)
{
}

static int alloc_commit_idr_uobject(struct ib_uobject *uobj)
{
	struct ib_uverbs_file *ufile = uobj->ufile;

	spin_lock(&ufile->idr_lock);
	/*
	 * We already allocated this IDR with a NULL object, so
	 * this shouldn't fail.
	 *
	 * NOTE: Once we set the IDR we loose ownership of our kref on uobj.
	 * It will be put by remove_commit_idr_uobject()
	 */
	WARN_ON(idr_replace(&ufile->idr, uobj, uobj->id));
	spin_unlock(&ufile->idr_lock);

	return 0;
}

static int alloc_commit_fd_uobject(struct ib_uobject *uobj)
{
	const struct uverbs_obj_fd_type *fd_type = container_of(
		uobj->uapi_object->type_attrs, struct uverbs_obj_fd_type, type);
	int fd = uobj->id;
	struct file *filp;

	/*
	 * The kref for uobj is moved into filp->private data and put in
	 * uverbs_close_fd(). Once alloc_commit() succeeds uverbs_close_fd()
	 * must be guaranteed to be called from the provided fops release
	 * callback.
	 */
	filp = anon_inode_getfile(fd_type->name,
				  fd_type->fops,
				  uobj,
				  fd_type->flags);
	if (IS_ERR(filp))
		return PTR_ERR(filp);

	uobj->object = filp;

	/* Matching put will be done in uverbs_close_fd() */
	kref_get(&uobj->ufile->ref);

	/* This shouldn't be used anymore. Use the file object instead */
	uobj->id = 0;

	/*
	 * NOTE: Once we install the file we loose ownership of our kref on
	 * uobj. It will be put by uverbs_close_fd()
	 */
	fd_install(fd, filp);

	return 0;
}

/*
 * In all cases rdma_alloc_commit_uobject() consumes the kref to uobj and the
 * caller can no longer assume uobj is valid. If this function fails it
 * destroys the uboject, including the attached HW object.
 */
int __must_check rdma_alloc_commit_uobject(struct ib_uobject *uobj)
{
	struct ib_uverbs_file *ufile = uobj->ufile;
	int ret;

	/* alloc_commit consumes the uobj kref */
	ret = uobj->uapi_object->type_class->alloc_commit(uobj);
	if (ret) {
		uverbs_destroy_uobject(uobj, RDMA_REMOVE_ABORT);
		up_read(&ufile->hw_destroy_rwsem);
		return ret;
	}

	/* kref is held so long as the uobj is on the uobj list. */
	uverbs_uobject_get(uobj);
	spin_lock_irq(&ufile->uobjects_lock);
	list_add(&uobj->list, &ufile->uobjects);
	spin_unlock_irq(&ufile->uobjects_lock);

	/* matches atomic_set(-1) in alloc_uobj */
	atomic_set(&uobj->usecnt, 0);

	/* Matches the down_read in rdma_alloc_begin_uobject */
	up_read(&ufile->hw_destroy_rwsem);

	return 0;
}

/*
 * This consumes the kref for uobj. It is up to the caller to unwind the HW
 * object and anything else connected to uobj before calling this.
 */
void rdma_alloc_abort_uobject(struct ib_uobject *uobj)
{
	struct ib_uverbs_file *ufile = uobj->ufile;

	uobj->object = NULL;
	uverbs_destroy_uobject(uobj, RDMA_REMOVE_ABORT);

	/* Matches the down_read in rdma_alloc_begin_uobject */
	up_read(&ufile->hw_destroy_rwsem);
}

static void lookup_put_idr_uobject(struct ib_uobject *uobj,
				   enum rdma_lookup_mode mode)
{
}

static void lookup_put_fd_uobject(struct ib_uobject *uobj,
				  enum rdma_lookup_mode mode)
{
	struct file *filp = uobj->object;

	WARN_ON(mode != UVERBS_LOOKUP_READ);
	/* This indirectly calls uverbs_close_fd and free the object */
	fput(filp);
}

void rdma_lookup_put_uobject(struct ib_uobject *uobj,
			     enum rdma_lookup_mode mode)
{
	assert_uverbs_usecnt(uobj, mode);
	uobj->uapi_object->type_class->lookup_put(uobj, mode);
	/*
	 * In order to unlock an object, either decrease its usecnt for
	 * read access or zero it in case of exclusive access. See
	 * uverbs_try_lock_object for locking schema information.
	 */
	switch (mode) {
	case UVERBS_LOOKUP_READ:
		atomic_dec(&uobj->usecnt);
		break;
	case UVERBS_LOOKUP_WRITE:
		atomic_set(&uobj->usecnt, 0);
		break;
	case UVERBS_LOOKUP_DESTROY:
		break;
	}

	/* Pairs with the kref obtained by type->lookup_get */
	uverbs_uobject_put(uobj);
}

void setup_ufile_idr_uobject(struct ib_uverbs_file *ufile)
{
	spin_lock_init(&ufile->idr_lock);
	idr_init(&ufile->idr);
}

void release_ufile_idr_uobject(struct ib_uverbs_file *ufile)
{
	struct ib_uobject *entry;
	int id;

	/*
	 * At this point uverbs_cleanup_ufile() is guaranteed to have run, and
	 * there are no HW objects left, however the IDR is still populated
	 * with anything that has not been cleaned up by userspace. Since the
	 * kref on ufile is 0, nothing is allowed to call lookup_get.
	 *
	 * This is an optimized equivalent to remove_handle_idr_uobject
	 */
	idr_for_each_entry(&ufile->idr, entry, id) {
		WARN_ON(entry->object);
		uverbs_uobject_put(entry);
	}

	idr_destroy(&ufile->idr);
}

const struct uverbs_obj_type_class uverbs_idr_class = {
	.alloc_begin = alloc_begin_idr_uobject,
	.lookup_get = lookup_get_idr_uobject,
	.alloc_commit = alloc_commit_idr_uobject,
	.alloc_abort = alloc_abort_idr_uobject,
	.lookup_put = lookup_put_idr_uobject,
	.destroy_hw = destroy_hw_idr_uobject,
	.remove_handle = remove_handle_idr_uobject,
	/*
	 * When we destroy an object, we first just lock it for WRITE and
	 * actually DESTROY it in the finalize stage. So, the problematic
	 * scenario is when we just started the finalize stage of the
	 * destruction (nothing was executed yet). Now, the other thread
	 * fetched the object for READ access, but it didn't lock it yet.
	 * The DESTROY thread continues and starts destroying the object.
	 * When the other thread continue - without the RCU, it would
	 * access freed memory. However, the rcu_read_lock delays the free
	 * until the rcu_read_lock of the READ operation quits. Since the
	 * exclusive lock of the object is still taken by the DESTROY flow, the
	 * READ operation will get -EBUSY and it'll just bail out.
	 */
	.needs_kfree_rcu = true,
};
EXPORT_SYMBOL(uverbs_idr_class);

void uverbs_close_fd(struct file *f)
{
	struct ib_uobject *uobj = f->private_data;
	struct ib_uverbs_file *ufile = uobj->ufile;

	if (down_read_trylock(&ufile->hw_destroy_rwsem)) {
		/*
		 * lookup_get_fd_uobject holds the kref on the struct file any
		 * time a FD uobj is locked, which prevents this release
		 * method from being invoked. Meaning we can always get the
		 * write lock here, or we have a kernel bug.
		 */
		WARN_ON(uverbs_try_lock_object(uobj, UVERBS_LOOKUP_WRITE));
		uverbs_destroy_uobject(uobj, RDMA_REMOVE_CLOSE);
		up_read(&ufile->hw_destroy_rwsem);
	}

	/* Matches the get in alloc_begin_fd_uobject */
	kref_put(&ufile->ref, ib_uverbs_release_file);

	/* Pairs with filp->private_data in alloc_begin_fd_uobject */
	uverbs_uobject_put(uobj);
}

static void ufile_disassociate_ucontext(struct ib_ucontext *ibcontext)
{
	struct ib_device *ib_dev = ibcontext->device;
	struct task_struct *owning_process  = NULL;
	struct mm_struct   *owning_mm       = NULL;

	owning_process = get_pid_task(ibcontext->tgid, PIDTYPE_PID);
	if (!owning_process)
		return;

	owning_mm = get_task_mm(owning_process);
	if (!owning_mm) {
		pr_info("no mm, disassociate ucontext is pending task termination\n");
		while (1) {
			put_task_struct(owning_process);
			usleep_range(1000, 2000);
			owning_process = get_pid_task(ibcontext->tgid,
						      PIDTYPE_PID);
			if (!owning_process ||
			    owning_process->state == TASK_DEAD) {
				pr_info("disassociate ucontext done, task was terminated\n");
				/* in case task was dead need to release the
				 * task struct.
				 */
				if (owning_process)
					put_task_struct(owning_process);
				return;
			}
		}
	}

	down_write(&owning_mm->mmap_sem);
	ib_dev->disassociate_ucontext(ibcontext);
	up_write(&owning_mm->mmap_sem);
	mmput(owning_mm);
	put_task_struct(owning_process);
}

/*
 * Drop the ucontext off the ufile and completely disconnect it from the
 * ib_device
 */
static void ufile_destroy_ucontext(struct ib_uverbs_file *ufile,
				   enum rdma_remove_reason reason)
{
	struct ib_ucontext *ucontext = ufile->ucontext;
	int ret;

	if (reason == RDMA_REMOVE_DRIVER_REMOVE)
		ufile_disassociate_ucontext(ucontext);

	put_pid(ucontext->tgid);
	ib_rdmacg_uncharge(&ucontext->cg_obj, ucontext->device,
			   RDMACG_RESOURCE_HCA_HANDLE);

	/*
	 * FIXME: Drivers are not permitted to fail dealloc_ucontext, remove
	 * the error return.
	 */
	ret = ucontext->device->dealloc_ucontext(ucontext);
	WARN_ON(ret);

	ufile->ucontext = NULL;
}

static int __uverbs_cleanup_ufile(struct ib_uverbs_file *ufile,
				  enum rdma_remove_reason reason)
{
	struct ib_uobject *obj, *next_obj;
	int ret = -EINVAL;

	/*
	 * This shouldn't run while executing other commands on this
	 * context. Thus, the only thing we should take care of is
	 * releasing a FD while traversing this list. The FD could be
	 * closed and released from the _release fop of this FD.
	 * In order to mitigate this, we add a lock.
	 * We take and release the lock per traversal in order to let
	 * other threads (which might still use the FDs) chance to run.
	 */
	list_for_each_entry_safe(obj, next_obj, &ufile->uobjects, list) {
		/*
		 * if we hit this WARN_ON, that means we are
		 * racing with a lookup_get.
		 */
		WARN_ON(uverbs_try_lock_object(obj, UVERBS_LOOKUP_WRITE));
		if (!uverbs_destroy_uobject(obj, reason))
			ret = 0;
	}
	return ret;
}

/*
 * Destroy the uncontext and every uobject associated with it. If called with
 * reason != RDMA_REMOVE_CLOSE this will not return until the destruction has
 * been completed and ufile->ucontext is NULL.
 *
 * This is internally locked and can be called in parallel from multiple
 * contexts.
 */
void uverbs_destroy_ufile_hw(struct ib_uverbs_file *ufile,
			     enum rdma_remove_reason reason)
{
	if (reason == RDMA_REMOVE_CLOSE) {
		/*
		 * During destruction we might trigger something that
		 * synchronously calls release on any file descriptor. For
		 * this reason all paths that come from file_operations
		 * release must use try_lock. They can progress knowing that
		 * there is an ongoing uverbs_destroy_ufile_hw that will clean
		 * up the driver resources.
		 */
		if (!mutex_trylock(&ufile->ucontext_lock))
			return;

	} else {
		mutex_lock(&ufile->ucontext_lock);
	}

	down_write(&ufile->hw_destroy_rwsem);

	/*
	 * If a ucontext was never created then we can't have any uobjects to
	 * cleanup, nothing to do.
	 */
	if (!ufile->ucontext)
		goto done;

	ufile->ucontext->closing = true;
	ufile->ucontext->cleanup_retryable = true;
	while (!list_empty(&ufile->uobjects))
		if (__uverbs_cleanup_ufile(ufile, reason)) {
			/*
			 * No entry was cleaned-up successfully during this
			 * iteration
			 */
			break;
		}

	ufile->ucontext->cleanup_retryable = false;
	if (!list_empty(&ufile->uobjects))
		__uverbs_cleanup_ufile(ufile, reason);

	ufile_destroy_ucontext(ufile, reason);

done:
	up_write(&ufile->hw_destroy_rwsem);
	mutex_unlock(&ufile->ucontext_lock);
}

const struct uverbs_obj_type_class uverbs_fd_class = {
	.alloc_begin = alloc_begin_fd_uobject,
	.lookup_get = lookup_get_fd_uobject,
	.alloc_commit = alloc_commit_fd_uobject,
	.alloc_abort = alloc_abort_fd_uobject,
	.lookup_put = lookup_put_fd_uobject,
	.destroy_hw = destroy_hw_fd_uobject,
	.remove_handle = remove_handle_fd_uobject,
	.needs_kfree_rcu = false,
};
EXPORT_SYMBOL(uverbs_fd_class);

struct ib_uobject *
uverbs_get_uobject_from_file(u16 object_id,
			     struct ib_uverbs_file *ufile,
			     enum uverbs_obj_access access, s64 id)
{
	const struct uverbs_api_object *obj =
		uapi_get_object(ufile->device->uapi, object_id);

	switch (access) {
	case UVERBS_ACCESS_READ:
		return rdma_lookup_get_uobject(obj, ufile, id,
					       UVERBS_LOOKUP_READ);
	case UVERBS_ACCESS_DESTROY:
		/* Actual destruction is done inside uverbs_handle_method */
		return rdma_lookup_get_uobject(obj, ufile, id,
					       UVERBS_LOOKUP_DESTROY);
	case UVERBS_ACCESS_WRITE:
		return rdma_lookup_get_uobject(obj, ufile, id,
					       UVERBS_LOOKUP_WRITE);
	case UVERBS_ACCESS_NEW:
		return rdma_alloc_begin_uobject(obj, ufile);
	default:
		WARN_ON(true);
		return ERR_PTR(-EOPNOTSUPP);
	}
}

int uverbs_finalize_object(struct ib_uobject *uobj,
			   enum uverbs_obj_access access,
			   bool commit)
{
	int ret = 0;

	/*
	 * refcounts should be handled at the object level and not at the
	 * uobject level. Refcounts of the objects themselves are done in
	 * handlers.
	 */

	switch (access) {
	case UVERBS_ACCESS_READ:
		rdma_lookup_put_uobject(uobj, UVERBS_LOOKUP_READ);
		break;
	case UVERBS_ACCESS_WRITE:
		rdma_lookup_put_uobject(uobj, UVERBS_LOOKUP_WRITE);
		break;
	case UVERBS_ACCESS_DESTROY:
		if (uobj)
			rdma_lookup_put_uobject(uobj, UVERBS_LOOKUP_DESTROY);
		break;
	case UVERBS_ACCESS_NEW:
		if (commit)
			ret = rdma_alloc_commit_uobject(uobj);
		else
			rdma_alloc_abort_uobject(uobj);
		break;
	default:
		WARN_ON(true);
		ret = -EOPNOTSUPP;
	}

	return ret;
}<|MERGE_RESOLUTION|>--- conflicted
+++ resolved
@@ -77,14 +77,9 @@
 	 * concurrently, setting the counter to zero is enough for releasing
 	 * this lock.
 	 */
-<<<<<<< HEAD
 	switch (mode) {
 	case UVERBS_LOOKUP_READ:
-		return __atomic_add_unless(&uobj->usecnt, 1, -1) == -1 ?
-=======
-	if (!exclusive)
 		return atomic_fetch_add_unless(&uobj->usecnt, 1, -1) == -1 ?
->>>>>>> 5c60a738
 			-EBUSY : 0;
 	case UVERBS_LOOKUP_WRITE:
 		/* lock is exclusive */
