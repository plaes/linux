/*******************************************************************
 * This file is part of the Emulex RoCE Device Driver for          *
 * RoCE (RDMA over Converged Ethernet) adapters.                   *
 * Copyright (C) 2008-2012 Emulex. All rights reserved.            *
 * EMULEX and SLI are trademarks of Emulex.                        *
 * www.emulex.com                                                  *
 *                                                                 *
 * This program is free software; you can redistribute it and/or   *
 * modify it under the terms of version 2 of the GNU General       *
 * Public License as published by the Free Software Foundation.    *
 * This program is distributed in the hope that it will be useful. *
 * ALL EXPRESS OR IMPLIED CONDITIONS, REPRESENTATIONS AND          *
 * WARRANTIES, INCLUDING ANY IMPLIED WARRANTY OF MERCHANTABILITY,  *
 * FITNESS FOR A PARTICULAR PURPOSE, OR NON-INFRINGEMENT, ARE      *
 * DISCLAIMED, EXCEPT TO THE EXTENT THAT SUCH DISCLAIMERS ARE HELD *
 * TO BE LEGALLY INVALID.  See the GNU General Public License for  *
 * more details, a copy of which can be found in the file COPYING  *
 * included with this package.                                     *
 *
 * Contact Information:
 * linux-drivers@emulex.com
 *
 * Emulex
 * 3333 Susan Street
 * Costa Mesa, CA 92626
 *******************************************************************/

#ifndef __OCRDMA_H__
#define __OCRDMA_H__

#include <linux/mutex.h>
#include <linux/list.h>
#include <linux/spinlock.h>
#include <linux/pci.h>

#include <rdma/ib_verbs.h>
#include <rdma/ib_user_verbs.h>

#include <be_roce.h>
#include "ocrdma_sli.h"

#define OCRDMA_ROCE_DEV_VERSION "1.0.0"
#define OCRDMA_NODE_DESC "Emulex OneConnect RoCE HCA"

#define OCRDMA_MAX_AH 512

#define OCRDMA_UVERBS(CMD_NAME) (1ull << IB_USER_VERBS_CMD_##CMD_NAME)

struct ocrdma_dev_attr {
	u8 fw_ver[32];
	u32 vendor_id;
	u32 device_id;
	u16 max_pd;
	u16 max_cq;
	u16 max_cqe;
	u16 max_qp;
	u16 max_wqe;
	u16 max_rqe;
	u16 max_srq;
	u32 max_inline_data;
	int max_send_sge;
	int max_recv_sge;
	int max_srq_sge;
	int max_rdma_sge;
	int max_mr;
	u64 max_mr_size;
	u32 max_num_mr_pbl;
	int max_fmr;
	int max_map_per_fmr;
	int max_pages_per_frmr;
	u16 max_ord_per_qp;
	u16 max_ird_per_qp;

	int device_cap_flags;
	u8 cq_overflow_detect;
	u8 srq_supported;

	u32 wqe_size;
	u32 rqe_size;
	u32 ird_page_size;
	u8 local_ca_ack_delay;
	u8 ird;
	u8 num_ird_pages;
};

struct ocrdma_pbl {
	void *va;
	dma_addr_t pa;
};

struct ocrdma_queue_info {
	void *va;
	dma_addr_t dma;
	u32 size;
	u16 len;
	u16 entry_size;		/* Size of an element in the queue */
	u16 id;			/* qid, where to ring the doorbell. */
	u16 head, tail;
	bool created;
};

struct ocrdma_eq {
	struct ocrdma_queue_info q;
	u32 vector;
	int cq_cnt;
	struct ocrdma_dev *dev;
	char irq_name[32];
};

struct ocrdma_mq {
	struct ocrdma_queue_info sq;
	struct ocrdma_queue_info cq;
	bool rearm_cq;
};

struct mqe_ctx {
	struct mutex lock; /* for serializing mailbox commands on MQ */
	wait_queue_head_t cmd_wait;
	u32 tag;
	u16 cqe_status;
	u16 ext_status;
	bool cmd_done;
};

struct ocrdma_hw_mr {
	u32 lkey;
	u8 fr_mr;
	u8 remote_atomic;
	u8 remote_rd;
	u8 remote_wr;
	u8 local_rd;
	u8 local_wr;
	u8 mw_bind;
	u8 rsvd;
	u64 len;
	struct ocrdma_pbl *pbl_table;
	u32 num_pbls;
	u32 num_pbes;
	u32 pbl_size;
	u32 pbe_size;
	u64 fbo;
	u64 va;
};

struct ocrdma_mr {
	struct ib_mr ibmr;
	struct ib_umem *umem;
	struct ocrdma_hw_mr hwmr;
};

struct ocrdma_dev {
	struct ib_device ibdev;
	struct ocrdma_dev_attr attr;

	struct mutex dev_lock; /* provides syncronise access to device data */
	spinlock_t flush_q_lock ____cacheline_aligned;

	struct ocrdma_cq **cq_tbl;
	struct ocrdma_qp **qp_tbl;

	struct ocrdma_eq *eq_tbl;
	int eq_cnt;
	u16 base_eqid;
	u16 max_eq;

	union ib_gid *sgid_tbl;
	/* provided synchronization to sgid table for
	 * updating gid entries triggered by notifier.
	 */
	spinlock_t sgid_lock;

	int gsi_qp_created;
	struct ocrdma_cq *gsi_sqcq;
	struct ocrdma_cq *gsi_rqcq;

	struct {
		struct ocrdma_av *va;
		dma_addr_t pa;
		u32 size;
		u32 num_ah;
		/* provide synchronization for av
		 * entry allocations.
		 */
		spinlock_t lock;
		u32 ahid;
		struct ocrdma_pbl pbl;
	} av_tbl;

	void *mbx_cmd;
	struct ocrdma_mq mq;
	struct mqe_ctx mqe_ctx;

	struct be_dev_info nic_info;

	struct list_head entry;
	struct rcu_head rcu;
	int id;
<<<<<<< HEAD
	u64 stag_arr[OCRDMA_MAX_STAG];
=======
	struct ocrdma_mr *stag_arr[OCRDMA_MAX_STAG];
>>>>>>> d8ec26d7
	u16 pvid;
};

struct ocrdma_cq {
	struct ib_cq ibcq;
	struct ocrdma_cqe *va;
	u32 phase;
	u32 getp;	/* pointer to pending wrs to
			 * return to stack, wrap arounds
			 * at max_hw_cqe
			 */
	u32 max_hw_cqe;
	bool phase_change;
	bool armed, solicited;
	bool arm_needed;

	spinlock_t cq_lock ____cacheline_aligned; /* provide synchronization
						   * to cq polling
						   */
	/* syncronizes cq completion handler invoked from multiple context */
	spinlock_t comp_handler_lock ____cacheline_aligned;
	u16 id;
	u16 eqn;

	struct ocrdma_ucontext *ucontext;
	dma_addr_t pa;
	u32 len;

	/* head of all qp's sq and rq for which cqes need to be flushed
	 * by the software.
	 */
	struct list_head sq_head, rq_head;
};

struct ocrdma_pd {
	struct ib_pd ibpd;
	struct ocrdma_dev *dev;
	struct ocrdma_ucontext *uctx;
	u32 id;
	int num_dpp_qp;
	u32 dpp_page;
	bool dpp_enabled;
};

struct ocrdma_ah {
	struct ib_ah ibah;
	struct ocrdma_av *av;
	u16 sgid_index;
	u32 id;
};

struct ocrdma_qp_hwq_info {
	u8 *va;			/* virtual address */
	u32 max_sges;
	u32 head, tail;
	u32 entry_size;
	u32 max_cnt;
	u32 max_wqe_idx;
	u16 dbid;		/* qid, where to ring the doorbell. */
	u32 len;
	dma_addr_t pa;
};

struct ocrdma_srq {
	struct ib_srq ibsrq;
	u8 __iomem *db;
	struct ocrdma_qp_hwq_info rq;
	u64 *rqe_wr_id_tbl;
	u32 *idx_bit_fields;
	u32 bit_fields_len;

	/* provide synchronization to multiple context(s) posting rqe */
	spinlock_t q_lock ____cacheline_aligned;

	struct ocrdma_pd *pd;
	u32 id;
};

struct ocrdma_qp {
	struct ib_qp ibqp;
	struct ocrdma_dev *dev;

	u8 __iomem *sq_db;
	struct ocrdma_qp_hwq_info sq;
	struct {
		uint64_t wrid;
		uint16_t dpp_wqe_idx;
		uint16_t dpp_wqe;
		uint8_t  signaled;
		uint8_t  rsvd[3];
	} *wqe_wr_id_tbl;
	u32 max_inline_data;

	/* provide synchronization to multiple context(s) posting wqe, rqe */
	spinlock_t q_lock ____cacheline_aligned;
	struct ocrdma_cq *sq_cq;
	/* list maintained per CQ to flush SQ errors */
	struct list_head sq_entry;

	u8 __iomem *rq_db;
	struct ocrdma_qp_hwq_info rq;
	u64 *rqe_wr_id_tbl;
	struct ocrdma_cq *rq_cq;
	struct ocrdma_srq *srq;
	/* list maintained per CQ to flush RQ errors */
	struct list_head rq_entry;

	enum ocrdma_qp_state state;	/*  QP state */
	int cap_flags;
	u32 max_ord, max_ird;

	u32 id;
	struct ocrdma_pd *pd;

	enum ib_qp_type qp_type;

	int sgid_idx;
	u32 qkey;
	bool dpp_enabled;
	u8 *ird_q_va;
	bool signaled;
	u16 db_cache;
};

<<<<<<< HEAD
struct ocrdma_hw_mr {
	u32 lkey;
	u8 fr_mr;
	u8 remote_atomic;
	u8 remote_rd;
	u8 remote_wr;
	u8 local_rd;
	u8 local_wr;
	u8 mw_bind;
	u8 rsvd;
	u64 len;
	struct ocrdma_pbl *pbl_table;
	u32 num_pbls;
	u32 num_pbes;
	u32 pbl_size;
	u32 pbe_size;
	u64 fbo;
	u64 va;
};

struct ocrdma_mr {
	struct ib_mr ibmr;
	struct ib_umem *umem;
	struct ocrdma_hw_mr hwmr;
};
=======
>>>>>>> d8ec26d7

struct ocrdma_ucontext {
	struct ib_ucontext ibucontext;

	struct list_head mm_head;
	struct mutex mm_list_lock; /* protects list entries of mm type */
	struct ocrdma_pd *cntxt_pd;
	int pd_in_use;

	struct {
		u32 *va;
		dma_addr_t pa;
		u32 len;
	} ah_tbl;
};

struct ocrdma_mm {
	struct {
		u64 phy_addr;
		unsigned long len;
	} key;
	struct list_head entry;
};

static inline struct ocrdma_dev *get_ocrdma_dev(struct ib_device *ibdev)
{
	return container_of(ibdev, struct ocrdma_dev, ibdev);
}

static inline struct ocrdma_ucontext *get_ocrdma_ucontext(struct ib_ucontext
							  *ibucontext)
{
	return container_of(ibucontext, struct ocrdma_ucontext, ibucontext);
}

static inline struct ocrdma_pd *get_ocrdma_pd(struct ib_pd *ibpd)
{
	return container_of(ibpd, struct ocrdma_pd, ibpd);
}

static inline struct ocrdma_cq *get_ocrdma_cq(struct ib_cq *ibcq)
{
	return container_of(ibcq, struct ocrdma_cq, ibcq);
}

static inline struct ocrdma_qp *get_ocrdma_qp(struct ib_qp *ibqp)
{
	return container_of(ibqp, struct ocrdma_qp, ibqp);
}

static inline struct ocrdma_mr *get_ocrdma_mr(struct ib_mr *ibmr)
{
	return container_of(ibmr, struct ocrdma_mr, ibmr);
}

static inline struct ocrdma_ah *get_ocrdma_ah(struct ib_ah *ibah)
{
	return container_of(ibah, struct ocrdma_ah, ibah);
}

static inline struct ocrdma_srq *get_ocrdma_srq(struct ib_srq *ibsrq)
{
	return container_of(ibsrq, struct ocrdma_srq, ibsrq);
}


static inline int ocrdma_get_num_posted_shift(struct ocrdma_qp *qp)
{
	return ((qp->dev->nic_info.dev_family == OCRDMA_GEN2_FAMILY &&
		 qp->id < 128) ? 24 : 16);
}

static inline int is_cqe_valid(struct ocrdma_cq *cq, struct ocrdma_cqe *cqe)
{
	int cqe_valid;
	cqe_valid = le32_to_cpu(cqe->flags_status_srcqpn) & OCRDMA_CQE_VALID;
	return (cqe_valid == cq->phase);
}

static inline int is_cqe_for_sq(struct ocrdma_cqe *cqe)
{
	return (le32_to_cpu(cqe->flags_status_srcqpn) &
		OCRDMA_CQE_QTYPE) ? 0 : 1;
}

static inline int is_cqe_invalidated(struct ocrdma_cqe *cqe)
{
	return (le32_to_cpu(cqe->flags_status_srcqpn) &
		OCRDMA_CQE_INVALIDATE) ? 1 : 0;
}

static inline int is_cqe_imm(struct ocrdma_cqe *cqe)
{
	return (le32_to_cpu(cqe->flags_status_srcqpn) &
		OCRDMA_CQE_IMM) ? 1 : 0;
}

static inline int is_cqe_wr_imm(struct ocrdma_cqe *cqe)
{
	return (le32_to_cpu(cqe->flags_status_srcqpn) &
		OCRDMA_CQE_WRITE_IMM) ? 1 : 0;
}


#endif<|MERGE_RESOLUTION|>--- conflicted
+++ resolved
@@ -195,11 +195,7 @@
 	struct list_head entry;
 	struct rcu_head rcu;
 	int id;
-<<<<<<< HEAD
-	u64 stag_arr[OCRDMA_MAX_STAG];
-=======
 	struct ocrdma_mr *stag_arr[OCRDMA_MAX_STAG];
->>>>>>> d8ec26d7
 	u16 pvid;
 };
 
@@ -324,34 +320,6 @@
 	u16 db_cache;
 };
 
-<<<<<<< HEAD
-struct ocrdma_hw_mr {
-	u32 lkey;
-	u8 fr_mr;
-	u8 remote_atomic;
-	u8 remote_rd;
-	u8 remote_wr;
-	u8 local_rd;
-	u8 local_wr;
-	u8 mw_bind;
-	u8 rsvd;
-	u64 len;
-	struct ocrdma_pbl *pbl_table;
-	u32 num_pbls;
-	u32 num_pbes;
-	u32 pbl_size;
-	u32 pbe_size;
-	u64 fbo;
-	u64 va;
-};
-
-struct ocrdma_mr {
-	struct ib_mr ibmr;
-	struct ib_umem *umem;
-	struct ocrdma_hw_mr hwmr;
-};
-=======
->>>>>>> d8ec26d7
 
 struct ocrdma_ucontext {
 	struct ib_ucontext ibucontext;
