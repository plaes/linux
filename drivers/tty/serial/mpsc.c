--- conflicted
+++ resolved
@@ -2030,11 +2030,7 @@
 {
 	struct mpsc_pdata	*pdata;
 
-<<<<<<< HEAD
-	pdata = (struct mpsc_pdata *)dev_get_platdata(&pd->dev);
-=======
 	pdata = dev_get_platdata(&pd->dev);
->>>>>>> d8ec26d7
 
 	pi->port.uartclk = pdata->brg_clk_freq;
 	pi->port.iotype = UPIO_MEM;
