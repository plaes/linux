// SPDX-License-Identifier: GPL-2.0-only
/*
 * Copyright (c) 2014-2015 MediaTek Inc.
 * Author: Chaotian.Jing <chaotian.jing@mediatek.com>
 */

#include <linux/module.h>
#include <linux/clk.h>
#include <linux/delay.h>
#include <linux/dma-mapping.h>
#include <linux/ioport.h>
#include <linux/irq.h>
#include <linux/of_address.h>
#include <linux/of_device.h>
#include <linux/of_irq.h>
#include <linux/of_gpio.h>
#include <linux/pinctrl/consumer.h>
#include <linux/platform_device.h>
#include <linux/pm.h>
#include <linux/pm_runtime.h>
#include <linux/regulator/consumer.h>
#include <linux/slab.h>
#include <linux/spinlock.h>
#include <linux/interrupt.h>
#include <linux/reset.h>

#include <linux/mmc/card.h>
#include <linux/mmc/core.h>
#include <linux/mmc/host.h>
#include <linux/mmc/mmc.h>
#include <linux/mmc/sd.h>
#include <linux/mmc/sdio.h>
#include <linux/mmc/slot-gpio.h>

#include "cqhci.h"

#define MAX_BD_NUM          1024

/*--------------------------------------------------------------------------*/
/* Common Definition                                                        */
/*--------------------------------------------------------------------------*/
#define MSDC_BUS_1BITS          0x0
#define MSDC_BUS_4BITS          0x1
#define MSDC_BUS_8BITS          0x2

#define MSDC_BURST_64B          0x6

/*--------------------------------------------------------------------------*/
/* Register Offset                                                          */
/*--------------------------------------------------------------------------*/
#define MSDC_CFG         0x0
#define MSDC_IOCON       0x04
#define MSDC_PS          0x08
#define MSDC_INT         0x0c
#define MSDC_INTEN       0x10
#define MSDC_FIFOCS      0x14
#define SDC_CFG          0x30
#define SDC_CMD          0x34
#define SDC_ARG          0x38
#define SDC_STS          0x3c
#define SDC_RESP0        0x40
#define SDC_RESP1        0x44
#define SDC_RESP2        0x48
#define SDC_RESP3        0x4c
#define SDC_BLK_NUM      0x50
#define SDC_ADV_CFG0     0x64
#define EMMC_IOCON       0x7c
#define SDC_ACMD_RESP    0x80
#define DMA_SA_H4BIT     0x8c
#define MSDC_DMA_SA      0x90
#define MSDC_DMA_CTRL    0x98
#define MSDC_DMA_CFG     0x9c
#define MSDC_PATCH_BIT   0xb0
#define MSDC_PATCH_BIT1  0xb4
#define MSDC_PATCH_BIT2  0xb8
#define MSDC_PAD_TUNE    0xec
#define MSDC_PAD_TUNE0   0xf0
#define PAD_DS_TUNE      0x188
#define PAD_CMD_TUNE     0x18c
#define EMMC50_CFG0      0x208
#define EMMC50_CFG3      0x220
#define SDC_FIFO_CFG     0x228

/*--------------------------------------------------------------------------*/
/* Top Pad Register Offset                                                  */
/*--------------------------------------------------------------------------*/
#define EMMC_TOP_CONTROL	0x00
#define EMMC_TOP_CMD		0x04
#define EMMC50_PAD_DS_TUNE	0x0c

/*--------------------------------------------------------------------------*/
/* Register Mask                                                            */
/*--------------------------------------------------------------------------*/

/* MSDC_CFG mask */
#define MSDC_CFG_MODE           (0x1 << 0)	/* RW */
#define MSDC_CFG_CKPDN          (0x1 << 1)	/* RW */
#define MSDC_CFG_RST            (0x1 << 2)	/* RW */
#define MSDC_CFG_PIO            (0x1 << 3)	/* RW */
#define MSDC_CFG_CKDRVEN        (0x1 << 4)	/* RW */
#define MSDC_CFG_BV18SDT        (0x1 << 5)	/* RW */
#define MSDC_CFG_BV18PSS        (0x1 << 6)	/* R  */
#define MSDC_CFG_CKSTB          (0x1 << 7)	/* R  */
#define MSDC_CFG_CKDIV          (0xff << 8)	/* RW */
#define MSDC_CFG_CKMOD          (0x3 << 16)	/* RW */
#define MSDC_CFG_HS400_CK_MODE  (0x1 << 18)	/* RW */
#define MSDC_CFG_HS400_CK_MODE_EXTRA  (0x1 << 22)	/* RW */
#define MSDC_CFG_CKDIV_EXTRA    (0xfff << 8)	/* RW */
#define MSDC_CFG_CKMOD_EXTRA    (0x3 << 20)	/* RW */

/* MSDC_IOCON mask */
#define MSDC_IOCON_SDR104CKS    (0x1 << 0)	/* RW */
#define MSDC_IOCON_RSPL         (0x1 << 1)	/* RW */
#define MSDC_IOCON_DSPL         (0x1 << 2)	/* RW */
#define MSDC_IOCON_DDLSEL       (0x1 << 3)	/* RW */
#define MSDC_IOCON_DDR50CKD     (0x1 << 4)	/* RW */
#define MSDC_IOCON_DSPLSEL      (0x1 << 5)	/* RW */
#define MSDC_IOCON_W_DSPL       (0x1 << 8)	/* RW */
#define MSDC_IOCON_D0SPL        (0x1 << 16)	/* RW */
#define MSDC_IOCON_D1SPL        (0x1 << 17)	/* RW */
#define MSDC_IOCON_D2SPL        (0x1 << 18)	/* RW */
#define MSDC_IOCON_D3SPL        (0x1 << 19)	/* RW */
#define MSDC_IOCON_D4SPL        (0x1 << 20)	/* RW */
#define MSDC_IOCON_D5SPL        (0x1 << 21)	/* RW */
#define MSDC_IOCON_D6SPL        (0x1 << 22)	/* RW */
#define MSDC_IOCON_D7SPL        (0x1 << 23)	/* RW */
#define MSDC_IOCON_RISCSZ       (0x3 << 24)	/* RW */

/* MSDC_PS mask */
#define MSDC_PS_CDEN            (0x1 << 0)	/* RW */
#define MSDC_PS_CDSTS           (0x1 << 1)	/* R  */
#define MSDC_PS_CDDEBOUNCE      (0xf << 12)	/* RW */
#define MSDC_PS_DAT             (0xff << 16)	/* R  */
#define MSDC_PS_DATA1           (0x1 << 17)	/* R  */
#define MSDC_PS_CMD             (0x1 << 24)	/* R  */
#define MSDC_PS_WP              (0x1 << 31)	/* R  */

/* MSDC_INT mask */
#define MSDC_INT_MMCIRQ         (0x1 << 0)	/* W1C */
#define MSDC_INT_CDSC           (0x1 << 1)	/* W1C */
#define MSDC_INT_ACMDRDY        (0x1 << 3)	/* W1C */
#define MSDC_INT_ACMDTMO        (0x1 << 4)	/* W1C */
#define MSDC_INT_ACMDCRCERR     (0x1 << 5)	/* W1C */
#define MSDC_INT_DMAQ_EMPTY     (0x1 << 6)	/* W1C */
#define MSDC_INT_SDIOIRQ        (0x1 << 7)	/* W1C */
#define MSDC_INT_CMDRDY         (0x1 << 8)	/* W1C */
#define MSDC_INT_CMDTMO         (0x1 << 9)	/* W1C */
#define MSDC_INT_RSPCRCERR      (0x1 << 10)	/* W1C */
#define MSDC_INT_CSTA           (0x1 << 11)	/* R */
#define MSDC_INT_XFER_COMPL     (0x1 << 12)	/* W1C */
#define MSDC_INT_DXFER_DONE     (0x1 << 13)	/* W1C */
#define MSDC_INT_DATTMO         (0x1 << 14)	/* W1C */
#define MSDC_INT_DATCRCERR      (0x1 << 15)	/* W1C */
#define MSDC_INT_ACMD19_DONE    (0x1 << 16)	/* W1C */
#define MSDC_INT_DMA_BDCSERR    (0x1 << 17)	/* W1C */
#define MSDC_INT_DMA_GPDCSERR   (0x1 << 18)	/* W1C */
#define MSDC_INT_DMA_PROTECT    (0x1 << 19)	/* W1C */
#define MSDC_INT_CMDQ           (0x1 << 28)	/* W1C */

/* MSDC_INTEN mask */
#define MSDC_INTEN_MMCIRQ       (0x1 << 0)	/* RW */
#define MSDC_INTEN_CDSC         (0x1 << 1)	/* RW */
#define MSDC_INTEN_ACMDRDY      (0x1 << 3)	/* RW */
#define MSDC_INTEN_ACMDTMO      (0x1 << 4)	/* RW */
#define MSDC_INTEN_ACMDCRCERR   (0x1 << 5)	/* RW */
#define MSDC_INTEN_DMAQ_EMPTY   (0x1 << 6)	/* RW */
#define MSDC_INTEN_SDIOIRQ      (0x1 << 7)	/* RW */
#define MSDC_INTEN_CMDRDY       (0x1 << 8)	/* RW */
#define MSDC_INTEN_CMDTMO       (0x1 << 9)	/* RW */
#define MSDC_INTEN_RSPCRCERR    (0x1 << 10)	/* RW */
#define MSDC_INTEN_CSTA         (0x1 << 11)	/* RW */
#define MSDC_INTEN_XFER_COMPL   (0x1 << 12)	/* RW */
#define MSDC_INTEN_DXFER_DONE   (0x1 << 13)	/* RW */
#define MSDC_INTEN_DATTMO       (0x1 << 14)	/* RW */
#define MSDC_INTEN_DATCRCERR    (0x1 << 15)	/* RW */
#define MSDC_INTEN_ACMD19_DONE  (0x1 << 16)	/* RW */
#define MSDC_INTEN_DMA_BDCSERR  (0x1 << 17)	/* RW */
#define MSDC_INTEN_DMA_GPDCSERR (0x1 << 18)	/* RW */
#define MSDC_INTEN_DMA_PROTECT  (0x1 << 19)	/* RW */

/* MSDC_FIFOCS mask */
#define MSDC_FIFOCS_RXCNT       (0xff << 0)	/* R */
#define MSDC_FIFOCS_TXCNT       (0xff << 16)	/* R */
#define MSDC_FIFOCS_CLR         (0x1 << 31)	/* RW */

/* SDC_CFG mask */
#define SDC_CFG_SDIOINTWKUP     (0x1 << 0)	/* RW */
#define SDC_CFG_INSWKUP         (0x1 << 1)	/* RW */
#define SDC_CFG_WRDTOC          (0x1fff  << 2)  /* RW */
#define SDC_CFG_BUSWIDTH        (0x3 << 16)	/* RW */
#define SDC_CFG_SDIO            (0x1 << 19)	/* RW */
#define SDC_CFG_SDIOIDE         (0x1 << 20)	/* RW */
#define SDC_CFG_INTATGAP        (0x1 << 21)	/* RW */
#define SDC_CFG_DTOC            (0xff << 24)	/* RW */

/* SDC_STS mask */
#define SDC_STS_SDCBUSY         (0x1 << 0)	/* RW */
#define SDC_STS_CMDBUSY         (0x1 << 1)	/* RW */
#define SDC_STS_SWR_COMPL       (0x1 << 31)	/* RW */

#define SDC_DAT1_IRQ_TRIGGER	(0x1 << 19)	/* RW */
/* SDC_ADV_CFG0 mask */
#define SDC_RX_ENHANCE_EN	(0x1 << 20)	/* RW */

/* DMA_SA_H4BIT mask */
#define DMA_ADDR_HIGH_4BIT      (0xf << 0)      /* RW */

/* MSDC_DMA_CTRL mask */
#define MSDC_DMA_CTRL_START     (0x1 << 0)	/* W */
#define MSDC_DMA_CTRL_STOP      (0x1 << 1)	/* W */
#define MSDC_DMA_CTRL_RESUME    (0x1 << 2)	/* W */
#define MSDC_DMA_CTRL_MODE      (0x1 << 8)	/* RW */
#define MSDC_DMA_CTRL_LASTBUF   (0x1 << 10)	/* RW */
#define MSDC_DMA_CTRL_BRUSTSZ   (0x7 << 12)	/* RW */

/* MSDC_DMA_CFG mask */
#define MSDC_DMA_CFG_STS        (0x1 << 0)	/* R */
#define MSDC_DMA_CFG_DECSEN     (0x1 << 1)	/* RW */
#define MSDC_DMA_CFG_AHBHPROT2  (0x2 << 8)	/* RW */
#define MSDC_DMA_CFG_ACTIVEEN   (0x2 << 12)	/* RW */
#define MSDC_DMA_CFG_CS12B16B   (0x1 << 16)	/* RW */

/* MSDC_PATCH_BIT mask */
#define MSDC_PATCH_BIT_ODDSUPP    (0x1 <<  1)	/* RW */
#define MSDC_INT_DAT_LATCH_CK_SEL (0x7 <<  7)
#define MSDC_CKGEN_MSDC_DLY_SEL   (0x1f << 10)
#define MSDC_PATCH_BIT_IODSSEL    (0x1 << 16)	/* RW */
#define MSDC_PATCH_BIT_IOINTSEL   (0x1 << 17)	/* RW */
#define MSDC_PATCH_BIT_BUSYDLY    (0xf << 18)	/* RW */
#define MSDC_PATCH_BIT_WDOD       (0xf << 22)	/* RW */
#define MSDC_PATCH_BIT_IDRTSEL    (0x1 << 26)	/* RW */
#define MSDC_PATCH_BIT_CMDFSEL    (0x1 << 27)	/* RW */
#define MSDC_PATCH_BIT_INTDLSEL   (0x1 << 28)	/* RW */
#define MSDC_PATCH_BIT_SPCPUSH    (0x1 << 29)	/* RW */
#define MSDC_PATCH_BIT_DECRCTMO   (0x1 << 30)	/* RW */

#define MSDC_PATCH_BIT1_CMDTA     (0x7 << 3)    /* RW */
#define MSDC_PB1_BUSY_CHECK_SEL   (0x1 << 7)    /* RW */
#define MSDC_PATCH_BIT1_STOP_DLY  (0xf << 8)    /* RW */

#define MSDC_PATCH_BIT2_CFGRESP   (0x1 << 15)   /* RW */
#define MSDC_PATCH_BIT2_CFGCRCSTS (0x1 << 28)   /* RW */
#define MSDC_PB2_SUPPORT_64G      (0x1 << 1)    /* RW */
#define MSDC_PB2_RESPWAIT         (0x3 << 2)    /* RW */
#define MSDC_PB2_RESPSTSENSEL     (0x7 << 16)   /* RW */
#define MSDC_PB2_CRCSTSENSEL      (0x7 << 29)   /* RW */

#define MSDC_PAD_TUNE_DATWRDLY	  (0x1f <<  0)	/* RW */
#define MSDC_PAD_TUNE_DATRRDLY	  (0x1f <<  8)	/* RW */
#define MSDC_PAD_TUNE_CMDRDLY	  (0x1f << 16)  /* RW */
#define MSDC_PAD_TUNE_CMDRRDLY	  (0x1f << 22)	/* RW */
#define MSDC_PAD_TUNE_CLKTDLY	  (0x1f << 27)  /* RW */
#define MSDC_PAD_TUNE_RXDLYSEL	  (0x1 << 15)   /* RW */
#define MSDC_PAD_TUNE_RD_SEL	  (0x1 << 13)   /* RW */
#define MSDC_PAD_TUNE_CMD_SEL	  (0x1 << 21)   /* RW */

#define PAD_DS_TUNE_DLY1	  (0x1f << 2)   /* RW */
#define PAD_DS_TUNE_DLY2	  (0x1f << 7)   /* RW */
#define PAD_DS_TUNE_DLY3	  (0x1f << 12)  /* RW */

#define PAD_CMD_TUNE_RX_DLY3	  (0x1f << 1)  /* RW */

#define EMMC50_CFG_PADCMD_LATCHCK (0x1 << 0)   /* RW */
#define EMMC50_CFG_CRCSTS_EDGE    (0x1 << 3)   /* RW */
#define EMMC50_CFG_CFCSTS_SEL     (0x1 << 4)   /* RW */

#define EMMC50_CFG3_OUTS_WR       (0x1f << 0)  /* RW */

#define SDC_FIFO_CFG_WRVALIDSEL   (0x1 << 24)  /* RW */
#define SDC_FIFO_CFG_RDVALIDSEL   (0x1 << 25)  /* RW */

/* EMMC_TOP_CONTROL mask */
#define PAD_RXDLY_SEL           (0x1 << 0)      /* RW */
#define DELAY_EN                (0x1 << 1)      /* RW */
#define PAD_DAT_RD_RXDLY2       (0x1f << 2)     /* RW */
#define PAD_DAT_RD_RXDLY        (0x1f << 7)     /* RW */
#define PAD_DAT_RD_RXDLY2_SEL   (0x1 << 12)     /* RW */
#define PAD_DAT_RD_RXDLY_SEL    (0x1 << 13)     /* RW */
#define DATA_K_VALUE_SEL        (0x1 << 14)     /* RW */
#define SDC_RX_ENH_EN           (0x1 << 15)     /* TW */

/* EMMC_TOP_CMD mask */
#define PAD_CMD_RXDLY2          (0x1f << 0)     /* RW */
#define PAD_CMD_RXDLY           (0x1f << 5)     /* RW */
#define PAD_CMD_RD_RXDLY2_SEL   (0x1 << 10)     /* RW */
#define PAD_CMD_RD_RXDLY_SEL    (0x1 << 11)     /* RW */
#define PAD_CMD_TX_DLY          (0x1f << 12)    /* RW */

#define REQ_CMD_EIO  (0x1 << 0)
#define REQ_CMD_TMO  (0x1 << 1)
#define REQ_DAT_ERR  (0x1 << 2)
#define REQ_STOP_EIO (0x1 << 3)
#define REQ_STOP_TMO (0x1 << 4)
#define REQ_CMD_BUSY (0x1 << 5)

#define MSDC_PREPARE_FLAG (0x1 << 0)
#define MSDC_ASYNC_FLAG (0x1 << 1)
#define MSDC_MMAP_FLAG (0x1 << 2)

#define MTK_MMC_AUTOSUSPEND_DELAY	50
#define CMD_TIMEOUT         (HZ/10 * 5)	/* 100ms x5 */
#define DAT_TIMEOUT         (HZ    * 5)	/* 1000ms x5 */

#define DEFAULT_DEBOUNCE	(8)	/* 8 cycles CD debounce */

#define PAD_DELAY_MAX	32 /* PAD delay cells */
/*--------------------------------------------------------------------------*/
/* Descriptor Structure                                                     */
/*--------------------------------------------------------------------------*/
struct mt_gpdma_desc {
	u32 gpd_info;
#define GPDMA_DESC_HWO		(0x1 << 0)
#define GPDMA_DESC_BDP		(0x1 << 1)
#define GPDMA_DESC_CHECKSUM	(0xff << 8) /* bit8 ~ bit15 */
#define GPDMA_DESC_INT		(0x1 << 16)
#define GPDMA_DESC_NEXT_H4	(0xf << 24)
#define GPDMA_DESC_PTR_H4	(0xf << 28)
	u32 next;
	u32 ptr;
	u32 gpd_data_len;
#define GPDMA_DESC_BUFLEN	(0xffff) /* bit0 ~ bit15 */
#define GPDMA_DESC_EXTLEN	(0xff << 16) /* bit16 ~ bit23 */
	u32 arg;
	u32 blknum;
	u32 cmd;
};

struct mt_bdma_desc {
	u32 bd_info;
#define BDMA_DESC_EOL		(0x1 << 0)
#define BDMA_DESC_CHECKSUM	(0xff << 8) /* bit8 ~ bit15 */
#define BDMA_DESC_BLKPAD	(0x1 << 17)
#define BDMA_DESC_DWPAD		(0x1 << 18)
#define BDMA_DESC_NEXT_H4	(0xf << 24)
#define BDMA_DESC_PTR_H4	(0xf << 28)
	u32 next;
	u32 ptr;
	u32 bd_data_len;
#define BDMA_DESC_BUFLEN	(0xffff) /* bit0 ~ bit15 */
#define BDMA_DESC_BUFLEN_EXT	(0xffffff) /* bit0 ~ bit23 */
};

struct msdc_dma {
	struct scatterlist *sg;	/* I/O scatter list */
	struct mt_gpdma_desc *gpd;		/* pointer to gpd array */
	struct mt_bdma_desc *bd;		/* pointer to bd array */
	dma_addr_t gpd_addr;	/* the physical address of gpd array */
	dma_addr_t bd_addr;	/* the physical address of bd array */
};

struct msdc_save_para {
	u32 msdc_cfg;
	u32 iocon;
	u32 sdc_cfg;
	u32 pad_tune;
	u32 patch_bit0;
	u32 patch_bit1;
	u32 patch_bit2;
	u32 pad_ds_tune;
	u32 pad_cmd_tune;
	u32 emmc50_cfg0;
	u32 emmc50_cfg3;
	u32 sdc_fifo_cfg;
	u32 emmc_top_control;
	u32 emmc_top_cmd;
	u32 emmc50_pad_ds_tune;
};

struct mtk_mmc_compatible {
	u8 clk_div_bits;
	bool recheck_sdio_irq;
	bool hs400_tune; /* only used for MT8173 */
	u32 pad_tune_reg;
	bool async_fifo;
	bool data_tune;
	bool busy_check;
	bool stop_clk_fix;
	bool enhance_rx;
	bool support_64g;
	bool use_internal_cd;
};

struct msdc_tune_para {
	u32 iocon;
	u32 pad_tune;
	u32 pad_cmd_tune;
	u32 emmc_top_control;
	u32 emmc_top_cmd;
};

struct msdc_delay_phase {
	u8 maxlen;
	u8 start;
	u8 final_phase;
};

struct msdc_host {
	struct device *dev;
	const struct mtk_mmc_compatible *dev_comp;
	int cmd_rsp;

	spinlock_t lock;
	struct mmc_request *mrq;
	struct mmc_command *cmd;
	struct mmc_data *data;
	int error;

	void __iomem *base;		/* host base address */
	void __iomem *top_base;		/* host top register base address */

	struct msdc_dma dma;	/* dma channel */
	u64 dma_mask;

	u32 timeout_ns;		/* data timeout ns */
	u32 timeout_clks;	/* data timeout clks */

	struct pinctrl *pinctrl;
	struct pinctrl_state *pins_default;
	struct pinctrl_state *pins_uhs;
	struct delayed_work req_timeout;
	int irq;		/* host interrupt */
	struct reset_control *reset;

	struct clk *src_clk;	/* msdc source clock */
	struct clk *h_clk;      /* msdc h_clk */
	struct clk *bus_clk;	/* bus clock which used to access register */
	struct clk *src_clk_cg; /* msdc source clock control gate */
	u32 mclk;		/* mmc subsystem clock frequency */
	u32 src_clk_freq;	/* source clock frequency */
	unsigned char timing;
	bool vqmmc_enabled;
	u32 latch_ck;
	u32 hs400_ds_delay;
	u32 hs200_cmd_int_delay; /* cmd internal delay for HS200/SDR104 */
	u32 hs400_cmd_int_delay; /* cmd internal delay for HS400 */
	bool hs400_cmd_resp_sel_rising;
				 /* cmd response sample selection for HS400 */
	bool hs400_mode;	/* current eMMC will run at hs400 mode */
	bool internal_cd;	/* Use internal card-detect logic */
	bool cqhci;		/* support eMMC hw cmdq */
	struct msdc_save_para save_para; /* used when gate HCLK */
	struct msdc_tune_para def_tune_para; /* default tune setting */
	struct msdc_tune_para saved_tune_para; /* tune result of CMD21/CMD19 */
	struct cqhci_host *cq_host;
};

static const struct mtk_mmc_compatible mt8135_compat = {
	.clk_div_bits = 8,
	.recheck_sdio_irq = true,
	.hs400_tune = false,
	.pad_tune_reg = MSDC_PAD_TUNE,
	.async_fifo = false,
	.data_tune = false,
	.busy_check = false,
	.stop_clk_fix = false,
	.enhance_rx = false,
	.support_64g = false,
};

static const struct mtk_mmc_compatible mt8173_compat = {
	.clk_div_bits = 8,
	.recheck_sdio_irq = true,
	.hs400_tune = true,
	.pad_tune_reg = MSDC_PAD_TUNE,
	.async_fifo = false,
	.data_tune = false,
	.busy_check = false,
	.stop_clk_fix = false,
	.enhance_rx = false,
	.support_64g = false,
};

static const struct mtk_mmc_compatible mt8183_compat = {
	.clk_div_bits = 12,
	.recheck_sdio_irq = false,
	.hs400_tune = false,
	.pad_tune_reg = MSDC_PAD_TUNE0,
	.async_fifo = true,
	.data_tune = true,
	.busy_check = true,
	.stop_clk_fix = true,
	.enhance_rx = true,
	.support_64g = true,
};

static const struct mtk_mmc_compatible mt2701_compat = {
	.clk_div_bits = 12,
	.recheck_sdio_irq = true,
	.hs400_tune = false,
	.pad_tune_reg = MSDC_PAD_TUNE0,
	.async_fifo = true,
	.data_tune = true,
	.busy_check = false,
	.stop_clk_fix = false,
	.enhance_rx = false,
	.support_64g = false,
};

static const struct mtk_mmc_compatible mt2712_compat = {
	.clk_div_bits = 12,
	.recheck_sdio_irq = false,
	.hs400_tune = false,
	.pad_tune_reg = MSDC_PAD_TUNE0,
	.async_fifo = true,
	.data_tune = true,
	.busy_check = true,
	.stop_clk_fix = true,
	.enhance_rx = true,
	.support_64g = true,
};

static const struct mtk_mmc_compatible mt7622_compat = {
	.clk_div_bits = 12,
	.recheck_sdio_irq = true,
	.hs400_tune = false,
	.pad_tune_reg = MSDC_PAD_TUNE0,
	.async_fifo = true,
	.data_tune = true,
	.busy_check = true,
	.stop_clk_fix = true,
	.enhance_rx = true,
	.support_64g = false,
};

static const struct mtk_mmc_compatible mt8516_compat = {
	.clk_div_bits = 12,
	.recheck_sdio_irq = true,
	.hs400_tune = false,
	.pad_tune_reg = MSDC_PAD_TUNE0,
	.async_fifo = true,
	.data_tune = true,
	.busy_check = true,
	.stop_clk_fix = true,
};

static const struct mtk_mmc_compatible mt7620_compat = {
	.clk_div_bits = 8,
	.recheck_sdio_irq = true,
	.hs400_tune = false,
	.pad_tune_reg = MSDC_PAD_TUNE,
	.async_fifo = false,
	.data_tune = false,
	.busy_check = false,
	.stop_clk_fix = false,
	.enhance_rx = false,
	.use_internal_cd = true,
};

static const struct mtk_mmc_compatible mt6779_compat = {
	.clk_div_bits = 12,
	.recheck_sdio_irq = false,
	.hs400_tune = false,
	.pad_tune_reg = MSDC_PAD_TUNE0,
	.async_fifo = true,
	.data_tune = true,
	.busy_check = true,
	.stop_clk_fix = true,
	.enhance_rx = true,
	.support_64g = true,
};

static const struct of_device_id msdc_of_ids[] = {
	{ .compatible = "mediatek,mt8135-mmc", .data = &mt8135_compat},
	{ .compatible = "mediatek,mt8173-mmc", .data = &mt8173_compat},
	{ .compatible = "mediatek,mt8183-mmc", .data = &mt8183_compat},
	{ .compatible = "mediatek,mt2701-mmc", .data = &mt2701_compat},
	{ .compatible = "mediatek,mt2712-mmc", .data = &mt2712_compat},
	{ .compatible = "mediatek,mt7622-mmc", .data = &mt7622_compat},
	{ .compatible = "mediatek,mt8516-mmc", .data = &mt8516_compat},
	{ .compatible = "mediatek,mt7620-mmc", .data = &mt7620_compat},
	{ .compatible = "mediatek,mt6779-mmc", .data = &mt6779_compat},
	{}
};
MODULE_DEVICE_TABLE(of, msdc_of_ids);

static void sdr_set_bits(void __iomem *reg, u32 bs)
{
	u32 val = readl(reg);

	val |= bs;
	writel(val, reg);
}

static void sdr_clr_bits(void __iomem *reg, u32 bs)
{
	u32 val = readl(reg);

	val &= ~bs;
	writel(val, reg);
}

static void sdr_set_field(void __iomem *reg, u32 field, u32 val)
{
	unsigned int tv = readl(reg);

	tv &= ~field;
	tv |= ((val) << (ffs((unsigned int)field) - 1));
	writel(tv, reg);
}

static void sdr_get_field(void __iomem *reg, u32 field, u32 *val)
{
	unsigned int tv = readl(reg);

	*val = ((tv & field) >> (ffs((unsigned int)field) - 1));
}

static void msdc_reset_hw(struct msdc_host *host)
{
	u32 val;

	sdr_set_bits(host->base + MSDC_CFG, MSDC_CFG_RST);
	while (readl(host->base + MSDC_CFG) & MSDC_CFG_RST)
		cpu_relax();

	sdr_set_bits(host->base + MSDC_FIFOCS, MSDC_FIFOCS_CLR);
	while (readl(host->base + MSDC_FIFOCS) & MSDC_FIFOCS_CLR)
		cpu_relax();

	val = readl(host->base + MSDC_INT);
	writel(val, host->base + MSDC_INT);
}

static void msdc_cmd_next(struct msdc_host *host,
		struct mmc_request *mrq, struct mmc_command *cmd);
static void __msdc_enable_sdio_irq(struct msdc_host *host, int enb);

static const u32 cmd_ints_mask = MSDC_INTEN_CMDRDY | MSDC_INTEN_RSPCRCERR |
			MSDC_INTEN_CMDTMO | MSDC_INTEN_ACMDRDY |
			MSDC_INTEN_ACMDCRCERR | MSDC_INTEN_ACMDTMO;
static const u32 data_ints_mask = MSDC_INTEN_XFER_COMPL | MSDC_INTEN_DATTMO |
			MSDC_INTEN_DATCRCERR | MSDC_INTEN_DMA_BDCSERR |
			MSDC_INTEN_DMA_GPDCSERR | MSDC_INTEN_DMA_PROTECT;

static u8 msdc_dma_calcs(u8 *buf, u32 len)
{
	u32 i, sum = 0;

	for (i = 0; i < len; i++)
		sum += buf[i];
	return 0xff - (u8) sum;
}

static inline void msdc_dma_setup(struct msdc_host *host, struct msdc_dma *dma,
		struct mmc_data *data)
{
	unsigned int j, dma_len;
	dma_addr_t dma_address;
	u32 dma_ctrl;
	struct scatterlist *sg;
	struct mt_gpdma_desc *gpd;
	struct mt_bdma_desc *bd;

	sg = data->sg;

	gpd = dma->gpd;
	bd = dma->bd;

	/* modify gpd */
	gpd->gpd_info |= GPDMA_DESC_HWO;
	gpd->gpd_info |= GPDMA_DESC_BDP;
	/* need to clear first. use these bits to calc checksum */
	gpd->gpd_info &= ~GPDMA_DESC_CHECKSUM;
	gpd->gpd_info |= msdc_dma_calcs((u8 *) gpd, 16) << 8;

	/* modify bd */
	for_each_sg(data->sg, sg, data->sg_count, j) {
		dma_address = sg_dma_address(sg);
		dma_len = sg_dma_len(sg);

		/* init bd */
		bd[j].bd_info &= ~BDMA_DESC_BLKPAD;
		bd[j].bd_info &= ~BDMA_DESC_DWPAD;
		bd[j].ptr = lower_32_bits(dma_address);
		if (host->dev_comp->support_64g) {
			bd[j].bd_info &= ~BDMA_DESC_PTR_H4;
			bd[j].bd_info |= (upper_32_bits(dma_address) & 0xf)
					 << 28;
		}

		if (host->dev_comp->support_64g) {
			bd[j].bd_data_len &= ~BDMA_DESC_BUFLEN_EXT;
			bd[j].bd_data_len |= (dma_len & BDMA_DESC_BUFLEN_EXT);
		} else {
			bd[j].bd_data_len &= ~BDMA_DESC_BUFLEN;
			bd[j].bd_data_len |= (dma_len & BDMA_DESC_BUFLEN);
		}

		if (j == data->sg_count - 1) /* the last bd */
			bd[j].bd_info |= BDMA_DESC_EOL;
		else
			bd[j].bd_info &= ~BDMA_DESC_EOL;

		/* checksume need to clear first */
		bd[j].bd_info &= ~BDMA_DESC_CHECKSUM;
		bd[j].bd_info |= msdc_dma_calcs((u8 *)(&bd[j]), 16) << 8;
	}

	sdr_set_field(host->base + MSDC_DMA_CFG, MSDC_DMA_CFG_DECSEN, 1);
	dma_ctrl = readl_relaxed(host->base + MSDC_DMA_CTRL);
	dma_ctrl &= ~(MSDC_DMA_CTRL_BRUSTSZ | MSDC_DMA_CTRL_MODE);
	dma_ctrl |= (MSDC_BURST_64B << 12 | 1 << 8);
	writel_relaxed(dma_ctrl, host->base + MSDC_DMA_CTRL);
	if (host->dev_comp->support_64g)
		sdr_set_field(host->base + DMA_SA_H4BIT, DMA_ADDR_HIGH_4BIT,
			      upper_32_bits(dma->gpd_addr) & 0xf);
	writel(lower_32_bits(dma->gpd_addr), host->base + MSDC_DMA_SA);
}

static void msdc_prepare_data(struct msdc_host *host, struct mmc_request *mrq)
{
	struct mmc_data *data = mrq->data;

	if (!(data->host_cookie & MSDC_PREPARE_FLAG)) {
		data->host_cookie |= MSDC_PREPARE_FLAG;
		data->sg_count = dma_map_sg(host->dev, data->sg, data->sg_len,
					    mmc_get_dma_dir(data));
	}
}

static void msdc_unprepare_data(struct msdc_host *host, struct mmc_request *mrq)
{
	struct mmc_data *data = mrq->data;

	if (data->host_cookie & MSDC_ASYNC_FLAG)
		return;

	if (data->host_cookie & MSDC_PREPARE_FLAG) {
		dma_unmap_sg(host->dev, data->sg, data->sg_len,
			     mmc_get_dma_dir(data));
		data->host_cookie &= ~MSDC_PREPARE_FLAG;
	}
}

static u64 msdc_timeout_cal(struct msdc_host *host, u64 ns, u64 clks)
{
	struct mmc_host *mmc = mmc_from_priv(host);
	u64 timeout, clk_ns;
	u32 mode = 0;

	if (mmc->actual_clock == 0) {
		timeout = 0;
	} else {
		clk_ns  = 1000000000ULL;
		do_div(clk_ns, mmc->actual_clock);
		timeout = ns + clk_ns - 1;
		do_div(timeout, clk_ns);
		timeout += clks;
		/* in 1048576 sclk cycle unit */
		timeout = DIV_ROUND_UP(timeout, (0x1 << 20));
		if (host->dev_comp->clk_div_bits == 8)
			sdr_get_field(host->base + MSDC_CFG,
				      MSDC_CFG_CKMOD, &mode);
		else
			sdr_get_field(host->base + MSDC_CFG,
				      MSDC_CFG_CKMOD_EXTRA, &mode);
		/*DDR mode will double the clk cycles for data timeout */
		timeout = mode >= 2 ? timeout * 2 : timeout;
		timeout = timeout > 1 ? timeout - 1 : 0;
	}
	return timeout;
}

/* clock control primitives */
static void msdc_set_timeout(struct msdc_host *host, u64 ns, u64 clks)
{
	u64 timeout;

	host->timeout_ns = ns;
	host->timeout_clks = clks;

	timeout = msdc_timeout_cal(host, ns, clks);
	sdr_set_field(host->base + SDC_CFG, SDC_CFG_DTOC,
		      (u32)(timeout > 255 ? 255 : timeout));
}

static void msdc_set_busy_timeout(struct msdc_host *host, u64 ns, u64 clks)
{
	u64 timeout;

	timeout = msdc_timeout_cal(host, ns, clks);
	sdr_set_field(host->base + SDC_CFG, SDC_CFG_WRDTOC,
		      (u32)(timeout > 8191 ? 8191 : timeout));
}

static void msdc_gate_clock(struct msdc_host *host)
{
	clk_disable_unprepare(host->src_clk_cg);
	clk_disable_unprepare(host->src_clk);
	clk_disable_unprepare(host->bus_clk);
	clk_disable_unprepare(host->h_clk);
}

static void msdc_ungate_clock(struct msdc_host *host)
{
	clk_prepare_enable(host->h_clk);
	clk_prepare_enable(host->bus_clk);
	clk_prepare_enable(host->src_clk);
	clk_prepare_enable(host->src_clk_cg);
	while (!(readl(host->base + MSDC_CFG) & MSDC_CFG_CKSTB))
		cpu_relax();
}

static void msdc_set_mclk(struct msdc_host *host, unsigned char timing, u32 hz)
{
	struct mmc_host *mmc = mmc_from_priv(host);
	u32 mode;
	u32 flags;
	u32 div;
	u32 sclk;
	u32 tune_reg = host->dev_comp->pad_tune_reg;

	if (!hz) {
		dev_dbg(host->dev, "set mclk to 0\n");
		host->mclk = 0;
		mmc->actual_clock = 0;
		sdr_clr_bits(host->base + MSDC_CFG, MSDC_CFG_CKPDN);
		return;
	}

	flags = readl(host->base + MSDC_INTEN);
	sdr_clr_bits(host->base + MSDC_INTEN, flags);
	if (host->dev_comp->clk_div_bits == 8)
		sdr_clr_bits(host->base + MSDC_CFG, MSDC_CFG_HS400_CK_MODE);
	else
		sdr_clr_bits(host->base + MSDC_CFG,
			     MSDC_CFG_HS400_CK_MODE_EXTRA);
	if (timing == MMC_TIMING_UHS_DDR50 ||
	    timing == MMC_TIMING_MMC_DDR52 ||
	    timing == MMC_TIMING_MMC_HS400) {
		if (timing == MMC_TIMING_MMC_HS400)
			mode = 0x3;
		else
			mode = 0x2; /* ddr mode and use divisor */

		if (hz >= (host->src_clk_freq >> 2)) {
			div = 0; /* mean div = 1/4 */
			sclk = host->src_clk_freq >> 2; /* sclk = clk / 4 */
		} else {
			div = (host->src_clk_freq + ((hz << 2) - 1)) / (hz << 2);
			sclk = (host->src_clk_freq >> 2) / div;
			div = (div >> 1);
		}

		if (timing == MMC_TIMING_MMC_HS400 &&
		    hz >= (host->src_clk_freq >> 1)) {
			if (host->dev_comp->clk_div_bits == 8)
				sdr_set_bits(host->base + MSDC_CFG,
					     MSDC_CFG_HS400_CK_MODE);
			else
				sdr_set_bits(host->base + MSDC_CFG,
					     MSDC_CFG_HS400_CK_MODE_EXTRA);
			sclk = host->src_clk_freq >> 1;
			div = 0; /* div is ignore when bit18 is set */
		}
	} else if (hz >= host->src_clk_freq) {
		mode = 0x1; /* no divisor */
		div = 0;
		sclk = host->src_clk_freq;
	} else {
		mode = 0x0; /* use divisor */
		if (hz >= (host->src_clk_freq >> 1)) {
			div = 0; /* mean div = 1/2 */
			sclk = host->src_clk_freq >> 1; /* sclk = clk / 2 */
		} else {
			div = (host->src_clk_freq + ((hz << 2) - 1)) / (hz << 2);
			sclk = (host->src_clk_freq >> 2) / div;
		}
	}
	sdr_clr_bits(host->base + MSDC_CFG, MSDC_CFG_CKPDN);
	/*
	 * As src_clk/HCLK use the same bit to gate/ungate,
	 * So if want to only gate src_clk, need gate its parent(mux).
	 */
	if (host->src_clk_cg)
		clk_disable_unprepare(host->src_clk_cg);
	else
		clk_disable_unprepare(clk_get_parent(host->src_clk));
	if (host->dev_comp->clk_div_bits == 8)
		sdr_set_field(host->base + MSDC_CFG,
			      MSDC_CFG_CKMOD | MSDC_CFG_CKDIV,
			      (mode << 8) | div);
	else
		sdr_set_field(host->base + MSDC_CFG,
			      MSDC_CFG_CKMOD_EXTRA | MSDC_CFG_CKDIV_EXTRA,
			      (mode << 12) | div);
	if (host->src_clk_cg)
		clk_prepare_enable(host->src_clk_cg);
	else
		clk_prepare_enable(clk_get_parent(host->src_clk));

	while (!(readl(host->base + MSDC_CFG) & MSDC_CFG_CKSTB))
		cpu_relax();
	sdr_set_bits(host->base + MSDC_CFG, MSDC_CFG_CKPDN);
	mmc->actual_clock = sclk;
	host->mclk = hz;
	host->timing = timing;
	/* need because clk changed. */
	msdc_set_timeout(host, host->timeout_ns, host->timeout_clks);
	sdr_set_bits(host->base + MSDC_INTEN, flags);

	/*
	 * mmc_select_hs400() will drop to 50Mhz and High speed mode,
	 * tune result of hs200/200Mhz is not suitable for 50Mhz
	 */
	if (mmc->actual_clock <= 52000000) {
		writel(host->def_tune_para.iocon, host->base + MSDC_IOCON);
		if (host->top_base) {
			writel(host->def_tune_para.emmc_top_control,
			       host->top_base + EMMC_TOP_CONTROL);
			writel(host->def_tune_para.emmc_top_cmd,
			       host->top_base + EMMC_TOP_CMD);
		} else {
			writel(host->def_tune_para.pad_tune,
			       host->base + tune_reg);
		}
	} else {
		writel(host->saved_tune_para.iocon, host->base + MSDC_IOCON);
		writel(host->saved_tune_para.pad_cmd_tune,
		       host->base + PAD_CMD_TUNE);
		if (host->top_base) {
			writel(host->saved_tune_para.emmc_top_control,
			       host->top_base + EMMC_TOP_CONTROL);
			writel(host->saved_tune_para.emmc_top_cmd,
			       host->top_base + EMMC_TOP_CMD);
		} else {
			writel(host->saved_tune_para.pad_tune,
			       host->base + tune_reg);
		}
	}

	if (timing == MMC_TIMING_MMC_HS400 &&
	    host->dev_comp->hs400_tune)
		sdr_set_field(host->base + tune_reg,
			      MSDC_PAD_TUNE_CMDRRDLY,
			      host->hs400_cmd_int_delay);
	dev_dbg(host->dev, "sclk: %d, timing: %d\n", mmc->actual_clock,
		timing);
}

static inline u32 msdc_cmd_find_resp(struct msdc_host *host,
		struct mmc_request *mrq, struct mmc_command *cmd)
{
	u32 resp;

	switch (mmc_resp_type(cmd)) {
		/* Actually, R1, R5, R6, R7 are the same */
	case MMC_RSP_R1:
		resp = 0x1;
		break;
	case MMC_RSP_R1B:
		resp = 0x7;
		break;
	case MMC_RSP_R2:
		resp = 0x2;
		break;
	case MMC_RSP_R3:
		resp = 0x3;
		break;
	case MMC_RSP_NONE:
	default:
		resp = 0x0;
		break;
	}

	return resp;
}

static inline u32 msdc_cmd_prepare_raw_cmd(struct msdc_host *host,
		struct mmc_request *mrq, struct mmc_command *cmd)
{
	struct mmc_host *mmc = mmc_from_priv(host);
	/* rawcmd :
	 * vol_swt << 30 | auto_cmd << 28 | blklen << 16 | go_irq << 15 |
	 * stop << 14 | rw << 13 | dtype << 11 | rsptyp << 7 | brk << 6 | opcode
	 */
	u32 opcode = cmd->opcode;
	u32 resp = msdc_cmd_find_resp(host, mrq, cmd);
	u32 rawcmd = (opcode & 0x3f) | ((resp & 0x7) << 7);

	host->cmd_rsp = resp;

	if ((opcode == SD_IO_RW_DIRECT && cmd->flags == (unsigned int) -1) ||
	    opcode == MMC_STOP_TRANSMISSION)
		rawcmd |= (0x1 << 14);
	else if (opcode == SD_SWITCH_VOLTAGE)
		rawcmd |= (0x1 << 30);
	else if (opcode == SD_APP_SEND_SCR ||
		 opcode == SD_APP_SEND_NUM_WR_BLKS ||
		 (opcode == SD_SWITCH && mmc_cmd_type(cmd) == MMC_CMD_ADTC) ||
		 (opcode == SD_APP_SD_STATUS && mmc_cmd_type(cmd) == MMC_CMD_ADTC) ||
		 (opcode == MMC_SEND_EXT_CSD && mmc_cmd_type(cmd) == MMC_CMD_ADTC))
		rawcmd |= (0x1 << 11);

	if (cmd->data) {
		struct mmc_data *data = cmd->data;

		if (mmc_op_multi(opcode)) {
			if (mmc_card_mmc(mmc->card) && mrq->sbc &&
			    !(mrq->sbc->arg & 0xFFFF0000))
				rawcmd |= 0x2 << 28; /* AutoCMD23 */
		}

		rawcmd |= ((data->blksz & 0xFFF) << 16);
		if (data->flags & MMC_DATA_WRITE)
			rawcmd |= (0x1 << 13);
		if (data->blocks > 1)
			rawcmd |= (0x2 << 11);
		else
			rawcmd |= (0x1 << 11);
		/* Always use dma mode */
		sdr_clr_bits(host->base + MSDC_CFG, MSDC_CFG_PIO);

		if (host->timeout_ns != data->timeout_ns ||
		    host->timeout_clks != data->timeout_clks)
			msdc_set_timeout(host, data->timeout_ns,
					data->timeout_clks);

		writel(data->blocks, host->base + SDC_BLK_NUM);
	}
	return rawcmd;
}

static void msdc_start_data(struct msdc_host *host, struct mmc_request *mrq,
			    struct mmc_command *cmd, struct mmc_data *data)
{
	bool read;

	WARN_ON(host->data);
	host->data = data;
	read = data->flags & MMC_DATA_READ;

	mod_delayed_work(system_wq, &host->req_timeout, DAT_TIMEOUT);
	msdc_dma_setup(host, &host->dma, data);
	sdr_set_bits(host->base + MSDC_INTEN, data_ints_mask);
	sdr_set_field(host->base + MSDC_DMA_CTRL, MSDC_DMA_CTRL_START, 1);
	dev_dbg(host->dev, "DMA start\n");
	dev_dbg(host->dev, "%s: cmd=%d DMA data: %d blocks; read=%d\n",
			__func__, cmd->opcode, data->blocks, read);
}

static int msdc_auto_cmd_done(struct msdc_host *host, int events,
		struct mmc_command *cmd)
{
	u32 *rsp = cmd->resp;

	rsp[0] = readl(host->base + SDC_ACMD_RESP);

	if (events & MSDC_INT_ACMDRDY) {
		cmd->error = 0;
	} else {
		msdc_reset_hw(host);
		if (events & MSDC_INT_ACMDCRCERR) {
			cmd->error = -EILSEQ;
			host->error |= REQ_STOP_EIO;
		} else if (events & MSDC_INT_ACMDTMO) {
			cmd->error = -ETIMEDOUT;
			host->error |= REQ_STOP_TMO;
		}
		dev_err(host->dev,
			"%s: AUTO_CMD%d arg=%08X; rsp %08X; cmd_error=%d\n",
			__func__, cmd->opcode, cmd->arg, rsp[0], cmd->error);
	}
	return cmd->error;
}

/*
 * msdc_recheck_sdio_irq - recheck whether the SDIO irq is lost
 *
 * Host controller may lost interrupt in some special case.
 * Add SDIO irq recheck mechanism to make sure all interrupts
 * can be processed immediately
 */
static void msdc_recheck_sdio_irq(struct msdc_host *host)
{
	struct mmc_host *mmc = mmc_from_priv(host);
	u32 reg_int, reg_inten, reg_ps;

	if (mmc->caps & MMC_CAP_SDIO_IRQ) {
		reg_inten = readl(host->base + MSDC_INTEN);
		if (reg_inten & MSDC_INTEN_SDIOIRQ) {
			reg_int = readl(host->base + MSDC_INT);
			reg_ps = readl(host->base + MSDC_PS);
			if (!(reg_int & MSDC_INT_SDIOIRQ ||
			      reg_ps & MSDC_PS_DATA1)) {
				__msdc_enable_sdio_irq(host, 0);
				sdio_signal_irq(mmc);
			}
		}
	}
}

static void msdc_track_cmd_data(struct msdc_host *host,
				struct mmc_command *cmd, struct mmc_data *data)
{
	if (host->error)
		dev_dbg(host->dev, "%s: cmd=%d arg=%08X; host->error=0x%08X\n",
			__func__, cmd->opcode, cmd->arg, host->error);
}

static void msdc_request_done(struct msdc_host *host, struct mmc_request *mrq)
{
	unsigned long flags;
	bool ret;

	ret = cancel_delayed_work(&host->req_timeout);
	if (!ret) {
		/* delay work already running */
		return;
	}
	spin_lock_irqsave(&host->lock, flags);
	host->mrq = NULL;
	spin_unlock_irqrestore(&host->lock, flags);

	msdc_track_cmd_data(host, mrq->cmd, mrq->data);
	if (mrq->data)
		msdc_unprepare_data(host, mrq);
	if (host->error)
		msdc_reset_hw(host);
	mmc_request_done(mmc_from_priv(host), mrq);
	if (host->dev_comp->recheck_sdio_irq)
		msdc_recheck_sdio_irq(host);
}

/* returns true if command is fully handled; returns false otherwise */
static bool msdc_cmd_done(struct msdc_host *host, int events,
			  struct mmc_request *mrq, struct mmc_command *cmd)
{
	bool done = false;
	bool sbc_error;
	unsigned long flags;
	u32 *rsp = cmd->resp;

	if (mrq->sbc && cmd == mrq->cmd &&
	    (events & (MSDC_INT_ACMDRDY | MSDC_INT_ACMDCRCERR
				   | MSDC_INT_ACMDTMO)))
		msdc_auto_cmd_done(host, events, mrq->sbc);

	sbc_error = mrq->sbc && mrq->sbc->error;

	if (!sbc_error && !(events & (MSDC_INT_CMDRDY
					| MSDC_INT_RSPCRCERR
					| MSDC_INT_CMDTMO)))
		return done;

	spin_lock_irqsave(&host->lock, flags);
	done = !host->cmd;
	host->cmd = NULL;
	spin_unlock_irqrestore(&host->lock, flags);

	if (done)
		return true;

	sdr_clr_bits(host->base + MSDC_INTEN, cmd_ints_mask);

	if (cmd->flags & MMC_RSP_PRESENT) {
		if (cmd->flags & MMC_RSP_136) {
			rsp[0] = readl(host->base + SDC_RESP3);
			rsp[1] = readl(host->base + SDC_RESP2);
			rsp[2] = readl(host->base + SDC_RESP1);
			rsp[3] = readl(host->base + SDC_RESP0);
		} else {
			rsp[0] = readl(host->base + SDC_RESP0);
		}
	}

	if (!sbc_error && !(events & MSDC_INT_CMDRDY)) {
		if (events & MSDC_INT_CMDTMO ||
		    (cmd->opcode != MMC_SEND_TUNING_BLOCK &&
		     cmd->opcode != MMC_SEND_TUNING_BLOCK_HS200))
			/*
			 * should not clear fifo/interrupt as the tune data
			 * may have alreay come when cmd19/cmd21 gets response
			 * CRC error.
			 */
			msdc_reset_hw(host);
		if (events & MSDC_INT_RSPCRCERR) {
			cmd->error = -EILSEQ;
			host->error |= REQ_CMD_EIO;
		} else if (events & MSDC_INT_CMDTMO) {
			cmd->error = -ETIMEDOUT;
			host->error |= REQ_CMD_TMO;
		}
	}
	if (cmd->error)
		dev_dbg(host->dev,
				"%s: cmd=%d arg=%08X; rsp %08X; cmd_error=%d\n",
				__func__, cmd->opcode, cmd->arg, rsp[0],
				cmd->error);

	msdc_cmd_next(host, mrq, cmd);
	return true;
}

/* It is the core layer's responsibility to ensure card status
 * is correct before issue a request. but host design do below
 * checks recommended.
 */
static inline bool msdc_cmd_is_ready(struct msdc_host *host,
		struct mmc_request *mrq, struct mmc_command *cmd)
{
	/* The max busy time we can endure is 20ms */
	unsigned long tmo = jiffies + msecs_to_jiffies(20);

	while ((readl(host->base + SDC_STS) & SDC_STS_CMDBUSY) &&
			time_before(jiffies, tmo))
		cpu_relax();
	if (readl(host->base + SDC_STS) & SDC_STS_CMDBUSY) {
		dev_err(host->dev, "CMD bus busy detected\n");
		host->error |= REQ_CMD_BUSY;
		msdc_cmd_done(host, MSDC_INT_CMDTMO, mrq, cmd);
		return false;
	}

	if (mmc_resp_type(cmd) == MMC_RSP_R1B || cmd->data) {
		tmo = jiffies + msecs_to_jiffies(20);
		/* R1B or with data, should check SDCBUSY */
		while ((readl(host->base + SDC_STS) & SDC_STS_SDCBUSY) &&
				time_before(jiffies, tmo))
			cpu_relax();
		if (readl(host->base + SDC_STS) & SDC_STS_SDCBUSY) {
			dev_err(host->dev, "Controller busy detected\n");
			host->error |= REQ_CMD_BUSY;
			msdc_cmd_done(host, MSDC_INT_CMDTMO, mrq, cmd);
			return false;
		}
	}
	return true;
}

static void msdc_start_command(struct msdc_host *host,
		struct mmc_request *mrq, struct mmc_command *cmd)
{
	u32 rawcmd;
	unsigned long flags;

	WARN_ON(host->cmd);
	host->cmd = cmd;

	mod_delayed_work(system_wq, &host->req_timeout, DAT_TIMEOUT);
	if (!msdc_cmd_is_ready(host, mrq, cmd))
		return;

	if ((readl(host->base + MSDC_FIFOCS) & MSDC_FIFOCS_TXCNT) >> 16 ||
	    readl(host->base + MSDC_FIFOCS) & MSDC_FIFOCS_RXCNT) {
		dev_err(host->dev, "TX/RX FIFO non-empty before start of IO. Reset\n");
		msdc_reset_hw(host);
	}

	cmd->error = 0;
	rawcmd = msdc_cmd_prepare_raw_cmd(host, mrq, cmd);

	spin_lock_irqsave(&host->lock, flags);
	sdr_set_bits(host->base + MSDC_INTEN, cmd_ints_mask);
	spin_unlock_irqrestore(&host->lock, flags);

	writel(cmd->arg, host->base + SDC_ARG);
	writel(rawcmd, host->base + SDC_CMD);
}

static void msdc_cmd_next(struct msdc_host *host,
		struct mmc_request *mrq, struct mmc_command *cmd)
{
	if ((cmd->error &&
	    !(cmd->error == -EILSEQ &&
	      (cmd->opcode == MMC_SEND_TUNING_BLOCK ||
	       cmd->opcode == MMC_SEND_TUNING_BLOCK_HS200))) ||
	    (mrq->sbc && mrq->sbc->error))
		msdc_request_done(host, mrq);
	else if (cmd == mrq->sbc)
		msdc_start_command(host, mrq, mrq->cmd);
	else if (!cmd->data)
		msdc_request_done(host, mrq);
	else
		msdc_start_data(host, mrq, cmd, cmd->data);
}

static void msdc_ops_request(struct mmc_host *mmc, struct mmc_request *mrq)
{
	struct msdc_host *host = mmc_priv(mmc);

	host->error = 0;
	WARN_ON(host->mrq);
	host->mrq = mrq;

	if (mrq->data)
		msdc_prepare_data(host, mrq);

	/* if SBC is required, we have HW option and SW option.
	 * if HW option is enabled, and SBC does not have "special" flags,
	 * use HW option,  otherwise use SW option
	 */
	if (mrq->sbc && (!mmc_card_mmc(mmc->card) ||
	    (mrq->sbc->arg & 0xFFFF0000)))
		msdc_start_command(host, mrq, mrq->sbc);
	else
		msdc_start_command(host, mrq, mrq->cmd);
}

static void msdc_pre_req(struct mmc_host *mmc, struct mmc_request *mrq)
{
	struct msdc_host *host = mmc_priv(mmc);
	struct mmc_data *data = mrq->data;

	if (!data)
		return;

	msdc_prepare_data(host, mrq);
	data->host_cookie |= MSDC_ASYNC_FLAG;
}

static void msdc_post_req(struct mmc_host *mmc, struct mmc_request *mrq,
		int err)
{
	struct msdc_host *host = mmc_priv(mmc);
	struct mmc_data *data;

	data = mrq->data;
	if (!data)
		return;
	if (data->host_cookie) {
		data->host_cookie &= ~MSDC_ASYNC_FLAG;
		msdc_unprepare_data(host, mrq);
	}
}

static void msdc_data_xfer_next(struct msdc_host *host,
				struct mmc_request *mrq, struct mmc_data *data)
{
	if (mmc_op_multi(mrq->cmd->opcode) && mrq->stop && !mrq->stop->error &&
	    !mrq->sbc)
		msdc_start_command(host, mrq, mrq->stop);
	else
		msdc_request_done(host, mrq);
}

static bool msdc_data_xfer_done(struct msdc_host *host, u32 events,
				struct mmc_request *mrq, struct mmc_data *data)
{
	struct mmc_command *stop = data->stop;
	unsigned long flags;
	bool done;
	unsigned int check_data = events &
	    (MSDC_INT_XFER_COMPL | MSDC_INT_DATCRCERR | MSDC_INT_DATTMO
	     | MSDC_INT_DMA_BDCSERR | MSDC_INT_DMA_GPDCSERR
	     | MSDC_INT_DMA_PROTECT);

	spin_lock_irqsave(&host->lock, flags);
	done = !host->data;
	if (check_data)
		host->data = NULL;
	spin_unlock_irqrestore(&host->lock, flags);

	if (done)
		return true;

	if (check_data || (stop && stop->error)) {
		dev_dbg(host->dev, "DMA status: 0x%8X\n",
				readl(host->base + MSDC_DMA_CFG));
		sdr_set_field(host->base + MSDC_DMA_CTRL, MSDC_DMA_CTRL_STOP,
				1);
		while (readl(host->base + MSDC_DMA_CFG) & MSDC_DMA_CFG_STS)
			cpu_relax();
		sdr_clr_bits(host->base + MSDC_INTEN, data_ints_mask);
		dev_dbg(host->dev, "DMA stop\n");

		if ((events & MSDC_INT_XFER_COMPL) && (!stop || !stop->error)) {
			data->bytes_xfered = data->blocks * data->blksz;
		} else {
			dev_dbg(host->dev, "interrupt events: %x\n", events);
			msdc_reset_hw(host);
			host->error |= REQ_DAT_ERR;
			data->bytes_xfered = 0;

			if (events & MSDC_INT_DATTMO)
				data->error = -ETIMEDOUT;
			else if (events & MSDC_INT_DATCRCERR)
				data->error = -EILSEQ;

			dev_dbg(host->dev, "%s: cmd=%d; blocks=%d",
				__func__, mrq->cmd->opcode, data->blocks);
			dev_dbg(host->dev, "data_error=%d xfer_size=%d\n",
				(int)data->error, data->bytes_xfered);
		}

		msdc_data_xfer_next(host, mrq, data);
		done = true;
	}
	return done;
}

static void msdc_set_buswidth(struct msdc_host *host, u32 width)
{
	u32 val = readl(host->base + SDC_CFG);

	val &= ~SDC_CFG_BUSWIDTH;

	switch (width) {
	default:
	case MMC_BUS_WIDTH_1:
		val |= (MSDC_BUS_1BITS << 16);
		break;
	case MMC_BUS_WIDTH_4:
		val |= (MSDC_BUS_4BITS << 16);
		break;
	case MMC_BUS_WIDTH_8:
		val |= (MSDC_BUS_8BITS << 16);
		break;
	}

	writel(val, host->base + SDC_CFG);
	dev_dbg(host->dev, "Bus Width = %d", width);
}

static int msdc_ops_switch_volt(struct mmc_host *mmc, struct mmc_ios *ios)
{
	struct msdc_host *host = mmc_priv(mmc);
	int ret;

	if (!IS_ERR(mmc->supply.vqmmc)) {
		if (ios->signal_voltage != MMC_SIGNAL_VOLTAGE_330 &&
		    ios->signal_voltage != MMC_SIGNAL_VOLTAGE_180) {
			dev_err(host->dev, "Unsupported signal voltage!\n");
			return -EINVAL;
		}

		ret = mmc_regulator_set_vqmmc(mmc, ios);
		if (ret < 0) {
			dev_dbg(host->dev, "Regulator set error %d (%d)\n",
				ret, ios->signal_voltage);
			return ret;
		}

		/* Apply different pinctrl settings for different signal voltage */
		if (ios->signal_voltage == MMC_SIGNAL_VOLTAGE_180)
			pinctrl_select_state(host->pinctrl, host->pins_uhs);
		else
			pinctrl_select_state(host->pinctrl, host->pins_default);
	}
	return 0;
}

static int msdc_card_busy(struct mmc_host *mmc)
{
	struct msdc_host *host = mmc_priv(mmc);
	u32 status = readl(host->base + MSDC_PS);

	/* only check if data0 is low */
	return !(status & BIT(16));
}

static void msdc_request_timeout(struct work_struct *work)
{
	struct msdc_host *host = container_of(work, struct msdc_host,
			req_timeout.work);

	/* simulate HW timeout status */
	dev_err(host->dev, "%s: aborting cmd/data/mrq\n", __func__);
	if (host->mrq) {
		dev_err(host->dev, "%s: aborting mrq=%p cmd=%d\n", __func__,
				host->mrq, host->mrq->cmd->opcode);
		if (host->cmd) {
			dev_err(host->dev, "%s: aborting cmd=%d\n",
					__func__, host->cmd->opcode);
			msdc_cmd_done(host, MSDC_INT_CMDTMO, host->mrq,
					host->cmd);
		} else if (host->data) {
			dev_err(host->dev, "%s: abort data: cmd%d; %d blocks\n",
					__func__, host->mrq->cmd->opcode,
					host->data->blocks);
			msdc_data_xfer_done(host, MSDC_INT_DATTMO, host->mrq,
					host->data);
		}
	}
}

static void __msdc_enable_sdio_irq(struct msdc_host *host, int enb)
{
	if (enb) {
		sdr_set_bits(host->base + MSDC_INTEN, MSDC_INTEN_SDIOIRQ);
		sdr_set_bits(host->base + SDC_CFG, SDC_CFG_SDIOIDE);
		if (host->dev_comp->recheck_sdio_irq)
			msdc_recheck_sdio_irq(host);
	} else {
		sdr_clr_bits(host->base + MSDC_INTEN, MSDC_INTEN_SDIOIRQ);
		sdr_clr_bits(host->base + SDC_CFG, SDC_CFG_SDIOIDE);
	}
}

static void msdc_enable_sdio_irq(struct mmc_host *mmc, int enb)
{
	unsigned long flags;
	struct msdc_host *host = mmc_priv(mmc);

	spin_lock_irqsave(&host->lock, flags);
	__msdc_enable_sdio_irq(host, enb);
	spin_unlock_irqrestore(&host->lock, flags);

	if (enb)
		pm_runtime_get_noresume(host->dev);
	else
		pm_runtime_put_noidle(host->dev);
}

static irqreturn_t msdc_cmdq_irq(struct msdc_host *host, u32 intsts)
{
	struct mmc_host *mmc = mmc_from_priv(host);
	int cmd_err = 0, dat_err = 0;

	if (intsts & MSDC_INT_RSPCRCERR) {
		cmd_err = -EILSEQ;
		dev_err(host->dev, "%s: CMD CRC ERR", __func__);
	} else if (intsts & MSDC_INT_CMDTMO) {
		cmd_err = -ETIMEDOUT;
		dev_err(host->dev, "%s: CMD TIMEOUT ERR", __func__);
	}

	if (intsts & MSDC_INT_DATCRCERR) {
		dat_err = -EILSEQ;
		dev_err(host->dev, "%s: DATA CRC ERR", __func__);
	} else if (intsts & MSDC_INT_DATTMO) {
		dat_err = -ETIMEDOUT;
		dev_err(host->dev, "%s: DATA TIMEOUT ERR", __func__);
	}

	if (cmd_err || dat_err) {
		dev_err(host->dev, "cmd_err = %d, dat_err =%d, intsts = 0x%x",
			cmd_err, dat_err, intsts);
	}

	return cqhci_irq(mmc, 0, cmd_err, dat_err);
}

static irqreturn_t msdc_irq(int irq, void *dev_id)
{
	struct msdc_host *host = (struct msdc_host *) dev_id;
	struct mmc_host *mmc = mmc_from_priv(host);

	while (true) {
		unsigned long flags;
		struct mmc_request *mrq;
		struct mmc_command *cmd;
		struct mmc_data *data;
		u32 events, event_mask;

		spin_lock_irqsave(&host->lock, flags);
		events = readl(host->base + MSDC_INT);
		event_mask = readl(host->base + MSDC_INTEN);
		if ((events & event_mask) & MSDC_INT_SDIOIRQ)
			__msdc_enable_sdio_irq(host, 0);
		/* clear interrupts */
		writel(events & event_mask, host->base + MSDC_INT);

		mrq = host->mrq;
		cmd = host->cmd;
		data = host->data;
		spin_unlock_irqrestore(&host->lock, flags);

		if ((events & event_mask) & MSDC_INT_SDIOIRQ)
			sdio_signal_irq(mmc);

		if ((events & event_mask) & MSDC_INT_CDSC) {
			if (host->internal_cd)
				mmc_detect_change(mmc, msecs_to_jiffies(20));
			events &= ~MSDC_INT_CDSC;
		}

		if (!(events & (event_mask & ~MSDC_INT_SDIOIRQ)))
			break;

		if ((mmc->caps2 & MMC_CAP2_CQE) &&
		    (events & MSDC_INT_CMDQ)) {
			msdc_cmdq_irq(host, events);
			/* clear interrupts */
			writel(events, host->base + MSDC_INT);
			return IRQ_HANDLED;
		}

		if (!mrq) {
			dev_err(host->dev,
				"%s: MRQ=NULL; events=%08X; event_mask=%08X\n",
				__func__, events, event_mask);
			WARN_ON(1);
			break;
		}

		dev_dbg(host->dev, "%s: events=%08X\n", __func__, events);

		if (cmd)
			msdc_cmd_done(host, events, mrq, cmd);
		else if (data)
			msdc_data_xfer_done(host, events, mrq, data);
	}

	return IRQ_HANDLED;
}

static void msdc_init_hw(struct msdc_host *host)
{
	u32 val;
	u32 tune_reg = host->dev_comp->pad_tune_reg;

	if (host->reset) {
		reset_control_assert(host->reset);
		usleep_range(10, 50);
		reset_control_deassert(host->reset);
	}

	/* Configure to MMC/SD mode, clock free running */
	sdr_set_bits(host->base + MSDC_CFG, MSDC_CFG_MODE | MSDC_CFG_CKPDN);

	/* Reset */
	msdc_reset_hw(host);

	/* Disable and clear all interrupts */
	writel(0, host->base + MSDC_INTEN);
	val = readl(host->base + MSDC_INT);
	writel(val, host->base + MSDC_INT);

	/* Configure card detection */
	if (host->internal_cd) {
		sdr_set_field(host->base + MSDC_PS, MSDC_PS_CDDEBOUNCE,
			      DEFAULT_DEBOUNCE);
		sdr_set_bits(host->base + MSDC_PS, MSDC_PS_CDEN);
		sdr_set_bits(host->base + MSDC_INTEN, MSDC_INTEN_CDSC);
		sdr_set_bits(host->base + SDC_CFG, SDC_CFG_INSWKUP);
	} else {
		sdr_clr_bits(host->base + SDC_CFG, SDC_CFG_INSWKUP);
		sdr_clr_bits(host->base + MSDC_PS, MSDC_PS_CDEN);
		sdr_clr_bits(host->base + MSDC_INTEN, MSDC_INTEN_CDSC);
	}

	if (host->top_base) {
		writel(0, host->top_base + EMMC_TOP_CONTROL);
		writel(0, host->top_base + EMMC_TOP_CMD);
	} else {
		writel(0, host->base + tune_reg);
	}
	writel(0, host->base + MSDC_IOCON);
	sdr_set_field(host->base + MSDC_IOCON, MSDC_IOCON_DDLSEL, 0);
	writel(0x403c0046, host->base + MSDC_PATCH_BIT);
	sdr_set_field(host->base + MSDC_PATCH_BIT, MSDC_CKGEN_MSDC_DLY_SEL, 1);
	writel(0xffff4089, host->base + MSDC_PATCH_BIT1);
	sdr_set_bits(host->base + EMMC50_CFG0, EMMC50_CFG_CFCSTS_SEL);

	if (host->dev_comp->stop_clk_fix) {
		sdr_set_field(host->base + MSDC_PATCH_BIT1,
			      MSDC_PATCH_BIT1_STOP_DLY, 3);
		sdr_clr_bits(host->base + SDC_FIFO_CFG,
			     SDC_FIFO_CFG_WRVALIDSEL);
		sdr_clr_bits(host->base + SDC_FIFO_CFG,
			     SDC_FIFO_CFG_RDVALIDSEL);
	}

	if (host->dev_comp->busy_check)
		sdr_clr_bits(host->base + MSDC_PATCH_BIT1, (1 << 7));

	if (host->dev_comp->async_fifo) {
		sdr_set_field(host->base + MSDC_PATCH_BIT2,
			      MSDC_PB2_RESPWAIT, 3);
		if (host->dev_comp->enhance_rx) {
			if (host->top_base)
				sdr_set_bits(host->top_base + EMMC_TOP_CONTROL,
					     SDC_RX_ENH_EN);
			else
				sdr_set_bits(host->base + SDC_ADV_CFG0,
					     SDC_RX_ENHANCE_EN);
		} else {
			sdr_set_field(host->base + MSDC_PATCH_BIT2,
				      MSDC_PB2_RESPSTSENSEL, 2);
			sdr_set_field(host->base + MSDC_PATCH_BIT2,
				      MSDC_PB2_CRCSTSENSEL, 2);
		}
		/* use async fifo, then no need tune internal delay */
		sdr_clr_bits(host->base + MSDC_PATCH_BIT2,
			     MSDC_PATCH_BIT2_CFGRESP);
		sdr_set_bits(host->base + MSDC_PATCH_BIT2,
			     MSDC_PATCH_BIT2_CFGCRCSTS);
	}

	if (host->dev_comp->support_64g)
		sdr_set_bits(host->base + MSDC_PATCH_BIT2,
			     MSDC_PB2_SUPPORT_64G);
	if (host->dev_comp->data_tune) {
		if (host->top_base) {
			sdr_set_bits(host->top_base + EMMC_TOP_CONTROL,
				     PAD_DAT_RD_RXDLY_SEL);
			sdr_clr_bits(host->top_base + EMMC_TOP_CONTROL,
				     DATA_K_VALUE_SEL);
			sdr_set_bits(host->top_base + EMMC_TOP_CMD,
				     PAD_CMD_RD_RXDLY_SEL);
		} else {
			sdr_set_bits(host->base + tune_reg,
				     MSDC_PAD_TUNE_RD_SEL |
				     MSDC_PAD_TUNE_CMD_SEL);
		}
	} else {
		/* choose clock tune */
		if (host->top_base)
			sdr_set_bits(host->top_base + EMMC_TOP_CONTROL,
				     PAD_RXDLY_SEL);
		else
			sdr_set_bits(host->base + tune_reg,
				     MSDC_PAD_TUNE_RXDLYSEL);
	}

	/* Configure to enable SDIO mode.
	 * it's must otherwise sdio cmd5 failed
	 */
	sdr_set_bits(host->base + SDC_CFG, SDC_CFG_SDIO);

	/* Config SDIO device detect interrupt function */
	sdr_clr_bits(host->base + SDC_CFG, SDC_CFG_SDIOIDE);
	sdr_set_bits(host->base + SDC_ADV_CFG0, SDC_DAT1_IRQ_TRIGGER);

	/* Configure to default data timeout */
	sdr_set_field(host->base + SDC_CFG, SDC_CFG_DTOC, 3);

	host->def_tune_para.iocon = readl(host->base + MSDC_IOCON);
	host->saved_tune_para.iocon = readl(host->base + MSDC_IOCON);
	if (host->top_base) {
		host->def_tune_para.emmc_top_control =
			readl(host->top_base + EMMC_TOP_CONTROL);
		host->def_tune_para.emmc_top_cmd =
			readl(host->top_base + EMMC_TOP_CMD);
		host->saved_tune_para.emmc_top_control =
			readl(host->top_base + EMMC_TOP_CONTROL);
		host->saved_tune_para.emmc_top_cmd =
			readl(host->top_base + EMMC_TOP_CMD);
	} else {
		host->def_tune_para.pad_tune = readl(host->base + tune_reg);
		host->saved_tune_para.pad_tune = readl(host->base + tune_reg);
	}
	dev_dbg(host->dev, "init hardware done!");
}

static void msdc_deinit_hw(struct msdc_host *host)
{
	u32 val;

	if (host->internal_cd) {
		/* Disabled card-detect */
		sdr_clr_bits(host->base + MSDC_PS, MSDC_PS_CDEN);
		sdr_clr_bits(host->base + SDC_CFG, SDC_CFG_INSWKUP);
	}

	/* Disable and clear all interrupts */
	writel(0, host->base + MSDC_INTEN);

	val = readl(host->base + MSDC_INT);
	writel(val, host->base + MSDC_INT);
}

/* init gpd and bd list in msdc_drv_probe */
static void msdc_init_gpd_bd(struct msdc_host *host, struct msdc_dma *dma)
{
	struct mt_gpdma_desc *gpd = dma->gpd;
	struct mt_bdma_desc *bd = dma->bd;
	dma_addr_t dma_addr;
	int i;

	memset(gpd, 0, sizeof(struct mt_gpdma_desc) * 2);

	dma_addr = dma->gpd_addr + sizeof(struct mt_gpdma_desc);
	gpd->gpd_info = GPDMA_DESC_BDP; /* hwo, cs, bd pointer */
	/* gpd->next is must set for desc DMA
	 * That's why must alloc 2 gpd structure.
	 */
	gpd->next = lower_32_bits(dma_addr);
	if (host->dev_comp->support_64g)
		gpd->gpd_info |= (upper_32_bits(dma_addr) & 0xf) << 24;

	dma_addr = dma->bd_addr;
	gpd->ptr = lower_32_bits(dma->bd_addr); /* physical address */
	if (host->dev_comp->support_64g)
		gpd->gpd_info |= (upper_32_bits(dma_addr) & 0xf) << 28;

	memset(bd, 0, sizeof(struct mt_bdma_desc) * MAX_BD_NUM);
	for (i = 0; i < (MAX_BD_NUM - 1); i++) {
		dma_addr = dma->bd_addr + sizeof(*bd) * (i + 1);
		bd[i].next = lower_32_bits(dma_addr);
		if (host->dev_comp->support_64g)
			bd[i].bd_info |= (upper_32_bits(dma_addr) & 0xf) << 24;
	}
}

static void msdc_ops_set_ios(struct mmc_host *mmc, struct mmc_ios *ios)
{
	struct msdc_host *host = mmc_priv(mmc);
	int ret;

	msdc_set_buswidth(host, ios->bus_width);

	/* Suspend/Resume will do power off/on */
	switch (ios->power_mode) {
	case MMC_POWER_UP:
		if (!IS_ERR(mmc->supply.vmmc)) {
			msdc_init_hw(host);
			ret = mmc_regulator_set_ocr(mmc, mmc->supply.vmmc,
					ios->vdd);
			if (ret) {
				dev_err(host->dev, "Failed to set vmmc power!\n");
				return;
			}
		}
		break;
	case MMC_POWER_ON:
		if (!IS_ERR(mmc->supply.vqmmc) && !host->vqmmc_enabled) {
			ret = regulator_enable(mmc->supply.vqmmc);
			if (ret)
				dev_err(host->dev, "Failed to set vqmmc power!\n");
			else
				host->vqmmc_enabled = true;
		}
		break;
	case MMC_POWER_OFF:
		if (!IS_ERR(mmc->supply.vmmc))
			mmc_regulator_set_ocr(mmc, mmc->supply.vmmc, 0);

		if (!IS_ERR(mmc->supply.vqmmc) && host->vqmmc_enabled) {
			regulator_disable(mmc->supply.vqmmc);
			host->vqmmc_enabled = false;
		}
		break;
	default:
		break;
	}

	if (host->mclk != ios->clock || host->timing != ios->timing)
		msdc_set_mclk(host, ios->timing, ios->clock);
}

static u32 test_delay_bit(u32 delay, u32 bit)
{
	bit %= PAD_DELAY_MAX;
	return delay & (1 << bit);
}

static int get_delay_len(u32 delay, u32 start_bit)
{
	int i;

	for (i = 0; i < (PAD_DELAY_MAX - start_bit); i++) {
		if (test_delay_bit(delay, start_bit + i) == 0)
			return i;
	}
	return PAD_DELAY_MAX - start_bit;
}

static struct msdc_delay_phase get_best_delay(struct msdc_host *host, u32 delay)
{
	int start = 0, len = 0;
	int start_final = 0, len_final = 0;
	u8 final_phase = 0xff;
	struct msdc_delay_phase delay_phase = { 0, };

	if (delay == 0) {
		dev_err(host->dev, "phase error: [map:%x]\n", delay);
		delay_phase.final_phase = final_phase;
		return delay_phase;
	}

	while (start < PAD_DELAY_MAX) {
		len = get_delay_len(delay, start);
		if (len_final < len) {
			start_final = start;
			len_final = len;
		}
		start += len ? len : 1;
		if (len >= 12 && start_final < 4)
			break;
	}

	/* The rule is that to find the smallest delay cell */
	if (start_final == 0)
		final_phase = (start_final + len_final / 3) % PAD_DELAY_MAX;
	else
		final_phase = (start_final + len_final / 2) % PAD_DELAY_MAX;
	dev_info(host->dev, "phase: [map:%x] [maxlen:%d] [final:%d]\n",
		 delay, len_final, final_phase);

	delay_phase.maxlen = len_final;
	delay_phase.start = start_final;
	delay_phase.final_phase = final_phase;
	return delay_phase;
}

static inline void msdc_set_cmd_delay(struct msdc_host *host, u32 value)
{
	u32 tune_reg = host->dev_comp->pad_tune_reg;

	if (host->top_base)
		sdr_set_field(host->top_base + EMMC_TOP_CMD, PAD_CMD_RXDLY,
			      value);
	else
		sdr_set_field(host->base + tune_reg, MSDC_PAD_TUNE_CMDRDLY,
			      value);
}

static inline void msdc_set_data_delay(struct msdc_host *host, u32 value)
{
	u32 tune_reg = host->dev_comp->pad_tune_reg;

	if (host->top_base)
		sdr_set_field(host->top_base + EMMC_TOP_CONTROL,
			      PAD_DAT_RD_RXDLY, value);
	else
		sdr_set_field(host->base + tune_reg, MSDC_PAD_TUNE_DATRRDLY,
			      value);
}

static int msdc_tune_response(struct mmc_host *mmc, u32 opcode)
{
	struct msdc_host *host = mmc_priv(mmc);
	u32 rise_delay = 0, fall_delay = 0;
	struct msdc_delay_phase final_rise_delay, final_fall_delay = { 0,};
	struct msdc_delay_phase internal_delay_phase;
	u8 final_delay, final_maxlen;
	u32 internal_delay = 0;
	u32 tune_reg = host->dev_comp->pad_tune_reg;
	int cmd_err;
	int i, j;

	if (mmc->ios.timing == MMC_TIMING_MMC_HS200 ||
	    mmc->ios.timing == MMC_TIMING_UHS_SDR104)
		sdr_set_field(host->base + tune_reg,
			      MSDC_PAD_TUNE_CMDRRDLY,
			      host->hs200_cmd_int_delay);

	sdr_clr_bits(host->base + MSDC_IOCON, MSDC_IOCON_RSPL);
	for (i = 0 ; i < PAD_DELAY_MAX; i++) {
		msdc_set_cmd_delay(host, i);
		/*
		 * Using the same parameters, it may sometimes pass the test,
		 * but sometimes it may fail. To make sure the parameters are
		 * more stable, we test each set of parameters 3 times.
		 */
		for (j = 0; j < 3; j++) {
			mmc_send_tuning(mmc, opcode, &cmd_err);
			if (!cmd_err) {
				rise_delay |= (1 << i);
			} else {
				rise_delay &= ~(1 << i);
				break;
			}
		}
	}
	final_rise_delay = get_best_delay(host, rise_delay);
	/* if rising edge has enough margin, then do not scan falling edge */
	if (final_rise_delay.maxlen >= 12 ||
	    (final_rise_delay.start == 0 && final_rise_delay.maxlen >= 4))
		goto skip_fall;

	sdr_set_bits(host->base + MSDC_IOCON, MSDC_IOCON_RSPL);
	for (i = 0; i < PAD_DELAY_MAX; i++) {
		msdc_set_cmd_delay(host, i);
		/*
		 * Using the same parameters, it may sometimes pass the test,
		 * but sometimes it may fail. To make sure the parameters are
		 * more stable, we test each set of parameters 3 times.
		 */
		for (j = 0; j < 3; j++) {
			mmc_send_tuning(mmc, opcode, &cmd_err);
			if (!cmd_err) {
				fall_delay |= (1 << i);
			} else {
				fall_delay &= ~(1 << i);
				break;
			}
		}
	}
	final_fall_delay = get_best_delay(host, fall_delay);

skip_fall:
	final_maxlen = max(final_rise_delay.maxlen, final_fall_delay.maxlen);
	if (final_fall_delay.maxlen >= 12 && final_fall_delay.start < 4)
		final_maxlen = final_fall_delay.maxlen;
	if (final_maxlen == final_rise_delay.maxlen) {
		sdr_clr_bits(host->base + MSDC_IOCON, MSDC_IOCON_RSPL);
		final_delay = final_rise_delay.final_phase;
	} else {
		sdr_set_bits(host->base + MSDC_IOCON, MSDC_IOCON_RSPL);
		final_delay = final_fall_delay.final_phase;
	}
	msdc_set_cmd_delay(host, final_delay);

	if (host->dev_comp->async_fifo || host->hs200_cmd_int_delay)
		goto skip_internal;

	for (i = 0; i < PAD_DELAY_MAX; i++) {
		sdr_set_field(host->base + tune_reg,
			      MSDC_PAD_TUNE_CMDRRDLY, i);
		mmc_send_tuning(mmc, opcode, &cmd_err);
		if (!cmd_err)
			internal_delay |= (1 << i);
	}
	dev_dbg(host->dev, "Final internal delay: 0x%x\n", internal_delay);
	internal_delay_phase = get_best_delay(host, internal_delay);
	sdr_set_field(host->base + tune_reg, MSDC_PAD_TUNE_CMDRRDLY,
		      internal_delay_phase.final_phase);
skip_internal:
	dev_dbg(host->dev, "Final cmd pad delay: %x\n", final_delay);
	return final_delay == 0xff ? -EIO : 0;
}

static int hs400_tune_response(struct mmc_host *mmc, u32 opcode)
{
	struct msdc_host *host = mmc_priv(mmc);
	u32 cmd_delay = 0;
	struct msdc_delay_phase final_cmd_delay = { 0,};
	u8 final_delay;
	int cmd_err;
	int i, j;

	/* select EMMC50 PAD CMD tune */
	sdr_set_bits(host->base + PAD_CMD_TUNE, BIT(0));
	sdr_set_field(host->base + MSDC_PATCH_BIT1, MSDC_PATCH_BIT1_CMDTA, 2);

	if (mmc->ios.timing == MMC_TIMING_MMC_HS200 ||
	    mmc->ios.timing == MMC_TIMING_UHS_SDR104)
		sdr_set_field(host->base + MSDC_PAD_TUNE,
			      MSDC_PAD_TUNE_CMDRRDLY,
			      host->hs200_cmd_int_delay);

	if (host->hs400_cmd_resp_sel_rising)
		sdr_clr_bits(host->base + MSDC_IOCON, MSDC_IOCON_RSPL);
	else
		sdr_set_bits(host->base + MSDC_IOCON, MSDC_IOCON_RSPL);
	for (i = 0 ; i < PAD_DELAY_MAX; i++) {
		sdr_set_field(host->base + PAD_CMD_TUNE,
			      PAD_CMD_TUNE_RX_DLY3, i);
		/*
		 * Using the same parameters, it may sometimes pass the test,
		 * but sometimes it may fail. To make sure the parameters are
		 * more stable, we test each set of parameters 3 times.
		 */
		for (j = 0; j < 3; j++) {
			mmc_send_tuning(mmc, opcode, &cmd_err);
			if (!cmd_err) {
				cmd_delay |= (1 << i);
			} else {
				cmd_delay &= ~(1 << i);
				break;
			}
		}
	}
	final_cmd_delay = get_best_delay(host, cmd_delay);
	sdr_set_field(host->base + PAD_CMD_TUNE, PAD_CMD_TUNE_RX_DLY3,
		      final_cmd_delay.final_phase);
	final_delay = final_cmd_delay.final_phase;

	dev_dbg(host->dev, "Final cmd pad delay: %x\n", final_delay);
	return final_delay == 0xff ? -EIO : 0;
}

static int msdc_tune_data(struct mmc_host *mmc, u32 opcode)
{
	struct msdc_host *host = mmc_priv(mmc);
	u32 rise_delay = 0, fall_delay = 0;
	struct msdc_delay_phase final_rise_delay, final_fall_delay = { 0,};
	u8 final_delay, final_maxlen;
	int i, ret;

	sdr_set_field(host->base + MSDC_PATCH_BIT, MSDC_INT_DAT_LATCH_CK_SEL,
		      host->latch_ck);
	sdr_clr_bits(host->base + MSDC_IOCON, MSDC_IOCON_DSPL);
	sdr_clr_bits(host->base + MSDC_IOCON, MSDC_IOCON_W_DSPL);
	for (i = 0 ; i < PAD_DELAY_MAX; i++) {
		msdc_set_data_delay(host, i);
		ret = mmc_send_tuning(mmc, opcode, NULL);
		if (!ret)
			rise_delay |= (1 << i);
	}
	final_rise_delay = get_best_delay(host, rise_delay);
	/* if rising edge has enough margin, then do not scan falling edge */
	if (final_rise_delay.maxlen >= 12 ||
	    (final_rise_delay.start == 0 && final_rise_delay.maxlen >= 4))
		goto skip_fall;

	sdr_set_bits(host->base + MSDC_IOCON, MSDC_IOCON_DSPL);
	sdr_set_bits(host->base + MSDC_IOCON, MSDC_IOCON_W_DSPL);
	for (i = 0; i < PAD_DELAY_MAX; i++) {
		msdc_set_data_delay(host, i);
		ret = mmc_send_tuning(mmc, opcode, NULL);
		if (!ret)
			fall_delay |= (1 << i);
	}
	final_fall_delay = get_best_delay(host, fall_delay);

skip_fall:
	final_maxlen = max(final_rise_delay.maxlen, final_fall_delay.maxlen);
	if (final_maxlen == final_rise_delay.maxlen) {
		sdr_clr_bits(host->base + MSDC_IOCON, MSDC_IOCON_DSPL);
		sdr_clr_bits(host->base + MSDC_IOCON, MSDC_IOCON_W_DSPL);
		final_delay = final_rise_delay.final_phase;
	} else {
		sdr_set_bits(host->base + MSDC_IOCON, MSDC_IOCON_DSPL);
		sdr_set_bits(host->base + MSDC_IOCON, MSDC_IOCON_W_DSPL);
		final_delay = final_fall_delay.final_phase;
	}
	msdc_set_data_delay(host, final_delay);

	dev_dbg(host->dev, "Final data pad delay: %x\n", final_delay);
	return final_delay == 0xff ? -EIO : 0;
}

/*
 * MSDC IP which supports data tune + async fifo can do CMD/DAT tune
 * together, which can save the tuning time.
 */
static int msdc_tune_together(struct mmc_host *mmc, u32 opcode)
{
	struct msdc_host *host = mmc_priv(mmc);
	u32 rise_delay = 0, fall_delay = 0;
	struct msdc_delay_phase final_rise_delay, final_fall_delay = { 0,};
	u8 final_delay, final_maxlen;
	int i, ret;

	sdr_set_field(host->base + MSDC_PATCH_BIT, MSDC_INT_DAT_LATCH_CK_SEL,
		      host->latch_ck);

	sdr_clr_bits(host->base + MSDC_IOCON, MSDC_IOCON_RSPL);
	sdr_clr_bits(host->base + MSDC_IOCON,
		     MSDC_IOCON_DSPL | MSDC_IOCON_W_DSPL);
	for (i = 0 ; i < PAD_DELAY_MAX; i++) {
		msdc_set_cmd_delay(host, i);
		msdc_set_data_delay(host, i);
		ret = mmc_send_tuning(mmc, opcode, NULL);
		if (!ret)
			rise_delay |= (1 << i);
	}
	final_rise_delay = get_best_delay(host, rise_delay);
	/* if rising edge has enough margin, then do not scan falling edge */
	if (final_rise_delay.maxlen >= 12 ||
	    (final_rise_delay.start == 0 && final_rise_delay.maxlen >= 4))
		goto skip_fall;

	sdr_set_bits(host->base + MSDC_IOCON, MSDC_IOCON_RSPL);
	sdr_set_bits(host->base + MSDC_IOCON,
		     MSDC_IOCON_DSPL | MSDC_IOCON_W_DSPL);
	for (i = 0; i < PAD_DELAY_MAX; i++) {
		msdc_set_cmd_delay(host, i);
		msdc_set_data_delay(host, i);
		ret = mmc_send_tuning(mmc, opcode, NULL);
		if (!ret)
			fall_delay |= (1 << i);
	}
	final_fall_delay = get_best_delay(host, fall_delay);

skip_fall:
	final_maxlen = max(final_rise_delay.maxlen, final_fall_delay.maxlen);
	if (final_maxlen == final_rise_delay.maxlen) {
		sdr_clr_bits(host->base + MSDC_IOCON, MSDC_IOCON_RSPL);
		sdr_clr_bits(host->base + MSDC_IOCON,
			     MSDC_IOCON_DSPL | MSDC_IOCON_W_DSPL);
		final_delay = final_rise_delay.final_phase;
	} else {
		sdr_set_bits(host->base + MSDC_IOCON, MSDC_IOCON_RSPL);
		sdr_set_bits(host->base + MSDC_IOCON,
			     MSDC_IOCON_DSPL | MSDC_IOCON_W_DSPL);
		final_delay = final_fall_delay.final_phase;
	}

	msdc_set_cmd_delay(host, final_delay);
	msdc_set_data_delay(host, final_delay);

	dev_dbg(host->dev, "Final pad delay: %x\n", final_delay);
	return final_delay == 0xff ? -EIO : 0;
}

static int msdc_execute_tuning(struct mmc_host *mmc, u32 opcode)
{
	struct msdc_host *host = mmc_priv(mmc);
	int ret;
	u32 tune_reg = host->dev_comp->pad_tune_reg;

	if (host->dev_comp->data_tune && host->dev_comp->async_fifo) {
		ret = msdc_tune_together(mmc, opcode);
		if (host->hs400_mode) {
			sdr_clr_bits(host->base + MSDC_IOCON,
				     MSDC_IOCON_DSPL | MSDC_IOCON_W_DSPL);
			msdc_set_data_delay(host, 0);
		}
		goto tune_done;
	}
	if (host->hs400_mode &&
	    host->dev_comp->hs400_tune)
		ret = hs400_tune_response(mmc, opcode);
	else
		ret = msdc_tune_response(mmc, opcode);
	if (ret == -EIO) {
		dev_err(host->dev, "Tune response fail!\n");
		return ret;
	}
	if (host->hs400_mode == false) {
		ret = msdc_tune_data(mmc, opcode);
		if (ret == -EIO)
			dev_err(host->dev, "Tune data fail!\n");
	}

tune_done:
	host->saved_tune_para.iocon = readl(host->base + MSDC_IOCON);
	host->saved_tune_para.pad_tune = readl(host->base + tune_reg);
	host->saved_tune_para.pad_cmd_tune = readl(host->base + PAD_CMD_TUNE);
	if (host->top_base) {
		host->saved_tune_para.emmc_top_control = readl(host->top_base +
				EMMC_TOP_CONTROL);
		host->saved_tune_para.emmc_top_cmd = readl(host->top_base +
				EMMC_TOP_CMD);
	}
	return ret;
}

static int msdc_prepare_hs400_tuning(struct mmc_host *mmc, struct mmc_ios *ios)
{
	struct msdc_host *host = mmc_priv(mmc);
	host->hs400_mode = true;

	if (host->top_base)
		writel(host->hs400_ds_delay,
		       host->top_base + EMMC50_PAD_DS_TUNE);
	else
		writel(host->hs400_ds_delay, host->base + PAD_DS_TUNE);
	/* hs400 mode must set it to 0 */
	sdr_clr_bits(host->base + MSDC_PATCH_BIT2, MSDC_PATCH_BIT2_CFGCRCSTS);
	/* to improve read performance, set outstanding to 2 */
	sdr_set_field(host->base + EMMC50_CFG3, EMMC50_CFG3_OUTS_WR, 2);

	return 0;
}

static void msdc_hw_reset(struct mmc_host *mmc)
{
	struct msdc_host *host = mmc_priv(mmc);

	sdr_set_bits(host->base + EMMC_IOCON, 1);
	udelay(10); /* 10us is enough */
	sdr_clr_bits(host->base + EMMC_IOCON, 1);
}

static void msdc_ack_sdio_irq(struct mmc_host *mmc)
{
	unsigned long flags;
	struct msdc_host *host = mmc_priv(mmc);

	spin_lock_irqsave(&host->lock, flags);
	__msdc_enable_sdio_irq(host, 1);
	spin_unlock_irqrestore(&host->lock, flags);
}

static int msdc_get_cd(struct mmc_host *mmc)
{
	struct msdc_host *host = mmc_priv(mmc);
	int val;

	if (mmc->caps & MMC_CAP_NONREMOVABLE)
		return 1;

	if (!host->internal_cd)
		return mmc_gpio_get_cd(mmc);

	val = readl(host->base + MSDC_PS) & MSDC_PS_CDSTS;
	if (mmc->caps2 & MMC_CAP2_CD_ACTIVE_HIGH)
		return !!val;
	else
		return !val;
}

static void msdc_cqe_enable(struct mmc_host *mmc)
{
	struct msdc_host *host = mmc_priv(mmc);

	/* enable cmdq irq */
	writel(MSDC_INT_CMDQ, host->base + MSDC_INTEN);
	/* enable busy check */
	sdr_set_bits(host->base + MSDC_PATCH_BIT1, MSDC_PB1_BUSY_CHECK_SEL);
	/* default write data / busy timeout 20s */
	msdc_set_busy_timeout(host, 20 * 1000000000ULL, 0);
	/* default read data timeout 1s */
	msdc_set_timeout(host, 1000000000ULL, 0);
}

static void msdc_cqe_disable(struct mmc_host *mmc, bool recovery)
{
	struct msdc_host *host = mmc_priv(mmc);

	/* disable cmdq irq */
	sdr_clr_bits(host->base + MSDC_INTEN, MSDC_INT_CMDQ);
	/* disable busy check */
	sdr_clr_bits(host->base + MSDC_PATCH_BIT1, MSDC_PB1_BUSY_CHECK_SEL);

	if (recovery) {
		sdr_set_field(host->base + MSDC_DMA_CTRL,
			      MSDC_DMA_CTRL_STOP, 1);
		msdc_reset_hw(host);
	}
}

static void msdc_cqe_pre_enable(struct mmc_host *mmc)
{
	struct cqhci_host *cq_host = mmc->cqe_private;
	u32 reg;

	reg = cqhci_readl(cq_host, CQHCI_CFG);
	reg |= CQHCI_ENABLE;
	cqhci_writel(cq_host, reg, CQHCI_CFG);
}

static void msdc_cqe_post_disable(struct mmc_host *mmc)
{
	struct cqhci_host *cq_host = mmc->cqe_private;
	u32 reg;

	reg = cqhci_readl(cq_host, CQHCI_CFG);
	reg &= ~CQHCI_ENABLE;
	cqhci_writel(cq_host, reg, CQHCI_CFG);
}

static const struct mmc_host_ops mt_msdc_ops = {
	.post_req = msdc_post_req,
	.pre_req = msdc_pre_req,
	.request = msdc_ops_request,
	.set_ios = msdc_ops_set_ios,
	.get_ro = mmc_gpio_get_ro,
	.get_cd = msdc_get_cd,
	.enable_sdio_irq = msdc_enable_sdio_irq,
	.ack_sdio_irq = msdc_ack_sdio_irq,
	.start_signal_voltage_switch = msdc_ops_switch_volt,
	.card_busy = msdc_card_busy,
	.execute_tuning = msdc_execute_tuning,
	.prepare_hs400_tuning = msdc_prepare_hs400_tuning,
	.hw_reset = msdc_hw_reset,
};

static const struct cqhci_host_ops msdc_cmdq_ops = {
	.enable         = msdc_cqe_enable,
	.disable        = msdc_cqe_disable,
	.pre_enable = msdc_cqe_pre_enable,
	.post_disable = msdc_cqe_post_disable,
};

static void msdc_of_property_parse(struct platform_device *pdev,
				   struct msdc_host *host)
{
	of_property_read_u32(pdev->dev.of_node, "mediatek,latch-ck",
			     &host->latch_ck);

	of_property_read_u32(pdev->dev.of_node, "hs400-ds-delay",
			     &host->hs400_ds_delay);

	of_property_read_u32(pdev->dev.of_node, "mediatek,hs200-cmd-int-delay",
			     &host->hs200_cmd_int_delay);

	of_property_read_u32(pdev->dev.of_node, "mediatek,hs400-cmd-int-delay",
			     &host->hs400_cmd_int_delay);

	if (of_property_read_bool(pdev->dev.of_node,
				  "mediatek,hs400-cmd-resp-sel-rising"))
		host->hs400_cmd_resp_sel_rising = true;
	else
		host->hs400_cmd_resp_sel_rising = false;

	if (of_property_read_bool(pdev->dev.of_node,
				  "supports-cqe"))
		host->cqhci = true;
	else
		host->cqhci = false;
}

static int msdc_drv_probe(struct platform_device *pdev)
{
	struct mmc_host *mmc;
	struct msdc_host *host;
	struct resource *res;
	int ret;

	if (!pdev->dev.of_node) {
		dev_err(&pdev->dev, "No DT found\n");
		return -EINVAL;
	}

	/* Allocate MMC host for this device */
	mmc = mmc_alloc_host(sizeof(struct msdc_host), &pdev->dev);
	if (!mmc)
		return -ENOMEM;

	host = mmc_priv(mmc);
	ret = mmc_of_parse(mmc);
	if (ret)
		goto host_free;

	host->base = devm_platform_ioremap_resource(pdev, 0);
	if (IS_ERR(host->base)) {
		ret = PTR_ERR(host->base);
		goto host_free;
	}

	res = platform_get_resource(pdev, IORESOURCE_MEM, 1);
	if (res) {
		host->top_base = devm_ioremap_resource(&pdev->dev, res);
		if (IS_ERR(host->top_base))
			host->top_base = NULL;
	}

	ret = mmc_regulator_get_supply(mmc);
	if (ret)
		goto host_free;

	host->src_clk = devm_clk_get(&pdev->dev, "source");
	if (IS_ERR(host->src_clk)) {
		ret = PTR_ERR(host->src_clk);
		goto host_free;
	}

	host->h_clk = devm_clk_get(&pdev->dev, "hclk");
	if (IS_ERR(host->h_clk)) {
		ret = PTR_ERR(host->h_clk);
		goto host_free;
	}

	host->bus_clk = devm_clk_get(&pdev->dev, "bus_clk");
	if (IS_ERR(host->bus_clk))
		host->bus_clk = NULL;
	/*source clock control gate is optional clock*/
	host->src_clk_cg = devm_clk_get(&pdev->dev, "source_cg");
	if (IS_ERR(host->src_clk_cg))
		host->src_clk_cg = NULL;

	host->reset = devm_reset_control_get_optional_exclusive(&pdev->dev,
								"hrst");
	if (IS_ERR(host->reset))
		return PTR_ERR(host->reset);

	host->irq = platform_get_irq(pdev, 0);
	if (host->irq < 0) {
		ret = -EINVAL;
		goto host_free;
	}

	host->pinctrl = devm_pinctrl_get(&pdev->dev);
	if (IS_ERR(host->pinctrl)) {
		ret = PTR_ERR(host->pinctrl);
		dev_err(&pdev->dev, "Cannot find pinctrl!\n");
		goto host_free;
	}

	host->pins_default = pinctrl_lookup_state(host->pinctrl, "default");
	if (IS_ERR(host->pins_default)) {
		ret = PTR_ERR(host->pins_default);
		dev_err(&pdev->dev, "Cannot find pinctrl default!\n");
		goto host_free;
	}

	host->pins_uhs = pinctrl_lookup_state(host->pinctrl, "state_uhs");
	if (IS_ERR(host->pins_uhs)) {
		ret = PTR_ERR(host->pins_uhs);
		dev_err(&pdev->dev, "Cannot find pinctrl uhs!\n");
		goto host_free;
	}

	msdc_of_property_parse(pdev, host);

	host->dev = &pdev->dev;
	host->dev_comp = of_device_get_match_data(&pdev->dev);
	host->src_clk_freq = clk_get_rate(host->src_clk);
	/* Set host parameters to mmc */
	mmc->ops = &mt_msdc_ops;
	if (host->dev_comp->clk_div_bits == 8)
		mmc->f_min = DIV_ROUND_UP(host->src_clk_freq, 4 * 255);
	else
		mmc->f_min = DIV_ROUND_UP(host->src_clk_freq, 4 * 4095);

	if (!(mmc->caps & MMC_CAP_NONREMOVABLE) &&
	    !mmc_can_gpio_cd(mmc) &&
	    host->dev_comp->use_internal_cd) {
		/*
		 * Is removable but no GPIO declared, so
		 * use internal functionality.
		 */
		host->internal_cd = true;
	}

	if (mmc->caps & MMC_CAP_SDIO_IRQ)
		mmc->caps2 |= MMC_CAP2_SDIO_IRQ_NOTHREAD;

	mmc->caps |= MMC_CAP_CMD23;
	if (host->cqhci)
		mmc->caps2 |= MMC_CAP2_CQE | MMC_CAP2_CQE_DCMD;
	/* MMC core transfer sizes tunable parameters */
	mmc->max_segs = MAX_BD_NUM;
	if (host->dev_comp->support_64g)
		mmc->max_seg_size = BDMA_DESC_BUFLEN_EXT;
	else
		mmc->max_seg_size = BDMA_DESC_BUFLEN;
	mmc->max_blk_size = 2048;
	mmc->max_req_size = 512 * 1024;
	mmc->max_blk_count = mmc->max_req_size / 512;
	if (host->dev_comp->support_64g)
		host->dma_mask = DMA_BIT_MASK(36);
	else
		host->dma_mask = DMA_BIT_MASK(32);
	mmc_dev(mmc)->dma_mask = &host->dma_mask;

	if (mmc->caps2 & MMC_CAP2_CQE) {
		host->cq_host = devm_kzalloc(mmc->parent,
					     sizeof(*host->cq_host),
					     GFP_KERNEL);
		if (!host->cq_host) {
			ret = -ENOMEM;
			goto host_free;
		}
		host->cq_host->caps |= CQHCI_TASK_DESC_SZ_128;
		host->cq_host->mmio = host->base + 0x800;
		host->cq_host->ops = &msdc_cmdq_ops;
		ret = cqhci_init(host->cq_host, mmc, true);
		if (ret)
			goto host_free;
		mmc->max_segs = 128;
		/* cqhci 16bit length */
		/* 0 size, means 65536 so we don't have to -1 here */
		mmc->max_seg_size = 64 * 1024;
	}

	host->timeout_clks = 3 * 1048576;
	host->dma.gpd = dma_alloc_coherent(&pdev->dev,
				2 * sizeof(struct mt_gpdma_desc),
				&host->dma.gpd_addr, GFP_KERNEL);
	host->dma.bd = dma_alloc_coherent(&pdev->dev,
				MAX_BD_NUM * sizeof(struct mt_bdma_desc),
				&host->dma.bd_addr, GFP_KERNEL);
	if (!host->dma.gpd || !host->dma.bd) {
		ret = -ENOMEM;
		goto release_mem;
	}
	msdc_init_gpd_bd(host, &host->dma);
	INIT_DELAYED_WORK(&host->req_timeout, msdc_request_timeout);
	spin_lock_init(&host->lock);

	platform_set_drvdata(pdev, mmc);
	msdc_ungate_clock(host);
	msdc_init_hw(host);

	ret = devm_request_irq(&pdev->dev, host->irq, msdc_irq,
			       IRQF_TRIGGER_NONE, pdev->name, host);
	if (ret)
		goto release;

	pm_runtime_set_active(host->dev);
	pm_runtime_set_autosuspend_delay(host->dev, MTK_MMC_AUTOSUSPEND_DELAY);
	pm_runtime_use_autosuspend(host->dev);
	pm_runtime_enable(host->dev);
	ret = mmc_add_host(mmc);

	if (ret)
		goto end;

	return 0;
end:
	pm_runtime_disable(host->dev);
release:
	platform_set_drvdata(pdev, NULL);
	msdc_deinit_hw(host);
	msdc_gate_clock(host);
release_mem:
	if (host->dma.gpd)
		dma_free_coherent(&pdev->dev,
			2 * sizeof(struct mt_gpdma_desc),
			host->dma.gpd, host->dma.gpd_addr);
	if (host->dma.bd)
		dma_free_coherent(&pdev->dev,
			MAX_BD_NUM * sizeof(struct mt_bdma_desc),
			host->dma.bd, host->dma.bd_addr);
host_free:
	mmc_free_host(mmc);

	return ret;
}

static int msdc_drv_remove(struct platform_device *pdev)
{
	struct mmc_host *mmc;
	struct msdc_host *host;

	mmc = platform_get_drvdata(pdev);
	host = mmc_priv(mmc);

	pm_runtime_get_sync(host->dev);

	platform_set_drvdata(pdev, NULL);
	mmc_remove_host(mmc);
	msdc_deinit_hw(host);
	msdc_gate_clock(host);

	pm_runtime_disable(host->dev);
	pm_runtime_put_noidle(host->dev);
	dma_free_coherent(&pdev->dev,
			2 * sizeof(struct mt_gpdma_desc),
			host->dma.gpd, host->dma.gpd_addr);
	dma_free_coherent(&pdev->dev, MAX_BD_NUM * sizeof(struct mt_bdma_desc),
			host->dma.bd, host->dma.bd_addr);

	mmc_free_host(mmc);

	return 0;
}

static void msdc_save_reg(struct msdc_host *host)
{
	u32 tune_reg = host->dev_comp->pad_tune_reg;

	host->save_para.msdc_cfg = readl(host->base + MSDC_CFG);
	host->save_para.iocon = readl(host->base + MSDC_IOCON);
	host->save_para.sdc_cfg = readl(host->base + SDC_CFG);
	host->save_para.patch_bit0 = readl(host->base + MSDC_PATCH_BIT);
	host->save_para.patch_bit1 = readl(host->base + MSDC_PATCH_BIT1);
	host->save_para.patch_bit2 = readl(host->base + MSDC_PATCH_BIT2);
	host->save_para.pad_ds_tune = readl(host->base + PAD_DS_TUNE);
	host->save_para.pad_cmd_tune = readl(host->base + PAD_CMD_TUNE);
	host->save_para.emmc50_cfg0 = readl(host->base + EMMC50_CFG0);
	host->save_para.emmc50_cfg3 = readl(host->base + EMMC50_CFG3);
	host->save_para.sdc_fifo_cfg = readl(host->base + SDC_FIFO_CFG);
	if (host->top_base) {
		host->save_para.emmc_top_control =
			readl(host->top_base + EMMC_TOP_CONTROL);
		host->save_para.emmc_top_cmd =
			readl(host->top_base + EMMC_TOP_CMD);
		host->save_para.emmc50_pad_ds_tune =
			readl(host->top_base + EMMC50_PAD_DS_TUNE);
	} else {
		host->save_para.pad_tune = readl(host->base + tune_reg);
	}
}

static void msdc_restore_reg(struct msdc_host *host)
{
	struct mmc_host *mmc = mmc_from_priv(host);
	u32 tune_reg = host->dev_comp->pad_tune_reg;

	writel(host->save_para.msdc_cfg, host->base + MSDC_CFG);
	writel(host->save_para.iocon, host->base + MSDC_IOCON);
	writel(host->save_para.sdc_cfg, host->base + SDC_CFG);
	writel(host->save_para.patch_bit0, host->base + MSDC_PATCH_BIT);
	writel(host->save_para.patch_bit1, host->base + MSDC_PATCH_BIT1);
	writel(host->save_para.patch_bit2, host->base + MSDC_PATCH_BIT2);
	writel(host->save_para.pad_ds_tune, host->base + PAD_DS_TUNE);
	writel(host->save_para.pad_cmd_tune, host->base + PAD_CMD_TUNE);
	writel(host->save_para.emmc50_cfg0, host->base + EMMC50_CFG0);
	writel(host->save_para.emmc50_cfg3, host->base + EMMC50_CFG3);
	writel(host->save_para.sdc_fifo_cfg, host->base + SDC_FIFO_CFG);
	if (host->top_base) {
		writel(host->save_para.emmc_top_control,
		       host->top_base + EMMC_TOP_CONTROL);
		writel(host->save_para.emmc_top_cmd,
		       host->top_base + EMMC_TOP_CMD);
		writel(host->save_para.emmc50_pad_ds_tune,
		       host->top_base + EMMC50_PAD_DS_TUNE);
	} else {
		writel(host->save_para.pad_tune, host->base + tune_reg);
	}

	if (sdio_irq_claimed(mmc))
		__msdc_enable_sdio_irq(host, 1);
}

static int __maybe_unused msdc_runtime_suspend(struct device *dev)
{
	struct mmc_host *mmc = dev_get_drvdata(dev);
	struct msdc_host *host = mmc_priv(mmc);

	msdc_save_reg(host);
	msdc_gate_clock(host);
	return 0;
}

static int __maybe_unused msdc_runtime_resume(struct device *dev)
{
	struct mmc_host *mmc = dev_get_drvdata(dev);
	struct msdc_host *host = mmc_priv(mmc);

	msdc_ungate_clock(host);
	msdc_restore_reg(host);
	return 0;
}

<<<<<<< HEAD
static int msdc_suspend(struct device *dev)
=======
static int __maybe_unused msdc_suspend(struct device *dev)
>>>>>>> d1988041
{
	struct mmc_host *mmc = dev_get_drvdata(dev);
	int ret;

	if (mmc->caps2 & MMC_CAP2_CQE) {
		ret = cqhci_suspend(mmc);
		if (ret)
			return ret;
	}

	return pm_runtime_force_suspend(dev);
}

<<<<<<< HEAD
static int msdc_resume(struct device *dev)
{
	return pm_runtime_force_resume(dev);
}
#endif
=======
static int __maybe_unused msdc_resume(struct device *dev)
{
	return pm_runtime_force_resume(dev);
}
>>>>>>> d1988041

static const struct dev_pm_ops msdc_dev_pm_ops = {
	SET_SYSTEM_SLEEP_PM_OPS(msdc_suspend, msdc_resume)
	SET_RUNTIME_PM_OPS(msdc_runtime_suspend, msdc_runtime_resume, NULL)
};

static struct platform_driver mt_msdc_driver = {
	.probe = msdc_drv_probe,
	.remove = msdc_drv_remove,
	.driver = {
		.name = "mtk-msdc",
		.probe_type = PROBE_PREFER_ASYNCHRONOUS,
		.of_match_table = msdc_of_ids,
		.pm = &msdc_dev_pm_ops,
	},
};

module_platform_driver(mt_msdc_driver);
MODULE_LICENSE("GPL v2");
MODULE_DESCRIPTION("MediaTek SD/MMC Card Driver");<|MERGE_RESOLUTION|>--- conflicted
+++ resolved
@@ -2682,11 +2682,7 @@
 	return 0;
 }
 
-<<<<<<< HEAD
-static int msdc_suspend(struct device *dev)
-=======
 static int __maybe_unused msdc_suspend(struct device *dev)
->>>>>>> d1988041
 {
 	struct mmc_host *mmc = dev_get_drvdata(dev);
 	int ret;
@@ -2700,18 +2696,10 @@
 	return pm_runtime_force_suspend(dev);
 }
 
-<<<<<<< HEAD
-static int msdc_resume(struct device *dev)
+static int __maybe_unused msdc_resume(struct device *dev)
 {
 	return pm_runtime_force_resume(dev);
 }
-#endif
-=======
-static int __maybe_unused msdc_resume(struct device *dev)
-{
-	return pm_runtime_force_resume(dev);
-}
->>>>>>> d1988041
 
 static const struct dev_pm_ops msdc_dev_pm_ops = {
 	SET_SYSTEM_SLEEP_PM_OPS(msdc_suspend, msdc_resume)
