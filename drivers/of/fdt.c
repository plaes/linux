/*
 * Functions for working with the Flattened Device Tree data format
 *
 * Copyright 2009 Benjamin Herrenschmidt, IBM Corp
 * benh@kernel.crashing.org
 *
 * This program is free software; you can redistribute it and/or
 * modify it under the terms of the GNU General Public License
 * version 2 as published by the Free Software Foundation.
 */

#include <linux/kernel.h>
#include <linux/initrd.h>
#include <linux/memblock.h>
#include <linux/module.h>
#include <linux/of.h>
#include <linux/of_fdt.h>
#include <linux/string.h>
#include <linux/errno.h>
#include <linux/slab.h>

#include <asm/setup.h>  /* for COMMAND_LINE_SIZE */
#ifdef CONFIG_PPC
#include <asm/machdep.h>
#endif /* CONFIG_PPC */

#include <asm/page.h>

char *of_fdt_get_string(struct boot_param_header *blob, u32 offset)
{
	return ((char *)blob) +
		be32_to_cpu(blob->off_dt_strings) + offset;
}

/**
 * of_fdt_get_property - Given a node in the given flat blob, return
 * the property ptr
 */
void *of_fdt_get_property(struct boot_param_header *blob,
		       unsigned long node, const char *name,
		       unsigned long *size)
{
	unsigned long p = node;

	do {
		u32 tag = be32_to_cpup((__be32 *)p);
		u32 sz, noff;
		const char *nstr;

		p += 4;
		if (tag == OF_DT_NOP)
			continue;
		if (tag != OF_DT_PROP)
			return NULL;

		sz = be32_to_cpup((__be32 *)p);
		noff = be32_to_cpup((__be32 *)(p + 4));
		p += 8;
		if (be32_to_cpu(blob->version) < 0x10)
			p = ALIGN(p, sz >= 8 ? 8 : 4);

		nstr = of_fdt_get_string(blob, noff);
		if (nstr == NULL) {
			pr_warning("Can't find property index name !\n");
			return NULL;
		}
		if (strcmp(name, nstr) == 0) {
			if (size)
				*size = sz;
			return (void *)p;
		}
		p += sz;
		p = ALIGN(p, 4);
	} while (1);
}

/**
 * of_fdt_is_compatible - Return true if given node from the given blob has
 * compat in its compatible list
 * @blob: A device tree blob
 * @node: node to test
 * @compat: compatible string to compare with compatible list.
 *
 * On match, returns a non-zero value with smaller values returned for more
 * specific compatible values.
 */
int of_fdt_is_compatible(struct boot_param_header *blob,
		      unsigned long node, const char *compat)
{
	const char *cp;
	unsigned long cplen, l, score = 0;

	cp = of_fdt_get_property(blob, node, "compatible", &cplen);
	if (cp == NULL)
		return 0;
	while (cplen > 0) {
		score++;
		if (of_compat_cmp(cp, compat, strlen(compat)) == 0)
			return score;
		l = strlen(cp) + 1;
		cp += l;
		cplen -= l;
	}

	return 0;
}

/**
 * of_fdt_match - Return true if node matches a list of compatible values
 */
int of_fdt_match(struct boot_param_header *blob, unsigned long node,
                 const char *const *compat)
{
	unsigned int tmp, score = 0;

	if (!compat)
		return 0;

	while (*compat) {
		tmp = of_fdt_is_compatible(blob, node, *compat);
		if (tmp && (score == 0 || (tmp < score)))
			score = tmp;
		compat++;
	}

	return score;
}

static void *unflatten_dt_alloc(void **mem, unsigned long size,
				       unsigned long align)
{
	void *res;

	*mem = PTR_ALIGN(*mem, align);
	res = *mem;
	*mem += size;

	return res;
}

/**
 * unflatten_dt_node - Alloc and populate a device_node from the flat tree
 * @blob: The parent device tree blob
 * @mem: Memory chunk to use for allocating device nodes and properties
 * @p: pointer to node in flat tree
 * @dad: Parent struct device_node
 * @allnextpp: pointer to ->allnext from last allocated device_node
 * @fpsize: Size of the node path up at the current depth.
 */
static void * unflatten_dt_node(struct boot_param_header *blob,
				void *mem,
				void **p,
				struct device_node *dad,
				struct device_node ***allnextpp,
				unsigned long fpsize)
{
	struct device_node *np;
	struct property *pp, **prev_pp = NULL;
	char *pathp;
	u32 tag;
	unsigned int l, allocl;
	int has_name = 0;
	int new_format = 0;

	tag = be32_to_cpup(*p);
	if (tag != OF_DT_BEGIN_NODE) {
		pr_err("Weird tag at start of node: %x\n", tag);
		return mem;
	}
	*p += 4;
	pathp = *p;
	l = allocl = strlen(pathp) + 1;
	*p = PTR_ALIGN(*p + l, 4);

	/* version 0x10 has a more compact unit name here instead of the full
	 * path. we accumulate the full path size using "fpsize", we'll rebuild
	 * it later. We detect this because the first character of the name is
	 * not '/'.
	 */
	if ((*pathp) != '/') {
		new_format = 1;
		if (fpsize == 0) {
			/* root node: special case. fpsize accounts for path
			 * plus terminating zero. root node only has '/', so
			 * fpsize should be 2, but we want to avoid the first
			 * level nodes to have two '/' so we use fpsize 1 here
			 */
			fpsize = 1;
			allocl = 2;
			l = 1;
			*pathp = '\0';
		} else {
			/* account for '/' and path size minus terminal 0
			 * already in 'l'
			 */
			fpsize += l;
			allocl = fpsize;
		}
	}

	np = unflatten_dt_alloc(&mem, sizeof(struct device_node) + allocl,
				__alignof__(struct device_node));
	if (allnextpp) {
		char *fn;
		np->full_name = fn = ((char *)np) + sizeof(*np);
		if (new_format) {
			/* rebuild full path for new format */
			if (dad && dad->parent) {
				strcpy(fn, dad->full_name);
#ifdef DEBUG
				if ((strlen(fn) + l + 1) != allocl) {
					pr_debug("%s: p: %d, l: %d, a: %d\n",
						pathp, (int)strlen(fn),
						l, allocl);
				}
#endif
				fn += strlen(fn);
			}
			*(fn++) = '/';
		}
		memcpy(fn, pathp, l);

		prev_pp = &np->properties;
		**allnextpp = np;
		*allnextpp = &np->allnext;
		if (dad != NULL) {
			np->parent = dad;
			/* we temporarily use the next field as `last_child'*/
			if (dad->next == NULL)
				dad->child = np;
			else
				dad->next->sibling = np;
			dad->next = np;
		}
		kref_init(&np->kref);
	}
	/* process properties */
	while (1) {
		u32 sz, noff;
		char *pname;

		tag = be32_to_cpup(*p);
		if (tag == OF_DT_NOP) {
			*p += 4;
			continue;
		}
		if (tag != OF_DT_PROP)
			break;
		*p += 4;
		sz = be32_to_cpup(*p);
		noff = be32_to_cpup(*p + 4);
		*p += 8;
		if (be32_to_cpu(blob->version) < 0x10)
			*p = PTR_ALIGN(*p, sz >= 8 ? 8 : 4);

		pname = of_fdt_get_string(blob, noff);
		if (pname == NULL) {
			pr_info("Can't find property name in list !\n");
			break;
		}
		if (strcmp(pname, "name") == 0)
			has_name = 1;
		l = strlen(pname) + 1;
		pp = unflatten_dt_alloc(&mem, sizeof(struct property),
					__alignof__(struct property));
		if (allnextpp) {
			/* We accept flattened tree phandles either in
			 * ePAPR-style "phandle" properties, or the
			 * legacy "linux,phandle" properties.  If both
			 * appear and have different values, things
			 * will get weird.  Don't do that. */
			if ((strcmp(pname, "phandle") == 0) ||
			    (strcmp(pname, "linux,phandle") == 0)) {
				if (np->phandle == 0)
					np->phandle = be32_to_cpup((__be32*)*p);
			}
			/* And we process the "ibm,phandle" property
			 * used in pSeries dynamic device tree
			 * stuff */
			if (strcmp(pname, "ibm,phandle") == 0)
				np->phandle = be32_to_cpup((__be32 *)*p);
			pp->name = pname;
			pp->length = sz;
			pp->value = *p;
			*prev_pp = pp;
			prev_pp = &pp->next;
		}
		*p = PTR_ALIGN((*p) + sz, 4);
	}
	/* with version 0x10 we may not have the name property, recreate
	 * it here from the unit name if absent
	 */
	if (!has_name) {
		char *p1 = pathp, *ps = pathp, *pa = NULL;
		int sz;

		while (*p1) {
			if ((*p1) == '@')
				pa = p1;
			if ((*p1) == '/')
				ps = p1 + 1;
			p1++;
		}
		if (pa < ps)
			pa = p1;
		sz = (pa - ps) + 1;
		pp = unflatten_dt_alloc(&mem, sizeof(struct property) + sz,
					__alignof__(struct property));
		if (allnextpp) {
			pp->name = "name";
			pp->length = sz;
			pp->value = pp + 1;
			*prev_pp = pp;
			prev_pp = &pp->next;
			memcpy(pp->value, ps, sz - 1);
			((char *)pp->value)[sz - 1] = 0;
			pr_debug("fixed up name for %s -> %s\n", pathp,
				(char *)pp->value);
		}
	}
	if (allnextpp) {
		*prev_pp = NULL;
		np->name = of_get_property(np, "name", NULL);
		np->type = of_get_property(np, "device_type", NULL);

		if (!np->name)
			np->name = "<NULL>";
		if (!np->type)
			np->type = "<NULL>";
	}
	while (tag == OF_DT_BEGIN_NODE || tag == OF_DT_NOP) {
		if (tag == OF_DT_NOP)
			*p += 4;
		else
			mem = unflatten_dt_node(blob, mem, p, np, allnextpp,
						fpsize);
		tag = be32_to_cpup(*p);
	}
	if (tag != OF_DT_END_NODE) {
		pr_err("Weird tag at end of node: %x\n", tag);
		return mem;
	}
	*p += 4;
	return mem;
}

/**
 * __unflatten_device_tree - create tree of device_nodes from flat blob
 *
 * unflattens a device-tree, creating the
 * tree of struct device_node. It also fills the "name" and "type"
 * pointers of the nodes so the normal device-tree walking functions
 * can be used.
 * @blob: The blob to expand
 * @mynodes: The device_node tree created by the call
 * @dt_alloc: An allocator that provides a virtual address to memory
 * for the resulting tree
 */
static void __unflatten_device_tree(struct boot_param_header *blob,
			     struct device_node **mynodes,
			     void * (*dt_alloc)(u64 size, u64 align))
{
	unsigned long size;
	void *start, *mem;
	struct device_node **allnextp = mynodes;

	pr_debug(" -> unflatten_device_tree()\n");

	if (!blob) {
		pr_debug("No device tree pointer\n");
		return;
	}

	pr_debug("Unflattening device tree:\n");
	pr_debug("magic: %08x\n", be32_to_cpu(blob->magic));
	pr_debug("size: %08x\n", be32_to_cpu(blob->totalsize));
	pr_debug("version: %08x\n", be32_to_cpu(blob->version));

	if (be32_to_cpu(blob->magic) != OF_DT_HEADER) {
		pr_err("Invalid device tree blob header\n");
		return;
	}

	/* First pass, scan for size */
	start = ((void *)blob) + be32_to_cpu(blob->off_dt_struct);
	size = (unsigned long)unflatten_dt_node(blob, 0, &start, NULL, NULL, 0);
	size = ALIGN(size, 4);

	pr_debug("  size is %lx, allocating...\n", size);

	/* Allocate memory for the expanded device tree */
	mem = dt_alloc(size + 4, __alignof__(struct device_node));
	memset(mem, 0, size);

	*(__be32 *)(mem + size) = cpu_to_be32(0xdeadbeef);

	pr_debug("  unflattening %p...\n", mem);

	/* Second pass, do actual unflattening */
	start = ((void *)blob) + be32_to_cpu(blob->off_dt_struct);
	unflatten_dt_node(blob, mem, &start, NULL, &allnextp, 0);
	if (be32_to_cpup(start) != OF_DT_END)
		pr_warning("Weird tag at end of tree: %08x\n", be32_to_cpup(start));
	if (be32_to_cpup(mem + size) != 0xdeadbeef)
		pr_warning("End of tree marker overwritten: %08x\n",
			   be32_to_cpup(mem + size));
	*allnextp = NULL;

	pr_debug(" <- unflatten_device_tree()\n");
}

static void *kernel_tree_alloc(u64 size, u64 align)
{
	return kzalloc(size, GFP_KERNEL);
}

/**
 * of_fdt_unflatten_tree - create tree of device_nodes from flat blob
 *
 * unflattens the device-tree passed by the firmware, creating the
 * tree of struct device_node. It also fills the "name" and "type"
 * pointers of the nodes so the normal device-tree walking functions
 * can be used.
 */
void of_fdt_unflatten_tree(unsigned long *blob,
			struct device_node **mynodes)
{
	struct boot_param_header *device_tree =
		(struct boot_param_header *)blob;
	__unflatten_device_tree(device_tree, mynodes, &kernel_tree_alloc);
}
EXPORT_SYMBOL_GPL(of_fdt_unflatten_tree);

/* Everything below here references initial_boot_params directly. */
int __initdata dt_root_addr_cells;
int __initdata dt_root_size_cells;

struct boot_param_header *initial_boot_params;

#ifdef CONFIG_OF_EARLY_FLATTREE

/**
 * of_scan_flat_dt - scan flattened tree blob and call callback on each.
 * @it: callback function
 * @data: context data pointer
 *
 * This function is used to scan the flattened device-tree, it is
 * used to extract the memory information at boot before we can
 * unflatten the tree
 */
int __init of_scan_flat_dt(int (*it)(unsigned long node,
				     const char *uname, int depth,
				     void *data),
			   void *data)
{
	unsigned long p = ((unsigned long)initial_boot_params) +
		be32_to_cpu(initial_boot_params->off_dt_struct);
	int rc = 0;
	int depth = -1;

	do {
		u32 tag = be32_to_cpup((__be32 *)p);
		const char *pathp;

		p += 4;
		if (tag == OF_DT_END_NODE) {
			depth--;
			continue;
		}
		if (tag == OF_DT_NOP)
			continue;
		if (tag == OF_DT_END)
			break;
		if (tag == OF_DT_PROP) {
			u32 sz = be32_to_cpup((__be32 *)p);
			p += 8;
			if (be32_to_cpu(initial_boot_params->version) < 0x10)
				p = ALIGN(p, sz >= 8 ? 8 : 4);
			p += sz;
			p = ALIGN(p, 4);
			continue;
		}
		if (tag != OF_DT_BEGIN_NODE) {
			pr_err("Invalid tag %x in flat device tree!\n", tag);
			return -EINVAL;
		}
		depth++;
		pathp = (char *)p;
		p = ALIGN(p + strlen(pathp) + 1, 4);
		if (*pathp == '/')
			pathp = kbasename(pathp);
		rc = it(p, pathp, depth, data);
		if (rc != 0)
			break;
	} while (1);

	return rc;
}

/**
 * of_get_flat_dt_root - find the root node in the flat blob
 */
unsigned long __init of_get_flat_dt_root(void)
{
	unsigned long p = ((unsigned long)initial_boot_params) +
		be32_to_cpu(initial_boot_params->off_dt_struct);

	while (be32_to_cpup((__be32 *)p) == OF_DT_NOP)
		p += 4;
	BUG_ON(be32_to_cpup((__be32 *)p) != OF_DT_BEGIN_NODE);
	p += 4;
	return ALIGN(p + strlen((char *)p) + 1, 4);
}

/**
 * of_get_flat_dt_prop - Given a node in the flat blob, return the property ptr
 *
 * This function can be used within scan_flattened_dt callback to get
 * access to properties
 */
void *__init of_get_flat_dt_prop(unsigned long node, const char *name,
				 unsigned long *size)
{
	return of_fdt_get_property(initial_boot_params, node, name, size);
}

/**
 * of_flat_dt_is_compatible - Return true if given node has compat in compatible list
 * @node: node to test
 * @compat: compatible string to compare with compatible list.
 */
int __init of_flat_dt_is_compatible(unsigned long node, const char *compat)
{
	return of_fdt_is_compatible(initial_boot_params, node, compat);
}

/**
 * of_flat_dt_match - Return true if node matches a list of compatible values
 */
int __init of_flat_dt_match(unsigned long node, const char *const *compat)
{
	return of_fdt_match(initial_boot_params, node, compat);
}

struct fdt_scan_status {
	const char *name;
	int namelen;
	int depth;
	int found;
	int (*iterator)(unsigned long node, const char *uname, int depth, void *data);
	void *data;
};

/**
 * fdt_scan_node_by_path - iterator for of_scan_flat_dt_by_path function
 */
static int __init fdt_scan_node_by_path(unsigned long node, const char *uname,
					int depth, void *data)
{
	struct fdt_scan_status *st = data;

	/*
	 * if scan at the requested fdt node has been completed,
	 * return -ENXIO to abort further scanning
	 */
	if (depth <= st->depth)
		return -ENXIO;

	/* requested fdt node has been found, so call iterator function */
	if (st->found)
		return st->iterator(node, uname, depth, st->data);

	/* check if scanning automata is entering next level of fdt nodes */
	if (depth == st->depth + 1 &&
	    strncmp(st->name, uname, st->namelen) == 0 &&
	    uname[st->namelen] == 0) {
		st->depth += 1;
		if (st->name[st->namelen] == 0) {
			st->found = 1;
		} else {
			const char *next = st->name + st->namelen + 1;
			st->name = next;
			st->namelen = strcspn(next, "/");
		}
		return 0;
	}

	/* scan next fdt node */
	return 0;
}

/**
 * of_scan_flat_dt_by_path - scan flattened tree blob and call callback on each
 *			     child of the given path.
 * @path: path to start searching for children
 * @it: callback function
 * @data: context data pointer
 *
 * This function is used to scan the flattened device-tree starting from the
 * node given by path. It is used to extract information (like reserved
 * memory), which is required on ealy boot before we can unflatten the tree.
 */
int __init of_scan_flat_dt_by_path(const char *path,
	int (*it)(unsigned long node, const char *name, int depth, void *data),
	void *data)
{
	struct fdt_scan_status st = {path, 0, -1, 0, it, data};
	int ret = 0;

	if (initial_boot_params)
                ret = of_scan_flat_dt(fdt_scan_node_by_path, &st);

	if (!st.found)
		return -ENOENT;
	else if (ret == -ENXIO)	/* scan has been completed */
		return 0;
	else
		return ret;
}

<<<<<<< HEAD
=======
const char * __init of_flat_dt_get_machine_name(void)
{
	const char *name;
	unsigned long dt_root = of_get_flat_dt_root();

	name = of_get_flat_dt_prop(dt_root, "model", NULL);
	if (!name)
		name = of_get_flat_dt_prop(dt_root, "compatible", NULL);
	return name;
}

/**
 * of_flat_dt_match_machine - Iterate match tables to find matching machine.
 *
 * @default_match: A machine specific ptr to return in case of no match.
 * @get_next_compat: callback function to return next compatible match table.
 *
 * Iterate through machine match tables to find the best match for the machine
 * compatible string in the FDT.
 */
const void * __init of_flat_dt_match_machine(const void *default_match,
		const void * (*get_next_compat)(const char * const**))
{
	const void *data = NULL;
	const void *best_data = default_match;
	const char *const *compat;
	unsigned long dt_root;
	unsigned int best_score = ~1, score = 0;

	dt_root = of_get_flat_dt_root();
	while ((data = get_next_compat(&compat))) {
		score = of_flat_dt_match(dt_root, compat);
		if (score > 0 && score < best_score) {
			best_data = data;
			best_score = score;
		}
	}
	if (!best_data) {
		const char *prop;
		long size;

		pr_err("\n unrecognized device tree list:\n[ ");

		prop = of_get_flat_dt_prop(dt_root, "compatible", &size);
		if (prop) {
			while (size > 0) {
				printk("'%s' ", prop);
				size -= strlen(prop) + 1;
				prop += strlen(prop) + 1;
			}
		}
		printk("]\n\n");
		return NULL;
	}

	pr_info("Machine model: %s\n", of_flat_dt_get_machine_name());

	return best_data;
}

>>>>>>> d8ec26d7
#ifdef CONFIG_BLK_DEV_INITRD
/**
 * early_init_dt_check_for_initrd - Decode initrd location from flat tree
 * @node: reference to node containing initrd location ('chosen')
 */
static void __init early_init_dt_check_for_initrd(unsigned long node)
{
	u64 start, end;
	unsigned long len;
	__be32 *prop;

	pr_debug("Looking for initrd properties... ");

	prop = of_get_flat_dt_prop(node, "linux,initrd-start", &len);
	if (!prop)
		return;
	start = of_read_number(prop, len/4);

	prop = of_get_flat_dt_prop(node, "linux,initrd-end", &len);
	if (!prop)
		return;
	end = of_read_number(prop, len/4);
<<<<<<< HEAD

	early_init_dt_setup_initrd_arch(start, end);
=======

	initrd_start = (unsigned long)__va(start);
	initrd_end = (unsigned long)__va(end);
	initrd_below_start_ok = 1;

>>>>>>> d8ec26d7
	pr_debug("initrd_start=0x%llx  initrd_end=0x%llx\n",
		 (unsigned long long)start, (unsigned long long)end);
}
#else
static inline void early_init_dt_check_for_initrd(unsigned long node)
{
}
#endif /* CONFIG_BLK_DEV_INITRD */

/**
 * early_init_dt_scan_root - fetch the top level address and size cells
 */
int __init early_init_dt_scan_root(unsigned long node, const char *uname,
				   int depth, void *data)
{
	__be32 *prop;

	if (depth != 0)
		return 0;

	dt_root_size_cells = OF_ROOT_NODE_SIZE_CELLS_DEFAULT;
	dt_root_addr_cells = OF_ROOT_NODE_ADDR_CELLS_DEFAULT;

	prop = of_get_flat_dt_prop(node, "#size-cells", NULL);
	if (prop)
		dt_root_size_cells = be32_to_cpup(prop);
	pr_debug("dt_root_size_cells = %x\n", dt_root_size_cells);

	prop = of_get_flat_dt_prop(node, "#address-cells", NULL);
	if (prop)
		dt_root_addr_cells = be32_to_cpup(prop);
	pr_debug("dt_root_addr_cells = %x\n", dt_root_addr_cells);

	/* break now */
	return 1;
}

u64 __init dt_mem_next_cell(int s, __be32 **cellp)
{
	__be32 *p = *cellp;

	*cellp = p + s;
	return of_read_number(p, s);
}

/**
 * early_init_dt_scan_memory - Look for an parse memory nodes
 */
int __init early_init_dt_scan_memory(unsigned long node, const char *uname,
				     int depth, void *data)
{
	char *type = of_get_flat_dt_prop(node, "device_type", NULL);
	__be32 *reg, *endp;
	unsigned long l;

	/* We are scanning "memory" nodes only */
	if (type == NULL) {
		/*
		 * The longtrail doesn't have a device_type on the
		 * /memory node, so look for the node called /memory@0.
		 */
		if (depth != 1 || strcmp(uname, "memory@0") != 0)
			return 0;
	} else if (strcmp(type, "memory") != 0)
		return 0;

	reg = of_get_flat_dt_prop(node, "linux,usable-memory", &l);
	if (reg == NULL)
		reg = of_get_flat_dt_prop(node, "reg", &l);
	if (reg == NULL)
		return 0;

	endp = reg + (l / sizeof(__be32));

	pr_debug("memory scan node %s, reg size %ld, data: %x %x %x %x,\n",
	    uname, l, reg[0], reg[1], reg[2], reg[3]);

	while ((endp - reg) >= (dt_root_addr_cells + dt_root_size_cells)) {
		u64 base, size;

		base = dt_mem_next_cell(dt_root_addr_cells, &reg);
		size = dt_mem_next_cell(dt_root_size_cells, &reg);

		if (size == 0)
			continue;
		pr_debug(" - %llx ,  %llx\n", (unsigned long long)base,
		    (unsigned long long)size);

		early_init_dt_add_memory_arch(base, size);
	}

	return 0;
}

int __init early_init_dt_scan_chosen(unsigned long node, const char *uname,
				     int depth, void *data)
{
	unsigned long l;
	char *p;

	pr_debug("search \"chosen\", depth: %d, uname: %s\n", depth, uname);

	if (depth != 1 || !data ||
	    (strcmp(uname, "chosen") != 0 && strcmp(uname, "chosen@0") != 0))
		return 0;

	early_init_dt_check_for_initrd(node);

	/* Retrieve command line */
	p = of_get_flat_dt_prop(node, "bootargs", &l);
	if (p != NULL && l > 0)
		strlcpy(data, p, min((int)l, COMMAND_LINE_SIZE));

	/*
	 * CONFIG_CMDLINE is meant to be a default in case nothing else
	 * managed to set the command line, unless CONFIG_CMDLINE_FORCE
	 * is set in which case we override whatever was found earlier.
	 */
#ifdef CONFIG_CMDLINE
#ifndef CONFIG_CMDLINE_FORCE
	if (!((char *)data)[0])
#endif
		strlcpy(data, CONFIG_CMDLINE, COMMAND_LINE_SIZE);
#endif /* CONFIG_CMDLINE */

	pr_debug("Command line is: %s\n", (char*)data);

	/* break now */
	return 1;
}

#ifdef CONFIG_HAVE_MEMBLOCK
<<<<<<< HEAD
=======
void __init __weak early_init_dt_add_memory_arch(u64 base, u64 size)
{
	const u64 phys_offset = __pa(PAGE_OFFSET);
	base &= PAGE_MASK;
	size &= PAGE_MASK;
	if (base + size < phys_offset) {
		pr_warning("Ignoring memory block 0x%llx - 0x%llx\n",
			   base, base + size);
		return;
	}
	if (base < phys_offset) {
		pr_warning("Ignoring memory range 0x%llx - 0x%llx\n",
			   base, phys_offset);
		size -= phys_offset - base;
		base = phys_offset;
	}
	memblock_add(base, size);
}

>>>>>>> d8ec26d7
/*
 * called from unflatten_device_tree() to bootstrap devicetree itself
 * Architectures can override this definition if memblock isn't used
 */
void * __init __weak early_init_dt_alloc_memory_arch(u64 size, u64 align)
{
	return __va(memblock_alloc(size, align));
}
#endif

<<<<<<< HEAD
=======
bool __init early_init_dt_scan(void *params)
{
	if (!params)
		return false;

	/* Setup flat device-tree pointer */
	initial_boot_params = params;

	/* check device tree validity */
	if (be32_to_cpu(initial_boot_params->magic) != OF_DT_HEADER) {
		initial_boot_params = NULL;
		return false;
	}

	/* Retrieve various information from the /chosen node */
	of_scan_flat_dt(early_init_dt_scan_chosen, boot_command_line);

	/* Initialize {size,address}-cells info */
	of_scan_flat_dt(early_init_dt_scan_root, NULL);

	/* Setup memory, calling early_init_dt_add_memory_arch */
	of_scan_flat_dt(early_init_dt_scan_memory, NULL);

	return true;
}

>>>>>>> d8ec26d7
/**
 * unflatten_device_tree - create tree of device_nodes from flat blob
 *
 * unflattens the device-tree passed by the firmware, creating the
 * tree of struct device_node. It also fills the "name" and "type"
 * pointers of the nodes so the normal device-tree walking functions
 * can be used.
 */
void __init unflatten_device_tree(void)
{
	__unflatten_device_tree(initial_boot_params, &of_allnodes,
				early_init_dt_alloc_memory_arch);

	/* Get pointer to "/chosen" and "/aliases" nodes for use everywhere */
	of_alias_scan(early_init_dt_alloc_memory_arch);
}

/**
 * unflatten_and_copy_device_tree - copy and create tree of device_nodes from flat blob
 *
 * Copies and unflattens the device-tree passed by the firmware, creating the
 * tree of struct device_node. It also fills the "name" and "type"
 * pointers of the nodes so the normal device-tree walking functions
 * can be used. This should only be used when the FDT memory has not been
 * reserved such is the case when the FDT is built-in to the kernel init
 * section. If the FDT memory is reserved already then unflatten_device_tree
 * should be used instead.
 */
void __init unflatten_and_copy_device_tree(void)
{
	int size;
	void *dt;

	if (!initial_boot_params) {
		pr_warn("No valid device tree found, continuing without\n");
		return;
	}

	size = __be32_to_cpu(initial_boot_params->totalsize);
	dt = early_init_dt_alloc_memory_arch(size,
		__alignof__(struct boot_param_header));

	if (dt) {
		memcpy(dt, initial_boot_params, size);
		initial_boot_params = dt;
	}
	unflatten_device_tree();
}

#endif /* CONFIG_OF_EARLY_FLATTREE */<|MERGE_RESOLUTION|>--- conflicted
+++ resolved
@@ -618,8 +618,6 @@
 		return ret;
 }
 
-<<<<<<< HEAD
-=======
 const char * __init of_flat_dt_get_machine_name(void)
 {
 	const char *name;
@@ -680,7 +678,6 @@
 	return best_data;
 }
 
->>>>>>> d8ec26d7
 #ifdef CONFIG_BLK_DEV_INITRD
 /**
  * early_init_dt_check_for_initrd - Decode initrd location from flat tree
@@ -703,16 +700,11 @@
 	if (!prop)
 		return;
 	end = of_read_number(prop, len/4);
-<<<<<<< HEAD
-
-	early_init_dt_setup_initrd_arch(start, end);
-=======
 
 	initrd_start = (unsigned long)__va(start);
 	initrd_end = (unsigned long)__va(end);
 	initrd_below_start_ok = 1;
 
->>>>>>> d8ec26d7
 	pr_debug("initrd_start=0x%llx  initrd_end=0x%llx\n",
 		 (unsigned long long)start, (unsigned long long)end);
 }
@@ -845,8 +837,6 @@
 }
 
 #ifdef CONFIG_HAVE_MEMBLOCK
-<<<<<<< HEAD
-=======
 void __init __weak early_init_dt_add_memory_arch(u64 base, u64 size)
 {
 	const u64 phys_offset = __pa(PAGE_OFFSET);
@@ -866,7 +856,6 @@
 	memblock_add(base, size);
 }
 
->>>>>>> d8ec26d7
 /*
  * called from unflatten_device_tree() to bootstrap devicetree itself
  * Architectures can override this definition if memblock isn't used
@@ -877,8 +866,6 @@
 }
 #endif
 
-<<<<<<< HEAD
-=======
 bool __init early_init_dt_scan(void *params)
 {
 	if (!params)
@@ -905,7 +892,6 @@
 	return true;
 }
 
->>>>>>> d8ec26d7
 /**
  * unflatten_device_tree - create tree of device_nodes from flat blob
  *
