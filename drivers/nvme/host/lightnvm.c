--- conflicted
+++ resolved
@@ -646,10 +646,6 @@
 		bio->bi_disk = disk;
 	}
 
-<<<<<<< HEAD
-submit:
-=======
->>>>>>> bb176f67
 	blk_execute_rq(q, NULL, rq, 0);
 
 	if (nvme_req(rq)->flags & NVME_REQ_CANCELLED)
