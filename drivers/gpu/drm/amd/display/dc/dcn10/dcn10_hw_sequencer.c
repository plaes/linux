--- conflicted
+++ resolved
@@ -2675,11 +2675,6 @@
 		struct pipe_ctx *pipe_ctx = &context->res_ctx.pipe_ctx[i];
 		struct pipe_ctx *old_pipe_ctx =
 				&dc->current_state->res_ctx.pipe_ctx[i];
-<<<<<<< HEAD
-
-		pipe_ctx->update_flags.raw = 0;
-=======
->>>>>>> c58091a3
 
 		if ((!pipe_ctx->plane_state ||
 		     pipe_ctx->stream_res.tg != old_pipe_ctx->stream_res.tg) &&
@@ -2719,26 +2714,6 @@
 		struct dc *dc,
 		struct dc_state *context)
 {
-<<<<<<< HEAD
-	int i, j;
-
-	DC_LOGGER_INIT(dc->ctx->logger);
-
-	for (i = 0; i < dc->res_pool->pipe_count; i++) {
-		struct pipe_ctx *pipe_ctx = &context->res_ctx.pipe_ctx[i];
-
-		if (!pipe_ctx->top_pipe &&
-			!pipe_ctx->prev_odm_pipe &&
-			pipe_ctx->stream) {
-			struct dc_stream_status *stream_status = NULL;
-			struct timing_generator *tg = pipe_ctx->stream_res.tg;
-
-			for (j = 0; j < context->stream_count; j++) {
-				if (pipe_ctx->stream == context->streams[j])
-					stream_status = &context->stream_status[j];
-			}
-
-=======
 	int i;
 
 	DC_LOGGER_INIT(dc->ctx->logger);
@@ -2751,7 +2726,6 @@
 			pipe_ctx->stream) {
 			struct timing_generator *tg = pipe_ctx->stream_res.tg;
 
->>>>>>> c58091a3
 			if (context->stream_status[i].plane_count == 0)
 				false_optc_underflow_wa(dc, pipe_ctx->stream, tg);
 		}
