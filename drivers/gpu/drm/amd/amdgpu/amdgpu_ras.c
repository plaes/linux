/*
 * Copyright 2018 Advanced Micro Devices, Inc.
 *
 * Permission is hereby granted, free of charge, to any person obtaining a
 * copy of this software and associated documentation files (the "Software"),
 * to deal in the Software without restriction, including without limitation
 * the rights to use, copy, modify, merge, publish, distribute, sublicense,
 * and/or sell copies of the Software, and to permit persons to whom the
 * Software is furnished to do so, subject to the following conditions:
 *
 * The above copyright notice and this permission notice shall be included in
 * all copies or substantial portions of the Software.
 *
 * THE SOFTWARE IS PROVIDED "AS IS", WITHOUT WARRANTY OF ANY KIND, EXPRESS OR
 * IMPLIED, INCLUDING BUT NOT LIMITED TO THE WARRANTIES OF MERCHANTABILITY,
 * FITNESS FOR A PARTICULAR PURPOSE AND NONINFRINGEMENT.  IN NO EVENT SHALL
 * THE COPYRIGHT HOLDER(S) OR AUTHOR(S) BE LIABLE FOR ANY CLAIM, DAMAGES OR
 * OTHER LIABILITY, WHETHER IN AN ACTION OF CONTRACT, TORT OR OTHERWISE,
 * ARISING FROM, OUT OF OR IN CONNECTION WITH THE SOFTWARE OR THE USE OR
 * OTHER DEALINGS IN THE SOFTWARE.
 *
 *
 */
#include <linux/debugfs.h>
#include <linux/list.h>
#include <linux/module.h>
#include <linux/uaccess.h>
#include <linux/reboot.h>
#include <linux/syscalls.h>

#include "amdgpu.h"
#include "amdgpu_ras.h"
#include "amdgpu_atomfirmware.h"
#include "amdgpu_xgmi.h"
#include "ivsrcid/nbio/irqsrcs_nbif_7_4.h"

const char *ras_error_string[] = {
	"none",
	"parity",
	"single_correctable",
	"multi_uncorrectable",
	"poison",
};

const char *ras_block_string[] = {
	"umc",
	"sdma",
	"gfx",
	"mmhub",
	"athub",
	"pcie_bif",
	"hdp",
	"xgmi_wafl",
	"df",
	"smn",
	"sem",
	"mp0",
	"mp1",
	"fuse",
};

#define ras_err_str(i) (ras_error_string[ffs(i)])
#define ras_block_str(i) (ras_block_string[i])

#define AMDGPU_RAS_FLAG_INIT_BY_VBIOS		1
#define AMDGPU_RAS_FLAG_INIT_NEED_RESET		2
#define RAS_DEFAULT_FLAGS (AMDGPU_RAS_FLAG_INIT_BY_VBIOS)

/* inject address is 52 bits */
#define	RAS_UMC_INJECT_ADDR_LIMIT	(0x1ULL << 52)

enum amdgpu_ras_retire_page_reservation {
	AMDGPU_RAS_RETIRE_PAGE_RESERVED,
	AMDGPU_RAS_RETIRE_PAGE_PENDING,
	AMDGPU_RAS_RETIRE_PAGE_FAULT,
};

atomic_t amdgpu_ras_in_intr = ATOMIC_INIT(0);

static bool amdgpu_ras_check_bad_page(struct amdgpu_device *adev,
				uint64_t addr);

void amdgpu_ras_set_error_query_ready(struct amdgpu_device *adev, bool ready)
{
	if (adev && amdgpu_ras_get_context(adev))
		amdgpu_ras_get_context(adev)->error_query_ready = ready;
}

static bool amdgpu_ras_get_error_query_ready(struct amdgpu_device *adev)
{
	if (adev && amdgpu_ras_get_context(adev))
		return amdgpu_ras_get_context(adev)->error_query_ready;

	return false;
}

static ssize_t amdgpu_ras_debugfs_read(struct file *f, char __user *buf,
					size_t size, loff_t *pos)
{
	struct ras_manager *obj = (struct ras_manager *)file_inode(f)->i_private;
	struct ras_query_if info = {
		.head = obj->head,
	};
	ssize_t s;
	char val[128];

	if (amdgpu_ras_error_query(obj->adev, &info))
		return -EINVAL;

	s = snprintf(val, sizeof(val), "%s: %lu\n%s: %lu\n",
			"ue", info.ue_count,
			"ce", info.ce_count);
	if (*pos >= s)
		return 0;

	s -= *pos;
	s = min_t(u64, s, size);


	if (copy_to_user(buf, &val[*pos], s))
		return -EINVAL;

	*pos += s;

	return s;
}

static const struct file_operations amdgpu_ras_debugfs_ops = {
	.owner = THIS_MODULE,
	.read = amdgpu_ras_debugfs_read,
	.write = NULL,
	.llseek = default_llseek
};

static int amdgpu_ras_find_block_id_by_name(const char *name, int *block_id)
{
	int i;

	for (i = 0; i < ARRAY_SIZE(ras_block_string); i++) {
		*block_id = i;
		if (strcmp(name, ras_block_str(i)) == 0)
			return 0;
	}
	return -EINVAL;
}

static int amdgpu_ras_debugfs_ctrl_parse_data(struct file *f,
		const char __user *buf, size_t size,
		loff_t *pos, struct ras_debug_if *data)
{
	ssize_t s = min_t(u64, 64, size);
	char str[65];
	char block_name[33];
	char err[9] = "ue";
	int op = -1;
	int block_id;
	uint32_t sub_block;
	u64 address, value;

	if (*pos)
		return -EINVAL;
	*pos = size;

	memset(str, 0, sizeof(str));
	memset(data, 0, sizeof(*data));

	if (copy_from_user(str, buf, s))
		return -EINVAL;

	if (sscanf(str, "disable %32s", block_name) == 1)
		op = 0;
	else if (sscanf(str, "enable %32s %8s", block_name, err) == 2)
		op = 1;
	else if (sscanf(str, "inject %32s %8s", block_name, err) == 2)
		op = 2;
	else if (str[0] && str[1] && str[2] && str[3])
		/* ascii string, but commands are not matched. */
		return -EINVAL;

	if (op != -1) {
		if (amdgpu_ras_find_block_id_by_name(block_name, &block_id))
			return -EINVAL;

		data->head.block = block_id;
		/* only ue and ce errors are supported */
		if (!memcmp("ue", err, 2))
			data->head.type = AMDGPU_RAS_ERROR__MULTI_UNCORRECTABLE;
		else if (!memcmp("ce", err, 2))
			data->head.type = AMDGPU_RAS_ERROR__SINGLE_CORRECTABLE;
		else
			return -EINVAL;

		data->op = op;

		if (op == 2) {
			if (sscanf(str, "%*s %*s %*s %u %llu %llu",
						&sub_block, &address, &value) != 3)
				if (sscanf(str, "%*s %*s %*s 0x%x 0x%llx 0x%llx",
							&sub_block, &address, &value) != 3)
					return -EINVAL;
			data->head.sub_block_index = sub_block;
			data->inject.address = address;
			data->inject.value = value;
		}
	} else {
		if (size < sizeof(*data))
			return -EINVAL;

		if (copy_from_user(data, buf, sizeof(*data)))
			return -EINVAL;
	}

	return 0;
}

/**
 * DOC: AMDGPU RAS debugfs control interface
 *
 * It accepts struct ras_debug_if who has two members.
 *
 * First member: ras_debug_if::head or ras_debug_if::inject.
 *
 * head is used to indicate which IP block will be under control.
 *
 * head has four members, they are block, type, sub_block_index, name.
 * block: which IP will be under control.
 * type: what kind of error will be enabled/disabled/injected.
 * sub_block_index: some IPs have subcomponets. say, GFX, sDMA.
 * name: the name of IP.
 *
 * inject has two more members than head, they are address, value.
 * As their names indicate, inject operation will write the
 * value to the address.
 *
 * The second member: struct ras_debug_if::op.
 * It has three kinds of operations.
 *
 * - 0: disable RAS on the block. Take ::head as its data.
 * - 1: enable RAS on the block. Take ::head as its data.
 * - 2: inject errors on the block. Take ::inject as its data.
 *
 * How to use the interface?
 *
 * Programs
 *
 * Copy the struct ras_debug_if in your codes and initialize it.
 * Write the struct to the control node.
 *
 * Shells
 *
 * .. code-block:: bash
 *
 *	echo op block [error [sub_block address value]] > .../ras/ras_ctrl
 *
 * Parameters:
 *
 * op: disable, enable, inject
 *	disable: only block is needed
 *	enable: block and error are needed
 *	inject: error, address, value are needed
 * block: umc, sdma, gfx, .........
 *	see ras_block_string[] for details
 * error: ue, ce
 *	ue: multi_uncorrectable
 *	ce: single_correctable
 * sub_block:
 *	sub block index, pass 0 if there is no sub block
 *
 * here are some examples for bash commands:
 *
 * .. code-block:: bash
 *
 *	echo inject umc ue 0x0 0x0 0x0 > /sys/kernel/debug/dri/0/ras/ras_ctrl
 *	echo inject umc ce 0 0 0 > /sys/kernel/debug/dri/0/ras/ras_ctrl
 *	echo disable umc > /sys/kernel/debug/dri/0/ras/ras_ctrl
 *
 * How to check the result?
 *
 * For disable/enable, please check ras features at
 * /sys/class/drm/card[0/1/2...]/device/ras/features
 *
 * For inject, please check corresponding err count at
 * /sys/class/drm/card[0/1/2...]/device/ras/[gfx/sdma/...]_err_count
 *
 * .. note::
 *	Operations are only allowed on blocks which are supported.
 *	Please check ras mask at /sys/module/amdgpu/parameters/ras_mask
 *	to see which blocks support RAS on a particular asic.
 *
 */
static ssize_t amdgpu_ras_debugfs_ctrl_write(struct file *f, const char __user *buf,
		size_t size, loff_t *pos)
{
	struct amdgpu_device *adev = (struct amdgpu_device *)file_inode(f)->i_private;
	struct ras_debug_if data;
	int ret = 0;

	if (!amdgpu_ras_get_error_query_ready(adev)) {
		dev_warn(adev->dev, "RAS WARN: error injection "
				"currently inaccessible\n");
		return size;
	}

	ret = amdgpu_ras_debugfs_ctrl_parse_data(f, buf, size, pos, &data);
	if (ret)
		return -EINVAL;

	if (!amdgpu_ras_is_supported(adev, data.head.block))
		return -EINVAL;

	switch (data.op) {
	case 0:
		ret = amdgpu_ras_feature_enable(adev, &data.head, 0);
		break;
	case 1:
		ret = amdgpu_ras_feature_enable(adev, &data.head, 1);
		break;
	case 2:
		if ((data.inject.address >= adev->gmc.mc_vram_size) ||
		    (data.inject.address >= RAS_UMC_INJECT_ADDR_LIMIT)) {
			dev_warn(adev->dev, "RAS WARN: input address "
					"0x%llx is invalid.",
					data.inject.address);
			ret = -EINVAL;
			break;
		}

		/* umc ce/ue error injection for a bad page is not allowed */
		if ((data.head.block == AMDGPU_RAS_BLOCK__UMC) &&
		    amdgpu_ras_check_bad_page(adev, data.inject.address)) {
			dev_warn(adev->dev, "RAS WARN: 0x%llx has been marked "
					"as bad before error injection!\n",
					data.inject.address);
			break;
		}

		/* data.inject.address is offset instead of absolute gpu address */
		ret = amdgpu_ras_error_inject(adev, &data.inject);
		break;
	default:
		ret = -EINVAL;
		break;
	}

	if (ret)
		return -EINVAL;

	return size;
}

/**
 * DOC: AMDGPU RAS debugfs EEPROM table reset interface
 *
 * Some boards contain an EEPROM which is used to persistently store a list of
 * bad pages which experiences ECC errors in vram.  This interface provides
 * a way to reset the EEPROM, e.g., after testing error injection.
 *
 * Usage:
 *
 * .. code-block:: bash
 *
 *	echo 1 > ../ras/ras_eeprom_reset
 *
 * will reset EEPROM table to 0 entries.
 *
 */
static ssize_t amdgpu_ras_debugfs_eeprom_write(struct file *f, const char __user *buf,
		size_t size, loff_t *pos)
{
	struct amdgpu_device *adev =
		(struct amdgpu_device *)file_inode(f)->i_private;
	int ret;

	ret = amdgpu_ras_eeprom_reset_table(
			&(amdgpu_ras_get_context(adev)->eeprom_control));

	if (ret == 1) {
		amdgpu_ras_get_context(adev)->flags = RAS_DEFAULT_FLAGS;
		return size;
	} else {
		return -EIO;
	}
}

static const struct file_operations amdgpu_ras_debugfs_ctrl_ops = {
	.owner = THIS_MODULE,
	.read = NULL,
	.write = amdgpu_ras_debugfs_ctrl_write,
	.llseek = default_llseek
};

static const struct file_operations amdgpu_ras_debugfs_eeprom_ops = {
	.owner = THIS_MODULE,
	.read = NULL,
	.write = amdgpu_ras_debugfs_eeprom_write,
	.llseek = default_llseek
};

/**
 * DOC: AMDGPU RAS sysfs Error Count Interface
 *
 * It allows the user to read the error count for each IP block on the gpu through
 * /sys/class/drm/card[0/1/2...]/device/ras/[gfx/sdma/...]_err_count
 *
 * It outputs the multiple lines which report the uncorrected (ue) and corrected
 * (ce) error counts.
 *
 * The format of one line is below,
 *
 * [ce|ue]: count
 *
 * Example:
 *
 * .. code-block:: bash
 *
 *	ue: 0
 *	ce: 1
 *
 */
static ssize_t amdgpu_ras_sysfs_read(struct device *dev,
		struct device_attribute *attr, char *buf)
{
	struct ras_manager *obj = container_of(attr, struct ras_manager, sysfs_attr);
	struct ras_query_if info = {
		.head = obj->head,
	};

	if (!amdgpu_ras_get_error_query_ready(obj->adev))
		return snprintf(buf, PAGE_SIZE,
				"Query currently inaccessible\n");

	if (amdgpu_ras_error_query(obj->adev, &info))
		return -EINVAL;

	return snprintf(buf, PAGE_SIZE, "%s: %lu\n%s: %lu\n",
			"ue", info.ue_count,
			"ce", info.ce_count);
}

/* obj begin */

#define get_obj(obj) do { (obj)->use++; } while (0)
#define alive_obj(obj) ((obj)->use)

static inline void put_obj(struct ras_manager *obj)
{
	if (obj && --obj->use == 0)
		list_del(&obj->node);
	if (obj && obj->use < 0) {
		 DRM_ERROR("RAS ERROR: Unbalance obj(%s) use\n", obj->head.name);
	}
}

/* make one obj and return it. */
static struct ras_manager *amdgpu_ras_create_obj(struct amdgpu_device *adev,
		struct ras_common_if *head)
{
	struct amdgpu_ras *con = amdgpu_ras_get_context(adev);
	struct ras_manager *obj;

	if (!con)
		return NULL;

	if (head->block >= AMDGPU_RAS_BLOCK_COUNT)
		return NULL;

	obj = &con->objs[head->block];
	/* already exist. return obj? */
	if (alive_obj(obj))
		return NULL;

	obj->head = *head;
	obj->adev = adev;
	list_add(&obj->node, &con->head);
	get_obj(obj);

	return obj;
}

/* return an obj equal to head, or the first when head is NULL */
struct ras_manager *amdgpu_ras_find_obj(struct amdgpu_device *adev,
		struct ras_common_if *head)
{
	struct amdgpu_ras *con = amdgpu_ras_get_context(adev);
	struct ras_manager *obj;
	int i;

	if (!con)
		return NULL;

	if (head) {
		if (head->block >= AMDGPU_RAS_BLOCK_COUNT)
			return NULL;

		obj = &con->objs[head->block];

		if (alive_obj(obj)) {
			WARN_ON(head->block != obj->head.block);
			return obj;
		}
	} else {
		for (i = 0; i < AMDGPU_RAS_BLOCK_COUNT; i++) {
			obj = &con->objs[i];
			if (alive_obj(obj)) {
				WARN_ON(i != obj->head.block);
				return obj;
			}
		}
	}

	return NULL;
}
/* obj end */

static void amdgpu_ras_parse_status_code(struct amdgpu_device *adev,
				  const char* 		invoke_type,
				  const char* 		block_name,
				  enum ta_ras_status 	ret)
{
	switch (ret) {
	case TA_RAS_STATUS__SUCCESS:
		return;
	case TA_RAS_STATUS__ERROR_RAS_NOT_AVAILABLE:
		dev_warn(adev->dev,
			"RAS WARN: %s %s currently unavailable\n",
			invoke_type,
			block_name);
		break;
	default:
		dev_err(adev->dev,
			"RAS ERROR: %s %s error failed ret 0x%X\n",
			invoke_type,
			block_name,
			ret);
	}
}

/* feature ctl begin */
static int amdgpu_ras_is_feature_allowed(struct amdgpu_device *adev,
		struct ras_common_if *head)
{
	struct amdgpu_ras *con = amdgpu_ras_get_context(adev);

	return con->hw_supported & BIT(head->block);
}

static int amdgpu_ras_is_feature_enabled(struct amdgpu_device *adev,
		struct ras_common_if *head)
{
	struct amdgpu_ras *con = amdgpu_ras_get_context(adev);

	return con->features & BIT(head->block);
}

/*
 * if obj is not created, then create one.
 * set feature enable flag.
 */
static int __amdgpu_ras_feature_enable(struct amdgpu_device *adev,
		struct ras_common_if *head, int enable)
{
	struct amdgpu_ras *con = amdgpu_ras_get_context(adev);
	struct ras_manager *obj = amdgpu_ras_find_obj(adev, head);

	/* If hardware does not support ras, then do not create obj.
	 * But if hardware support ras, we can create the obj.
	 * Ras framework checks con->hw_supported to see if it need do
	 * corresponding initialization.
	 * IP checks con->support to see if it need disable ras.
	 */
	if (!amdgpu_ras_is_feature_allowed(adev, head))
		return 0;
	if (!(!!enable ^ !!amdgpu_ras_is_feature_enabled(adev, head)))
		return 0;

	if (enable) {
		if (!obj) {
			obj = amdgpu_ras_create_obj(adev, head);
			if (!obj)
				return -EINVAL;
		} else {
			/* In case we create obj somewhere else */
			get_obj(obj);
		}
		con->features |= BIT(head->block);
	} else {
		if (obj && amdgpu_ras_is_feature_enabled(adev, head)) {
			con->features &= ~BIT(head->block);
			put_obj(obj);
		}
	}

	return 0;
}

/* wrapper of psp_ras_enable_features */
int amdgpu_ras_feature_enable(struct amdgpu_device *adev,
		struct ras_common_if *head, bool enable)
{
	struct amdgpu_ras *con = amdgpu_ras_get_context(adev);
	union ta_ras_cmd_input *info;
	int ret;

	if (!con)
		return -EINVAL;

        info = kzalloc(sizeof(union ta_ras_cmd_input), GFP_KERNEL);
	if (!info)
		return -ENOMEM;

	if (!enable) {
		info->disable_features = (struct ta_ras_disable_features_input) {
			.block_id =  amdgpu_ras_block_to_ta(head->block),
			.error_type = amdgpu_ras_error_to_ta(head->type),
		};
	} else {
		info->enable_features = (struct ta_ras_enable_features_input) {
			.block_id =  amdgpu_ras_block_to_ta(head->block),
			.error_type = amdgpu_ras_error_to_ta(head->type),
		};
	}

	/* Do not enable if it is not allowed. */
	WARN_ON(enable && !amdgpu_ras_is_feature_allowed(adev, head));
	/* Are we alerady in that state we are going to set? */
	if (!(!!enable ^ !!amdgpu_ras_is_feature_enabled(adev, head))) {
		ret = 0;
		goto out;
	}

	if (!amdgpu_ras_intr_triggered()) {
		ret = psp_ras_enable_features(&adev->psp, info, enable);
		if (ret) {
			amdgpu_ras_parse_status_code(adev,
						     enable ? "enable":"disable",
						     ras_block_str(head->block),
						    (enum ta_ras_status)ret);
			if (ret == TA_RAS_STATUS__RESET_NEEDED)
				ret = -EAGAIN;
			else
				ret = -EINVAL;

			goto out;
		}
	}

	/* setup the obj */
	__amdgpu_ras_feature_enable(adev, head, enable);
	ret = 0;
out:
	kfree(info);
	return ret;
}

/* Only used in device probe stage and called only once. */
int amdgpu_ras_feature_enable_on_boot(struct amdgpu_device *adev,
		struct ras_common_if *head, bool enable)
{
	struct amdgpu_ras *con = amdgpu_ras_get_context(adev);
	int ret;

	if (!con)
		return -EINVAL;

	if (con->flags & AMDGPU_RAS_FLAG_INIT_BY_VBIOS) {
		if (enable) {
			/* There is no harm to issue a ras TA cmd regardless of
			 * the currecnt ras state.
			 * If current state == target state, it will do nothing
			 * But sometimes it requests driver to reset and repost
			 * with error code -EAGAIN.
			 */
			ret = amdgpu_ras_feature_enable(adev, head, 1);
			/* With old ras TA, we might fail to enable ras.
			 * Log it and just setup the object.
			 * TODO need remove this WA in the future.
			 */
			if (ret == -EINVAL) {
				ret = __amdgpu_ras_feature_enable(adev, head, 1);
				if (!ret)
					dev_info(adev->dev,
						"RAS INFO: %s setup object\n",
						ras_block_str(head->block));
			}
		} else {
			/* setup the object then issue a ras TA disable cmd.*/
			ret = __amdgpu_ras_feature_enable(adev, head, 1);
			if (ret)
				return ret;

			ret = amdgpu_ras_feature_enable(adev, head, 0);
		}
	} else
		ret = amdgpu_ras_feature_enable(adev, head, enable);

	return ret;
}

static int amdgpu_ras_disable_all_features(struct amdgpu_device *adev,
		bool bypass)
{
	struct amdgpu_ras *con = amdgpu_ras_get_context(adev);
	struct ras_manager *obj, *tmp;

	list_for_each_entry_safe(obj, tmp, &con->head, node) {
		/* bypass psp.
		 * aka just release the obj and corresponding flags
		 */
		if (bypass) {
			if (__amdgpu_ras_feature_enable(adev, &obj->head, 0))
				break;
		} else {
			if (amdgpu_ras_feature_enable(adev, &obj->head, 0))
				break;
		}
	}

	return con->features;
}

static int amdgpu_ras_enable_all_features(struct amdgpu_device *adev,
		bool bypass)
{
	struct amdgpu_ras *con = amdgpu_ras_get_context(adev);
	int ras_block_count = AMDGPU_RAS_BLOCK_COUNT;
	int i;
	const enum amdgpu_ras_error_type default_ras_type =
		AMDGPU_RAS_ERROR__NONE;

	for (i = 0; i < ras_block_count; i++) {
		struct ras_common_if head = {
			.block = i,
			.type = default_ras_type,
			.sub_block_index = 0,
		};
		strcpy(head.name, ras_block_str(i));
		if (bypass) {
			/*
			 * bypass psp. vbios enable ras for us.
			 * so just create the obj
			 */
			if (__amdgpu_ras_feature_enable(adev, &head, 1))
				break;
		} else {
			if (amdgpu_ras_feature_enable(adev, &head, 1))
				break;
		}
	}

	return con->features;
}
/* feature ctl end */

/* query/inject/cure begin */
int amdgpu_ras_error_query(struct amdgpu_device *adev,
		struct ras_query_if *info)
{
	struct ras_manager *obj = amdgpu_ras_find_obj(adev, &info->head);
	struct ras_err_data err_data = {0, 0, 0, NULL};
	int i;

	if (!obj)
		return -EINVAL;

	switch (info->head.block) {
	case AMDGPU_RAS_BLOCK__UMC:
		if (adev->umc.funcs->query_ras_error_count)
			adev->umc.funcs->query_ras_error_count(adev, &err_data);
		/* umc query_ras_error_address is also responsible for clearing
		 * error status
		 */
		if (adev->umc.funcs->query_ras_error_address)
			adev->umc.funcs->query_ras_error_address(adev, &err_data);
		break;
	case AMDGPU_RAS_BLOCK__SDMA:
		if (adev->sdma.funcs->query_ras_error_count) {
			for (i = 0; i < adev->sdma.num_instances; i++)
				adev->sdma.funcs->query_ras_error_count(adev, i,
									&err_data);
		}
		break;
	case AMDGPU_RAS_BLOCK__GFX:
		if (adev->gfx.funcs->query_ras_error_count)
			adev->gfx.funcs->query_ras_error_count(adev, &err_data);
		break;
	case AMDGPU_RAS_BLOCK__MMHUB:
		if (adev->mmhub.funcs->query_ras_error_count)
			adev->mmhub.funcs->query_ras_error_count(adev, &err_data);
		break;
	case AMDGPU_RAS_BLOCK__PCIE_BIF:
		if (adev->nbio.funcs->query_ras_error_count)
			adev->nbio.funcs->query_ras_error_count(adev, &err_data);
		break;
	case AMDGPU_RAS_BLOCK__XGMI_WAFL:
		amdgpu_xgmi_query_ras_error_count(adev, &err_data);
		break;
	default:
		break;
	}

	obj->err_data.ue_count += err_data.ue_count;
	obj->err_data.ce_count += err_data.ce_count;

	info->ue_count = obj->err_data.ue_count;
	info->ce_count = obj->err_data.ce_count;

	if (err_data.ce_count) {
		dev_info(adev->dev, "%ld correctable hardware errors "
					"detected in %s block, no user "
					"action is needed.\n",
					obj->err_data.ce_count,
					ras_block_str(info->head.block));
	}
	if (err_data.ue_count) {
		dev_info(adev->dev, "%ld uncorrectable hardware errors "
					"detected in %s block\n",
					obj->err_data.ue_count,
					ras_block_str(info->head.block));
	}

	return 0;
}

/* Trigger XGMI/WAFL error */
static int amdgpu_ras_error_inject_xgmi(struct amdgpu_device *adev,
				 struct ta_ras_trigger_error_input *block_info)
{
	int ret;

	if (amdgpu_dpm_set_df_cstate(adev, DF_CSTATE_DISALLOW))
		dev_warn(adev->dev, "Failed to disallow df cstate");

	if (amdgpu_dpm_allow_xgmi_power_down(adev, false))
		dev_warn(adev->dev, "Failed to disallow XGMI power down");

	ret = psp_ras_trigger_error(&adev->psp, block_info);

	if (amdgpu_ras_intr_triggered())
		return ret;

	if (amdgpu_dpm_allow_xgmi_power_down(adev, true))
		dev_warn(adev->dev, "Failed to allow XGMI power down");

	if (amdgpu_dpm_set_df_cstate(adev, DF_CSTATE_DISALLOW))
		dev_warn(adev->dev, "Failed to allow df cstate");

	return ret;
}

/* wrapper of psp_ras_trigger_error */
int amdgpu_ras_error_inject(struct amdgpu_device *adev,
		struct ras_inject_if *info)
{
	struct ras_manager *obj = amdgpu_ras_find_obj(adev, &info->head);
	struct ta_ras_trigger_error_input block_info = {
		.block_id =  amdgpu_ras_block_to_ta(info->head.block),
		.inject_error_type = amdgpu_ras_error_to_ta(info->head.type),
		.sub_block_index = info->head.sub_block_index,
		.address = info->address,
		.value = info->value,
	};
	int ret = 0;

	if (!obj)
		return -EINVAL;

	/* Calculate XGMI relative offset */
	if (adev->gmc.xgmi.num_physical_nodes > 1) {
		block_info.address =
			amdgpu_xgmi_get_relative_phy_addr(adev,
							  block_info.address);
	}

	switch (info->head.block) {
	case AMDGPU_RAS_BLOCK__GFX:
		if (adev->gfx.funcs->ras_error_inject)
			ret = adev->gfx.funcs->ras_error_inject(adev, info);
		else
			ret = -EINVAL;
		break;
	case AMDGPU_RAS_BLOCK__UMC:
	case AMDGPU_RAS_BLOCK__MMHUB:
	case AMDGPU_RAS_BLOCK__PCIE_BIF:
		ret = psp_ras_trigger_error(&adev->psp, &block_info);
		break;
	case AMDGPU_RAS_BLOCK__XGMI_WAFL:
		ret = amdgpu_ras_error_inject_xgmi(adev, &block_info);
		break;
	default:
		dev_info(adev->dev, "%s error injection is not supported yet\n",
			 ras_block_str(info->head.block));
		ret = -EINVAL;
	}

	amdgpu_ras_parse_status_code(adev,
				     "inject",
				     ras_block_str(info->head.block),
				     (enum ta_ras_status)ret);

	return ret;
}

int amdgpu_ras_error_cure(struct amdgpu_device *adev,
		struct ras_cure_if *info)
{
	/* psp fw has no cure interface for now. */
	return 0;
}

/* get the total error counts on all IPs */
unsigned long amdgpu_ras_query_error_count(struct amdgpu_device *adev,
		bool is_ce)
{
	struct amdgpu_ras *con = amdgpu_ras_get_context(adev);
	struct ras_manager *obj;
	struct ras_err_data data = {0, 0};

	if (!con)
		return 0;

	list_for_each_entry(obj, &con->head, node) {
		struct ras_query_if info = {
			.head = obj->head,
		};

		if (amdgpu_ras_error_query(adev, &info))
			return 0;

		data.ce_count += info.ce_count;
		data.ue_count += info.ue_count;
	}

	return is_ce ? data.ce_count : data.ue_count;
}
/* query/inject/cure end */


/* sysfs begin */

static int amdgpu_ras_badpages_read(struct amdgpu_device *adev,
		struct ras_badpage **bps, unsigned int *count);

static char *amdgpu_ras_badpage_flags_str(unsigned int flags)
{
	switch (flags) {
	case AMDGPU_RAS_RETIRE_PAGE_RESERVED:
		return "R";
	case AMDGPU_RAS_RETIRE_PAGE_PENDING:
		return "P";
	case AMDGPU_RAS_RETIRE_PAGE_FAULT:
	default:
		return "F";
	};
}

/**
 * DOC: AMDGPU RAS sysfs gpu_vram_bad_pages Interface
 *
 * It allows user to read the bad pages of vram on the gpu through
 * /sys/class/drm/card[0/1/2...]/device/ras/gpu_vram_bad_pages
 *
 * It outputs multiple lines, and each line stands for one gpu page.
 *
 * The format of one line is below,
 * gpu pfn : gpu page size : flags
 *
 * gpu pfn and gpu page size are printed in hex format.
 * flags can be one of below character,
 *
 * R: reserved, this gpu page is reserved and not able to use.
 *
 * P: pending for reserve, this gpu page is marked as bad, will be reserved
 * in next window of page_reserve.
 *
 * F: unable to reserve. this gpu page can't be reserved due to some reasons.
 *
 * Examples:
 *
 * .. code-block:: bash
 *
 *	0x00000001 : 0x00001000 : R
 *	0x00000002 : 0x00001000 : P
 *
 */

static ssize_t amdgpu_ras_sysfs_badpages_read(struct file *f,
		struct kobject *kobj, struct bin_attribute *attr,
		char *buf, loff_t ppos, size_t count)
{
	struct amdgpu_ras *con =
		container_of(attr, struct amdgpu_ras, badpages_attr);
	struct amdgpu_device *adev = con->adev;
	const unsigned int element_size =
		sizeof("0xabcdabcd : 0x12345678 : R\n") - 1;
	unsigned int start = div64_ul(ppos + element_size - 1, element_size);
	unsigned int end = div64_ul(ppos + count - 1, element_size);
	ssize_t s = 0;
	struct ras_badpage *bps = NULL;
	unsigned int bps_count = 0;

	memset(buf, 0, count);

	if (amdgpu_ras_badpages_read(adev, &bps, &bps_count))
		return 0;

	for (; start < end && start < bps_count; start++)
		s += scnprintf(&buf[s], element_size + 1,
				"0x%08x : 0x%08x : %1s\n",
				bps[start].bp,
				bps[start].size,
				amdgpu_ras_badpage_flags_str(bps[start].flags));

	kfree(bps);

	return s;
}

static ssize_t amdgpu_ras_sysfs_features_read(struct device *dev,
		struct device_attribute *attr, char *buf)
{
	struct amdgpu_ras *con =
		container_of(attr, struct amdgpu_ras, features_attr);

	return scnprintf(buf, PAGE_SIZE, "feature mask: 0x%x\n", con->features);
}

static int amdgpu_ras_sysfs_create_feature_node(struct amdgpu_device *adev)
{
	struct amdgpu_ras *con = amdgpu_ras_get_context(adev);
	struct attribute *attrs[] = {
		&con->features_attr.attr,
		NULL
	};
	struct bin_attribute *bin_attrs[] = {
		&con->badpages_attr,
		NULL
	};
	struct attribute_group group = {
		.name = "ras",
		.attrs = attrs,
		.bin_attrs = bin_attrs,
	};

	con->features_attr = (struct device_attribute) {
		.attr = {
			.name = "features",
			.mode = S_IRUGO,
		},
			.show = amdgpu_ras_sysfs_features_read,
	};

	con->badpages_attr = (struct bin_attribute) {
		.attr = {
			.name = "gpu_vram_bad_pages",
			.mode = S_IRUGO,
		},
		.size = 0,
		.private = NULL,
		.read = amdgpu_ras_sysfs_badpages_read,
	};

	sysfs_attr_init(attrs[0]);
	sysfs_bin_attr_init(bin_attrs[0]);

	return sysfs_create_group(&adev->dev->kobj, &group);
}

static int amdgpu_ras_sysfs_remove_feature_node(struct amdgpu_device *adev)
{
	struct amdgpu_ras *con = amdgpu_ras_get_context(adev);
	struct attribute *attrs[] = {
		&con->features_attr.attr,
		NULL
	};
	struct bin_attribute *bin_attrs[] = {
		&con->badpages_attr,
		NULL
	};
	struct attribute_group group = {
		.name = "ras",
		.attrs = attrs,
		.bin_attrs = bin_attrs,
	};

	sysfs_remove_group(&adev->dev->kobj, &group);

	return 0;
}

int amdgpu_ras_sysfs_create(struct amdgpu_device *adev,
		struct ras_fs_if *head)
{
	struct ras_manager *obj = amdgpu_ras_find_obj(adev, &head->head);

	if (!obj || obj->attr_inuse)
		return -EINVAL;

	get_obj(obj);

	memcpy(obj->fs_data.sysfs_name,
			head->sysfs_name,
			sizeof(obj->fs_data.sysfs_name));

	obj->sysfs_attr = (struct device_attribute){
		.attr = {
			.name = obj->fs_data.sysfs_name,
			.mode = S_IRUGO,
		},
			.show = amdgpu_ras_sysfs_read,
	};
	sysfs_attr_init(&obj->sysfs_attr.attr);

	if (sysfs_add_file_to_group(&adev->dev->kobj,
				&obj->sysfs_attr.attr,
				"ras")) {
		put_obj(obj);
		return -EINVAL;
	}

	obj->attr_inuse = 1;

	return 0;
}

int amdgpu_ras_sysfs_remove(struct amdgpu_device *adev,
		struct ras_common_if *head)
{
	struct ras_manager *obj = amdgpu_ras_find_obj(adev, head);

	if (!obj || !obj->attr_inuse)
		return -EINVAL;

	sysfs_remove_file_from_group(&adev->dev->kobj,
				&obj->sysfs_attr.attr,
				"ras");
	obj->attr_inuse = 0;
	put_obj(obj);

	return 0;
}

static int amdgpu_ras_sysfs_remove_all(struct amdgpu_device *adev)
{
	struct amdgpu_ras *con = amdgpu_ras_get_context(adev);
	struct ras_manager *obj, *tmp;

	list_for_each_entry_safe(obj, tmp, &con->head, node) {
		amdgpu_ras_sysfs_remove(adev, &obj->head);
	}

	amdgpu_ras_sysfs_remove_feature_node(adev);

	return 0;
}
/* sysfs end */

/**
 * DOC: AMDGPU RAS Reboot Behavior for Unrecoverable Errors
 *
 * Normally when there is an uncorrectable error, the driver will reset
 * the GPU to recover.  However, in the event of an unrecoverable error,
 * the driver provides an interface to reboot the system automatically
 * in that event.
 *
 * The following file in debugfs provides that interface:
 * /sys/kernel/debug/dri/[0/1/2...]/ras/auto_reboot
 *
 * Usage:
 *
 * .. code-block:: bash
 *
 *	echo true > .../ras/auto_reboot
 *
 */
/* debugfs begin */
static void amdgpu_ras_debugfs_create_ctrl_node(struct amdgpu_device *adev)
{
	struct amdgpu_ras *con = amdgpu_ras_get_context(adev);
	struct drm_minor *minor = adev->ddev->primary;

	con->dir = debugfs_create_dir("ras", minor->debugfs_root);
	debugfs_create_file("ras_ctrl", S_IWUGO | S_IRUGO, con->dir,
				adev, &amdgpu_ras_debugfs_ctrl_ops);
	debugfs_create_file("ras_eeprom_reset", S_IWUGO | S_IRUGO, con->dir,
				adev, &amdgpu_ras_debugfs_eeprom_ops);

	/*
	 * After one uncorrectable error happens, usually GPU recovery will
	 * be scheduled. But due to the known problem in GPU recovery failing
	 * to bring GPU back, below interface provides one direct way to
	 * user to reboot system automatically in such case within
	 * ERREVENT_ATHUB_INTERRUPT generated. Normal GPU recovery routine
	 * will never be called.
	 */
	debugfs_create_bool("auto_reboot", S_IWUGO | S_IRUGO, con->dir,
				&con->reboot);
}

void amdgpu_ras_debugfs_create(struct amdgpu_device *adev,
		struct ras_fs_if *head)
{
	struct amdgpu_ras *con = amdgpu_ras_get_context(adev);
	struct ras_manager *obj = amdgpu_ras_find_obj(adev, &head->head);

	if (!obj || obj->ent)
		return;

	get_obj(obj);

	memcpy(obj->fs_data.debugfs_name,
			head->debugfs_name,
			sizeof(obj->fs_data.debugfs_name));

	obj->ent = debugfs_create_file(obj->fs_data.debugfs_name,
				       S_IWUGO | S_IRUGO, con->dir, obj,
				       &amdgpu_ras_debugfs_ops);
}

void amdgpu_ras_debugfs_create_all(struct amdgpu_device *adev)
{
	struct amdgpu_ras *con = amdgpu_ras_get_context(adev);
	struct ras_manager *obj;
	struct ras_fs_if fs_info;

	/*
	 * it won't be called in resume path, no need to check
	 * suspend and gpu reset status
	 */
	if (!con)
		return;

	amdgpu_ras_debugfs_create_ctrl_node(adev);

	list_for_each_entry(obj, &con->head, node) {
		if (amdgpu_ras_is_supported(adev, obj->head.block) &&
			(obj->attr_inuse == 1)) {
			sprintf(fs_info.debugfs_name, "%s_err_inject",
					ras_block_str(obj->head.block));
			fs_info.head = obj->head;
			amdgpu_ras_debugfs_create(adev, &fs_info);
		}
	}
}

void amdgpu_ras_debugfs_remove(struct amdgpu_device *adev,
		struct ras_common_if *head)
{
	struct ras_manager *obj = amdgpu_ras_find_obj(adev, head);

	if (!obj || !obj->ent)
		return;

	obj->ent = NULL;
	put_obj(obj);
}

static void amdgpu_ras_debugfs_remove_all(struct amdgpu_device *adev)
{
	struct amdgpu_ras *con = amdgpu_ras_get_context(adev);
	struct ras_manager *obj, *tmp;

	list_for_each_entry_safe(obj, tmp, &con->head, node) {
		amdgpu_ras_debugfs_remove(adev, &obj->head);
	}

	con->dir = NULL;
}
/* debugfs end */

/* ras fs */

static int amdgpu_ras_fs_init(struct amdgpu_device *adev)
{
	amdgpu_ras_sysfs_create_feature_node(adev);

	return 0;
}

static int amdgpu_ras_fs_fini(struct amdgpu_device *adev)
{
	amdgpu_ras_debugfs_remove_all(adev);
	amdgpu_ras_sysfs_remove_all(adev);
	return 0;
}
/* ras fs end */

/* ih begin */
static void amdgpu_ras_interrupt_handler(struct ras_manager *obj)
{
	struct ras_ih_data *data = &obj->ih_data;
	struct amdgpu_iv_entry entry;
	int ret;
	struct ras_err_data err_data = {0, 0, 0, NULL};

	while (data->rptr != data->wptr) {
		rmb();
		memcpy(&entry, &data->ring[data->rptr],
				data->element_size);

		wmb();
		data->rptr = (data->aligned_element_size +
				data->rptr) % data->ring_size;

		/* Let IP handle its data, maybe we need get the output
		 * from the callback to udpate the error type/count, etc
		 */
		if (data->cb) {
			ret = data->cb(obj->adev, &err_data, &entry);
			/* ue will trigger an interrupt, and in that case
			 * we need do a reset to recovery the whole system.
			 * But leave IP do that recovery, here we just dispatch
			 * the error.
			 */
			if (ret == AMDGPU_RAS_SUCCESS) {
				/* these counts could be left as 0 if
				 * some blocks do not count error number
				 */
				obj->err_data.ue_count += err_data.ue_count;
				obj->err_data.ce_count += err_data.ce_count;
			}
		}
	}
}

static void amdgpu_ras_interrupt_process_handler(struct work_struct *work)
{
	struct ras_ih_data *data =
		container_of(work, struct ras_ih_data, ih_work);
	struct ras_manager *obj =
		container_of(data, struct ras_manager, ih_data);

	amdgpu_ras_interrupt_handler(obj);
}

int amdgpu_ras_interrupt_dispatch(struct amdgpu_device *adev,
		struct ras_dispatch_if *info)
{
	struct ras_manager *obj = amdgpu_ras_find_obj(adev, &info->head);
	struct ras_ih_data *data = &obj->ih_data;

	if (!obj)
		return -EINVAL;

	if (data->inuse == 0)
		return 0;

	/* Might be overflow... */
	memcpy(&data->ring[data->wptr], info->entry,
			data->element_size);

	wmb();
	data->wptr = (data->aligned_element_size +
			data->wptr) % data->ring_size;

	schedule_work(&data->ih_work);

	return 0;
}

int amdgpu_ras_interrupt_remove_handler(struct amdgpu_device *adev,
		struct ras_ih_if *info)
{
	struct ras_manager *obj = amdgpu_ras_find_obj(adev, &info->head);
	struct ras_ih_data *data;

	if (!obj)
		return -EINVAL;

	data = &obj->ih_data;
	if (data->inuse == 0)
		return 0;

	cancel_work_sync(&data->ih_work);

	kfree(data->ring);
	memset(data, 0, sizeof(*data));
	put_obj(obj);

	return 0;
}

int amdgpu_ras_interrupt_add_handler(struct amdgpu_device *adev,
		struct ras_ih_if *info)
{
	struct ras_manager *obj = amdgpu_ras_find_obj(adev, &info->head);
	struct ras_ih_data *data;

	if (!obj) {
		/* in case we registe the IH before enable ras feature */
		obj = amdgpu_ras_create_obj(adev, &info->head);
		if (!obj)
			return -EINVAL;
	} else
		get_obj(obj);

	data = &obj->ih_data;
	/* add the callback.etc */
	*data = (struct ras_ih_data) {
		.inuse = 0,
		.cb = info->cb,
		.element_size = sizeof(struct amdgpu_iv_entry),
		.rptr = 0,
		.wptr = 0,
	};

	INIT_WORK(&data->ih_work, amdgpu_ras_interrupt_process_handler);

	data->aligned_element_size = ALIGN(data->element_size, 8);
	/* the ring can store 64 iv entries. */
	data->ring_size = 64 * data->aligned_element_size;
	data->ring = kmalloc(data->ring_size, GFP_KERNEL);
	if (!data->ring) {
		put_obj(obj);
		return -ENOMEM;
	}

	/* IH is ready */
	data->inuse = 1;

	return 0;
}

static int amdgpu_ras_interrupt_remove_all(struct amdgpu_device *adev)
{
	struct amdgpu_ras *con = amdgpu_ras_get_context(adev);
	struct ras_manager *obj, *tmp;

	list_for_each_entry_safe(obj, tmp, &con->head, node) {
		struct ras_ih_if info = {
			.head = obj->head,
		};
		amdgpu_ras_interrupt_remove_handler(adev, &info);
	}

	return 0;
}
/* ih end */

/* traversal all IPs except NBIO to query error counter */
static void amdgpu_ras_log_on_err_counter(struct amdgpu_device *adev)
{
	struct amdgpu_ras *con = amdgpu_ras_get_context(adev);
	struct ras_manager *obj;

	if (!con)
		return;

	list_for_each_entry(obj, &con->head, node) {
		struct ras_query_if info = {
			.head = obj->head,
		};

		/*
		 * PCIE_BIF IP has one different isr by ras controller
		 * interrupt, the specific ras counter query will be
		 * done in that isr. So skip such block from common
		 * sync flood interrupt isr calling.
		 */
		if (info.head.block == AMDGPU_RAS_BLOCK__PCIE_BIF)
			continue;

		amdgpu_ras_error_query(adev, &info);
	}
}

/* recovery begin */

/* return 0 on success.
 * caller need free bps.
 */
static int amdgpu_ras_badpages_read(struct amdgpu_device *adev,
		struct ras_badpage **bps, unsigned int *count)
{
	struct amdgpu_ras *con = amdgpu_ras_get_context(adev);
	struct ras_err_handler_data *data;
	int i = 0;
	int ret = 0;

	if (!con || !con->eh_data || !bps || !count)
		return -EINVAL;

	mutex_lock(&con->recovery_lock);
	data = con->eh_data;
	if (!data || data->count == 0) {
		*bps = NULL;
		ret = -EINVAL;
		goto out;
	}

	*bps = kmalloc(sizeof(struct ras_badpage) * data->count, GFP_KERNEL);
	if (!*bps) {
		ret = -ENOMEM;
		goto out;
	}

	for (; i < data->count; i++) {
		(*bps)[i] = (struct ras_badpage){
			.bp = data->bps[i].retired_page,
			.size = AMDGPU_GPU_PAGE_SIZE,
			.flags = AMDGPU_RAS_RETIRE_PAGE_RESERVED,
		};

		if (data->last_reserved <= i)
			(*bps)[i].flags = AMDGPU_RAS_RETIRE_PAGE_PENDING;
		else if (data->bps_bo[i] == NULL)
			(*bps)[i].flags = AMDGPU_RAS_RETIRE_PAGE_FAULT;
	}

	*count = data->count;
out:
	mutex_unlock(&con->recovery_lock);
	return ret;
}

static void amdgpu_ras_do_recovery(struct work_struct *work)
{
	struct amdgpu_ras *ras =
		container_of(work, struct amdgpu_ras, recovery_work);
	struct amdgpu_device *remote_adev = NULL;
	struct amdgpu_device *adev = ras->adev;
	struct list_head device_list, *device_list_handle =  NULL;
	struct amdgpu_hive_info *hive = amdgpu_get_xgmi_hive(adev, false);

	/* Build list of devices to query RAS related errors */
	if  (hive && adev->gmc.xgmi.num_physical_nodes > 1)
		device_list_handle = &hive->device_list;
	else {
		INIT_LIST_HEAD(&device_list);
		list_add_tail(&adev->gmc.xgmi.head, &device_list);
		device_list_handle = &device_list;
	}

	list_for_each_entry(remote_adev, device_list_handle, gmc.xgmi.head) {
		amdgpu_ras_log_on_err_counter(remote_adev);
	}

	if (amdgpu_device_should_recover_gpu(ras->adev))
		amdgpu_device_gpu_recover(ras->adev, 0);
	atomic_set(&ras->in_recovery, 0);
}

/* alloc/realloc bps array */
static int amdgpu_ras_realloc_eh_data_space(struct amdgpu_device *adev,
		struct ras_err_handler_data *data, int pages)
{
	unsigned int old_space = data->count + data->space_left;
	unsigned int new_space = old_space + pages;
	unsigned int align_space = ALIGN(new_space, 512);
	void *bps = kmalloc(align_space * sizeof(*data->bps), GFP_KERNEL);
	struct amdgpu_bo **bps_bo =
			kmalloc(align_space * sizeof(*data->bps_bo), GFP_KERNEL);

	if (!bps || !bps_bo) {
		kfree(bps);
		kfree(bps_bo);
		return -ENOMEM;
	}

	if (data->bps) {
		memcpy(bps, data->bps,
				data->count * sizeof(*data->bps));
		kfree(data->bps);
	}
	if (data->bps_bo) {
		memcpy(bps_bo, data->bps_bo,
				data->count * sizeof(*data->bps_bo));
		kfree(data->bps_bo);
	}

	data->bps = bps;
	data->bps_bo = bps_bo;
	data->space_left += align_space - old_space;
	return 0;
}

/* it deal with vram only. */
int amdgpu_ras_add_bad_pages(struct amdgpu_device *adev,
		struct eeprom_table_record *bps, int pages)
{
	struct amdgpu_ras *con = amdgpu_ras_get_context(adev);
	struct ras_err_handler_data *data;
	int ret = 0;

	if (!con || !con->eh_data || !bps || pages <= 0)
		return 0;

	mutex_lock(&con->recovery_lock);
	data = con->eh_data;
	if (!data)
		goto out;

	if (data->space_left <= pages)
		if (amdgpu_ras_realloc_eh_data_space(adev, data, pages)) {
			ret = -ENOMEM;
			goto out;
		}

	memcpy(&data->bps[data->count], bps, pages * sizeof(*data->bps));
	data->count += pages;
	data->space_left -= pages;

out:
	mutex_unlock(&con->recovery_lock);

	return ret;
}

/*
 * write error record array to eeprom, the function should be
 * protected by recovery_lock
 */
static int amdgpu_ras_save_bad_pages(struct amdgpu_device *adev)
{
	struct amdgpu_ras *con = amdgpu_ras_get_context(adev);
	struct ras_err_handler_data *data;
	struct amdgpu_ras_eeprom_control *control;
	int save_count;

	if (!con || !con->eh_data)
		return 0;

	control = &con->eeprom_control;
	data = con->eh_data;
	save_count = data->count - control->num_recs;
	/* only new entries are saved */
	if (save_count > 0) {
		if (amdgpu_ras_eeprom_process_recods(control,
							&data->bps[control->num_recs],
							true,
							save_count)) {
			dev_err(adev->dev, "Failed to save EEPROM table data!");
			return -EIO;
		}

		dev_info(adev->dev, "Saved %d pages to EEPROM table.\n", save_count);
	}

	return 0;
}

/*
 * read error record array in eeprom and reserve enough space for
 * storing new bad pages
 */
static int amdgpu_ras_load_bad_pages(struct amdgpu_device *adev)
{
	struct amdgpu_ras_eeprom_control *control =
					&adev->psp.ras.ras->eeprom_control;
	struct eeprom_table_record *bps = NULL;
	int ret = 0;

	/* no bad page record, skip eeprom access */
	if (!control->num_recs)
		return ret;

	bps = kcalloc(control->num_recs, sizeof(*bps), GFP_KERNEL);
	if (!bps)
		return -ENOMEM;

	if (amdgpu_ras_eeprom_process_recods(control, bps, false,
		control->num_recs)) {
		dev_err(adev->dev, "Failed to load EEPROM table records!");
		ret = -EIO;
		goto out;
	}

	ret = amdgpu_ras_add_bad_pages(adev, bps, control->num_recs);

out:
	kfree(bps);
	return ret;
}

/*
 * check if an address belongs to bad page
 *
 * Note: this check is only for umc block
 */
static bool amdgpu_ras_check_bad_page(struct amdgpu_device *adev,
				uint64_t addr)
{
	struct amdgpu_ras *con = amdgpu_ras_get_context(adev);
	struct ras_err_handler_data *data;
	int i;
	bool ret = false;

	if (!con || !con->eh_data)
		return ret;

	mutex_lock(&con->recovery_lock);
	data = con->eh_data;
	if (!data)
		goto out;

	addr >>= AMDGPU_GPU_PAGE_SHIFT;
	for (i = 0; i < data->count; i++)
		if (addr == data->bps[i].retired_page) {
			ret = true;
			goto out;
		}

out:
	mutex_unlock(&con->recovery_lock);
	return ret;
}

/* called in gpu recovery/init */
int amdgpu_ras_reserve_bad_pages(struct amdgpu_device *adev)
{
	struct amdgpu_ras *con = amdgpu_ras_get_context(adev);
	struct ras_err_handler_data *data;
	uint64_t bp;
	struct amdgpu_bo *bo = NULL;
	int i, ret = 0;

	if (!con || !con->eh_data)
		return 0;

	mutex_lock(&con->recovery_lock);
	data = con->eh_data;
	if (!data)
		goto out;
	/* reserve vram at driver post stage. */
	for (i = data->last_reserved; i < data->count; i++) {
		bp = data->bps[i].retired_page;

		/* There are two cases of reserve error should be ignored:
		 * 1) a ras bad page has been allocated (used by someone);
		 * 2) a ras bad page has been reserved (duplicate error injection
		 *    for one page);
		 */
		if (amdgpu_bo_create_kernel_at(adev, bp << AMDGPU_GPU_PAGE_SHIFT,
					       AMDGPU_GPU_PAGE_SIZE,
					       AMDGPU_GEM_DOMAIN_VRAM,
					       &bo, NULL))
			dev_warn(adev->dev, "RAS WARN: reserve vram for "
					"retired page %llx fail\n", bp);

		data->bps_bo[i] = bo;
		data->last_reserved = i + 1;
		bo = NULL;
	}

	/* continue to save bad pages to eeprom even reesrve_vram fails */
	ret = amdgpu_ras_save_bad_pages(adev);
out:
	mutex_unlock(&con->recovery_lock);
	return ret;
}

/* called when driver unload */
static int amdgpu_ras_release_bad_pages(struct amdgpu_device *adev)
{
	struct amdgpu_ras *con = amdgpu_ras_get_context(adev);
	struct ras_err_handler_data *data;
	struct amdgpu_bo *bo;
	int i;

	if (!con || !con->eh_data)
		return 0;

	mutex_lock(&con->recovery_lock);
	data = con->eh_data;
	if (!data)
		goto out;

	for (i = data->last_reserved - 1; i >= 0; i--) {
		bo = data->bps_bo[i];

		amdgpu_bo_free_kernel(&bo, NULL, NULL);

		data->bps_bo[i] = bo;
		data->last_reserved = i;
	}
out:
	mutex_unlock(&con->recovery_lock);
	return 0;
}

int amdgpu_ras_recovery_init(struct amdgpu_device *adev)
{
	struct amdgpu_ras *con = amdgpu_ras_get_context(adev);
	struct ras_err_handler_data **data;
	int ret;

	if (con)
		data = &con->eh_data;
	else
		return 0;

	*data = kmalloc(sizeof(**data), GFP_KERNEL | __GFP_ZERO);
	if (!*data) {
		ret = -ENOMEM;
		goto out;
	}

	mutex_init(&con->recovery_lock);
	INIT_WORK(&con->recovery_work, amdgpu_ras_do_recovery);
	atomic_set(&con->in_recovery, 0);
	con->adev = adev;

	ret = amdgpu_ras_eeprom_init(&con->eeprom_control);
	if (ret)
		goto free;

	if (con->eeprom_control.num_recs) {
		ret = amdgpu_ras_load_bad_pages(adev);
		if (ret)
			goto free;
		ret = amdgpu_ras_reserve_bad_pages(adev);
		if (ret)
			goto release;
	}

	return 0;

release:
	amdgpu_ras_release_bad_pages(adev);
free:
	kfree((*data)->bps);
	kfree((*data)->bps_bo);
	kfree(*data);
	con->eh_data = NULL;
out:
	dev_warn(adev->dev, "Failed to initialize ras recovery!\n");

	return ret;
}

static int amdgpu_ras_recovery_fini(struct amdgpu_device *adev)
{
	struct amdgpu_ras *con = amdgpu_ras_get_context(adev);
	struct ras_err_handler_data *data = con->eh_data;

	/* recovery_init failed to init it, fini is useless */
	if (!data)
		return 0;

	cancel_work_sync(&con->recovery_work);
	amdgpu_ras_release_bad_pages(adev);

	mutex_lock(&con->recovery_lock);
	con->eh_data = NULL;
	kfree(data->bps);
	kfree(data->bps_bo);
	kfree(data);
	mutex_unlock(&con->recovery_lock);

	return 0;
}
/* recovery end */

/* return 0 if ras will reset gpu and repost.*/
int amdgpu_ras_request_reset_on_boot(struct amdgpu_device *adev,
		unsigned int block)
{
	struct amdgpu_ras *ras = amdgpu_ras_get_context(adev);

	if (!ras)
		return -EINVAL;

	ras->flags |= AMDGPU_RAS_FLAG_INIT_NEED_RESET;
	return 0;
}

/*
 * check hardware's ras ability which will be saved in hw_supported.
 * if hardware does not support ras, we can skip some ras initializtion and
 * forbid some ras operations from IP.
 * if software itself, say boot parameter, limit the ras ability. We still
 * need allow IP do some limited operations, like disable. In such case,
 * we have to initialize ras as normal. but need check if operation is
 * allowed or not in each function.
 */
static void amdgpu_ras_check_supported(struct amdgpu_device *adev,
		uint32_t *hw_supported, uint32_t *supported)
{
	*hw_supported = 0;
	*supported = 0;

	if (amdgpu_sriov_vf(adev) || !adev->is_atom_fw ||
	    (adev->asic_type != CHIP_VEGA20 &&
	     adev->asic_type != CHIP_ARCTURUS))
		return;

	if (amdgpu_atomfirmware_mem_ecc_supported(adev)) {
		dev_info(adev->dev, "HBM ECC is active.\n");
		*hw_supported |= (1 << AMDGPU_RAS_BLOCK__UMC |
				1 << AMDGPU_RAS_BLOCK__DF);
	} else
		dev_info(adev->dev, "HBM ECC is not presented.\n");

	if (amdgpu_atomfirmware_sram_ecc_supported(adev)) {
		dev_info(adev->dev, "SRAM ECC is active.\n");
		*hw_supported |= ~(1 << AMDGPU_RAS_BLOCK__UMC |
				1 << AMDGPU_RAS_BLOCK__DF);
	} else
		dev_info(adev->dev, "SRAM ECC is not presented.\n");

	/* hw_supported needs to be aligned with RAS block mask. */
	*hw_supported &= AMDGPU_RAS_BLOCK_MASK;

	*supported = amdgpu_ras_enable == 0 ?
			0 : *hw_supported & amdgpu_ras_mask;
}

int amdgpu_ras_init(struct amdgpu_device *adev)
{
	struct amdgpu_ras *con = amdgpu_ras_get_context(adev);
	int r;

	if (con)
		return 0;

	con = kmalloc(sizeof(struct amdgpu_ras) +
			sizeof(struct ras_manager) * AMDGPU_RAS_BLOCK_COUNT,
			GFP_KERNEL|__GFP_ZERO);
	if (!con)
		return -ENOMEM;

	con->objs = (struct ras_manager *)(con + 1);

	amdgpu_ras_set_context(adev, con);

	amdgpu_ras_check_supported(adev, &con->hw_supported,
			&con->supported);
	if (!con->hw_supported) {
		r = 0;
		goto err_out;
	}

	con->features = 0;
	INIT_LIST_HEAD(&con->head);
	/* Might need get this flag from vbios. */
	con->flags = RAS_DEFAULT_FLAGS;

	if (adev->nbio.funcs->init_ras_controller_interrupt) {
		r = adev->nbio.funcs->init_ras_controller_interrupt(adev);
		if (r)
			goto err_out;
	}

	if (adev->nbio.funcs->init_ras_err_event_athub_interrupt) {
		r = adev->nbio.funcs->init_ras_err_event_athub_interrupt(adev);
		if (r)
			goto err_out;
	}

<<<<<<< HEAD
	amdgpu_ras_mask &= AMDGPU_RAS_BLOCK_MASK;

=======
>>>>>>> 85b047c6
	if (amdgpu_ras_fs_init(adev)) {
		r = -EINVAL;
		goto err_out;
	}

	dev_info(adev->dev, "RAS INFO: ras initialized successfully, "
			"hardware ability[%x] ras_mask[%x]\n",
			con->hw_supported, con->supported);
	return 0;
err_out:
	amdgpu_ras_set_context(adev, NULL);
	kfree(con);

	return r;
}

/* helper function to handle common stuff in ip late init phase */
int amdgpu_ras_late_init(struct amdgpu_device *adev,
			 struct ras_common_if *ras_block,
			 struct ras_fs_if *fs_info,
			 struct ras_ih_if *ih_info)
{
	int r;

	/* disable RAS feature per IP block if it is not supported */
	if (!amdgpu_ras_is_supported(adev, ras_block->block)) {
		amdgpu_ras_feature_enable_on_boot(adev, ras_block, 0);
		return 0;
	}

	r = amdgpu_ras_feature_enable_on_boot(adev, ras_block, 1);
	if (r) {
		if (r == -EAGAIN) {
			/* request gpu reset. will run again */
			amdgpu_ras_request_reset_on_boot(adev,
					ras_block->block);
			return 0;
		} else if (adev->in_suspend || adev->in_gpu_reset) {
			/* in resume phase, if fail to enable ras,
			 * clean up all ras fs nodes, and disable ras */
			goto cleanup;
		} else
			return r;
	}

	/* in resume phase, no need to create ras fs node */
	if (adev->in_suspend || adev->in_gpu_reset)
		return 0;

	if (ih_info->cb) {
		r = amdgpu_ras_interrupt_add_handler(adev, ih_info);
		if (r)
			goto interrupt;
	}

	r = amdgpu_ras_sysfs_create(adev, fs_info);
	if (r)
		goto sysfs;

	return 0;
cleanup:
	amdgpu_ras_sysfs_remove(adev, ras_block);
sysfs:
	if (ih_info->cb)
		amdgpu_ras_interrupt_remove_handler(adev, ih_info);
interrupt:
	amdgpu_ras_feature_enable(adev, ras_block, 0);
	return r;
}

/* helper function to remove ras fs node and interrupt handler */
void amdgpu_ras_late_fini(struct amdgpu_device *adev,
			  struct ras_common_if *ras_block,
			  struct ras_ih_if *ih_info)
{
	if (!ras_block || !ih_info)
		return;

	amdgpu_ras_sysfs_remove(adev, ras_block);
	if (ih_info->cb)
                amdgpu_ras_interrupt_remove_handler(adev, ih_info);
	amdgpu_ras_feature_enable(adev, ras_block, 0);
}

/* do some init work after IP late init as dependence.
 * and it runs in resume/gpu reset/booting up cases.
 */
void amdgpu_ras_resume(struct amdgpu_device *adev)
{
	struct amdgpu_ras *con = amdgpu_ras_get_context(adev);
	struct ras_manager *obj, *tmp;

	if (!con)
		return;

	if (con->flags & AMDGPU_RAS_FLAG_INIT_BY_VBIOS) {
		/* Set up all other IPs which are not implemented. There is a
		 * tricky thing that IP's actual ras error type should be
		 * MULTI_UNCORRECTABLE, but as driver does not handle it, so
		 * ERROR_NONE make sense anyway.
		 */
		amdgpu_ras_enable_all_features(adev, 1);

		/* We enable ras on all hw_supported block, but as boot
		 * parameter might disable some of them and one or more IP has
		 * not implemented yet. So we disable them on behalf.
		 */
		list_for_each_entry_safe(obj, tmp, &con->head, node) {
			if (!amdgpu_ras_is_supported(adev, obj->head.block)) {
				amdgpu_ras_feature_enable(adev, &obj->head, 0);
				/* there should be no any reference. */
				WARN_ON(alive_obj(obj));
			}
		}
	}

	if (con->flags & AMDGPU_RAS_FLAG_INIT_NEED_RESET) {
		con->flags &= ~AMDGPU_RAS_FLAG_INIT_NEED_RESET;
		/* setup ras obj state as disabled.
		 * for init_by_vbios case.
		 * if we want to enable ras, just enable it in a normal way.
		 * If we want do disable it, need setup ras obj as enabled,
		 * then issue another TA disable cmd.
		 * See feature_enable_on_boot
		 */
		amdgpu_ras_disable_all_features(adev, 1);
		amdgpu_ras_reset_gpu(adev);
	}
}

void amdgpu_ras_suspend(struct amdgpu_device *adev)
{
	struct amdgpu_ras *con = amdgpu_ras_get_context(adev);

	if (!con)
		return;

	amdgpu_ras_disable_all_features(adev, 0);
	/* Make sure all ras objects are disabled. */
	if (con->features)
		amdgpu_ras_disable_all_features(adev, 1);
}

/* do some fini work before IP fini as dependence */
int amdgpu_ras_pre_fini(struct amdgpu_device *adev)
{
	struct amdgpu_ras *con = amdgpu_ras_get_context(adev);

	if (!con)
		return 0;

	/* Need disable ras on all IPs here before ip [hw/sw]fini */
	amdgpu_ras_disable_all_features(adev, 0);
	amdgpu_ras_recovery_fini(adev);
	return 0;
}

int amdgpu_ras_fini(struct amdgpu_device *adev)
{
	struct amdgpu_ras *con = amdgpu_ras_get_context(adev);

	if (!con)
		return 0;

	amdgpu_ras_fs_fini(adev);
	amdgpu_ras_interrupt_remove_all(adev);

	WARN(con->features, "Feature mask is not cleared");

	if (con->features)
		amdgpu_ras_disable_all_features(adev, 1);

	amdgpu_ras_set_context(adev, NULL);
	kfree(con);

	return 0;
}

void amdgpu_ras_global_ras_isr(struct amdgpu_device *adev)
{
	uint32_t hw_supported, supported;

	amdgpu_ras_check_supported(adev, &hw_supported, &supported);
	if (!hw_supported)
		return;

	if (atomic_cmpxchg(&amdgpu_ras_in_intr, 0, 1) == 0) {
		dev_info(adev->dev, "uncorrectable hardware error"
			"(ERREVENT_ATHUB_INTERRUPT) detected!\n");

		amdgpu_ras_reset_gpu(adev);
	}
}

bool amdgpu_ras_need_emergency_restart(struct amdgpu_device *adev)
{
	if (adev->asic_type == CHIP_VEGA20 &&
	    adev->pm.fw_version <= 0x283400) {
		return !(amdgpu_asic_reset_method(adev) == AMD_RESET_METHOD_BACO) &&
				amdgpu_ras_intr_triggered();
	}

	return false;
}<|MERGE_RESOLUTION|>--- conflicted
+++ resolved
@@ -1946,11 +1946,6 @@
 			goto err_out;
 	}
 
-<<<<<<< HEAD
-	amdgpu_ras_mask &= AMDGPU_RAS_BLOCK_MASK;
-
-=======
->>>>>>> 85b047c6
 	if (amdgpu_ras_fs_init(adev)) {
 		r = -EINVAL;
 		goto err_out;
