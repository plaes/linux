/*
 * Copyright 2018 Advanced Micro Devices, Inc.
 *
 * Permission is hereby granted, free of charge, to any person obtaining a
 * copy of this software and associated documentation files (the "Software"),
 * to deal in the Software without restriction, including without limitation
 * the rights to use, copy, modify, merge, publish, distribute, sublicense,
 * and/or sell copies of the Software, and to permit persons to whom the
 * Software is furnished to do so, subject to the following conditions:
 *
 * The above copyright notice and this permission notice shall be included in
 * all copies or substantial portions of the Software.
 *
 * THE SOFTWARE IS PROVIDED "AS IS", WITHOUT WARRANTY OF ANY KIND, EXPRESS OR
 * IMPLIED, INCLUDING BUT NOT LIMITED TO THE WARRANTIES OF MERCHANTABILITY,
 * FITNESS FOR A PARTICULAR PURPOSE AND NONINFRINGEMENT.  IN NO EVENT SHALL
 * THE COPYRIGHT HOLDER(S) OR AUTHOR(S) BE LIABLE FOR ANY CLAIM, DAMAGES OR
 * OTHER LIABILITY, WHETHER IN AN ACTION OF CONTRACT, TORT OR OTHERWISE,
 * ARISING FROM, OUT OF OR IN CONNECTION WITH THE SOFTWARE OR THE USE OR
 * OTHER DEALINGS IN THE SOFTWARE.
 *
 */

#ifndef __AMDGPU_SDMA_H__
#define __AMDGPU_SDMA_H__

/* max number of IP instances */
#define AMDGPU_MAX_SDMA_INSTANCES		8

enum amdgpu_sdma_irq {
	AMDGPU_SDMA_IRQ_INSTANCE0  = 0,
	AMDGPU_SDMA_IRQ_INSTANCE1,
	AMDGPU_SDMA_IRQ_INSTANCE2,
	AMDGPU_SDMA_IRQ_INSTANCE3,
	AMDGPU_SDMA_IRQ_INSTANCE4,
	AMDGPU_SDMA_IRQ_INSTANCE5,
	AMDGPU_SDMA_IRQ_INSTANCE6,
	AMDGPU_SDMA_IRQ_INSTANCE7,
	AMDGPU_SDMA_IRQ_LAST
};

struct amdgpu_sdma_instance {
	/* SDMA firmware */
	const struct firmware	*fw;
	uint32_t		fw_version;
	uint32_t		feature_version;

	struct amdgpu_ring	ring;
	struct amdgpu_ring	page;
	bool			burst_nop;
};

struct amdgpu_sdma_ras_funcs {
	int (*ras_late_init)(struct amdgpu_device *adev,
			void *ras_ih_info);
	void (*ras_fini)(struct amdgpu_device *adev);
	int (*query_ras_error_count)(struct amdgpu_device *adev,
			uint32_t instance, void *ras_error_status);
<<<<<<< HEAD
=======
	void (*reset_ras_error_count)(struct amdgpu_device *adev);
>>>>>>> 04d5ce62
};

struct amdgpu_sdma {
	struct amdgpu_sdma_instance instance[AMDGPU_MAX_SDMA_INSTANCES];
	struct drm_gpu_scheduler    *sdma_sched[AMDGPU_MAX_SDMA_INSTANCES];
	uint32_t		    num_sdma_sched;
	struct amdgpu_irq_src	trap_irq;
	struct amdgpu_irq_src	illegal_inst_irq;
	struct amdgpu_irq_src	ecc_irq;
	int			num_instances;
	uint32_t                    srbm_soft_reset;
	bool			has_page_queue;
	struct ras_common_if	*ras_if;
	const struct amdgpu_sdma_ras_funcs	*funcs;
};

/*
 * Provided by hw blocks that can move/clear data.  e.g., gfx or sdma
 * But currently, we use sdma to move data.
 */
struct amdgpu_buffer_funcs {
	/* maximum bytes in a single operation */
	uint32_t	copy_max_bytes;

	/* number of dw to reserve per operation */
	unsigned	copy_num_dw;

	/* used for buffer migration */
	void (*emit_copy_buffer)(struct amdgpu_ib *ib,
				 /* src addr in bytes */
				 uint64_t src_offset,
				 /* dst addr in bytes */
				 uint64_t dst_offset,
				 /* number of byte to transfer */
				 uint32_t byte_count);

	/* maximum bytes in a single operation */
	uint32_t	fill_max_bytes;

	/* number of dw to reserve per operation */
	unsigned	fill_num_dw;

	/* used for buffer clearing */
	void (*emit_fill_buffer)(struct amdgpu_ib *ib,
				 /* value to write to memory */
				 uint32_t src_data,
				 /* dst addr in bytes */
				 uint64_t dst_offset,
				 /* number of byte to fill */
				 uint32_t byte_count);
};

#define amdgpu_emit_copy_buffer(adev, ib, s, d, b) (adev)->mman.buffer_funcs->emit_copy_buffer((ib),  (s), (d), (b))
#define amdgpu_emit_fill_buffer(adev, ib, s, d, b) (adev)->mman.buffer_funcs->emit_fill_buffer((ib), (s), (d), (b))

struct amdgpu_sdma_instance *
amdgpu_sdma_get_instance_from_ring(struct amdgpu_ring *ring);
int amdgpu_sdma_get_index_from_ring(struct amdgpu_ring *ring, uint32_t *index);
uint64_t amdgpu_sdma_get_csa_mc_addr(struct amdgpu_ring *ring, unsigned vmid);
int amdgpu_sdma_ras_late_init(struct amdgpu_device *adev,
			      void *ras_ih_info);
void amdgpu_sdma_ras_fini(struct amdgpu_device *adev);
int amdgpu_sdma_process_ras_data_cb(struct amdgpu_device *adev,
		void *err_data,
		struct amdgpu_iv_entry *entry);
int amdgpu_sdma_process_ecc_irq(struct amdgpu_device *adev,
				      struct amdgpu_irq_src *source,
				      struct amdgpu_iv_entry *entry);
#endif<|MERGE_RESOLUTION|>--- conflicted
+++ resolved
@@ -56,10 +56,7 @@
 	void (*ras_fini)(struct amdgpu_device *adev);
 	int (*query_ras_error_count)(struct amdgpu_device *adev,
 			uint32_t instance, void *ras_error_status);
-<<<<<<< HEAD
-=======
 	void (*reset_ras_error_count)(struct amdgpu_device *adev);
->>>>>>> 04d5ce62
 };
 
 struct amdgpu_sdma {
