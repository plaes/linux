/*
 * GPIO driver for Marvell SoCs
 *
 * Copyright (C) 2012 Marvell
 *
 * Thomas Petazzoni <thomas.petazzoni@free-electrons.com>
 * Andrew Lunn <andrew@lunn.ch>
 * Sebastian Hesselbarth <sebastian.hesselbarth@gmail.com>
 *
 * This file is licensed under the terms of the GNU General Public
 * License version 2.  This program is licensed "as is" without any
 * warranty of any kind, whether express or implied.
 *
 * This driver is a fairly straightforward GPIO driver for the
 * complete family of Marvell EBU SoC platforms (Orion, Dove,
 * Kirkwood, Discovery, Armada 370/XP). The only complexity of this
 * driver is the different register layout that exists between the
 * non-SMP platforms (Orion, Dove, Kirkwood, Armada 370) and the SMP
 * platforms (MV78200 from the Discovery family and the Armada
 * XP). Therefore, this driver handles three variants of the GPIO
 * block:
 * - the basic variant, called "orion-gpio", with the simplest
 *   register set. Used on Orion, Dove, Kirkwoord, Armada 370 and
 *   non-SMP Discovery systems
 * - the mv78200 variant for MV78200 Discovery systems. This variant
 *   turns the edge mask and level mask registers into CPU0 edge
 *   mask/level mask registers, and adds CPU1 edge mask/level mask
 *   registers.
 * - the armadaxp variant for Armada XP systems. This variant keeps
 *   the normal cause/edge mask/level mask registers when the global
 *   interrupts are used, but adds per-CPU cause/edge mask/level mask
 *   registers n a separate memory area for the per-CPU GPIO
 *   interrupts.
 */

#include <linux/bitops.h>
#include <linux/clk.h>
#include <linux/err.h>
#include <linux/gpio/driver.h>
#include <linux/gpio/consumer.h>
#include <linux/gpio/machine.h>
#include <linux/init.h>
#include <linux/io.h>
#include <linux/irq.h>
#include <linux/irqchip/chained_irq.h>
#include <linux/irqdomain.h>
#include <linux/mfd/syscon.h>
#include <linux/of_device.h>
#include <linux/pinctrl/consumer.h>
#include <linux/platform_device.h>
#include <linux/pwm.h>
#include <linux/regmap.h>
#include <linux/slab.h>

/*
 * GPIO unit register offsets.
 */
#define GPIO_OUT_OFF			0x0000
#define GPIO_IO_CONF_OFF		0x0004
#define GPIO_BLINK_EN_OFF		0x0008
#define GPIO_IN_POL_OFF			0x000c
#define GPIO_DATA_IN_OFF		0x0010
#define GPIO_EDGE_CAUSE_OFF		0x0014
#define GPIO_EDGE_MASK_OFF		0x0018
#define GPIO_LEVEL_MASK_OFF		0x001c
#define GPIO_BLINK_CNT_SELECT_OFF	0x0020

/*
 * PWM register offsets.
 */
#define PWM_BLINK_ON_DURATION_OFF	0x0
#define PWM_BLINK_OFF_DURATION_OFF	0x4


/* The MV78200 has per-CPU registers for edge mask and level mask */
#define GPIO_EDGE_MASK_MV78200_OFF(cpu)	  ((cpu) ? 0x30 : 0x18)
#define GPIO_LEVEL_MASK_MV78200_OFF(cpu)  ((cpu) ? 0x34 : 0x1C)

/*
 * The Armada XP has per-CPU registers for interrupt cause, interrupt
 * mask and interrupt level mask. Those are in percpu_regs range.
 */
#define GPIO_EDGE_CAUSE_ARMADAXP_OFF(cpu) ((cpu) * 0x4)
#define GPIO_EDGE_MASK_ARMADAXP_OFF(cpu)  (0x10 + (cpu) * 0x4)
#define GPIO_LEVEL_MASK_ARMADAXP_OFF(cpu) (0x20 + (cpu) * 0x4)

#define MVEBU_GPIO_SOC_VARIANT_ORION	0x1
#define MVEBU_GPIO_SOC_VARIANT_MV78200	0x2
#define MVEBU_GPIO_SOC_VARIANT_ARMADAXP 0x3
#define MVEBU_GPIO_SOC_VARIANT_A8K	0x4

#define MVEBU_MAX_GPIO_PER_BANK		32

struct mvebu_pwm {
	struct regmap		*regs;
	unsigned long		 clk_rate;
	struct gpio_desc	*gpiod;
	struct pwm_chip		 chip;
	spinlock_t		 lock;
	struct mvebu_gpio_chip	*mvchip;

	/* Used to preserve GPIO/PWM registers across suspend/resume */
	u32			 blink_select;
	u32			 blink_on_duration;
	u32			 blink_off_duration;
};

struct mvebu_gpio_chip {
	struct gpio_chip   chip;
	struct regmap     *regs;
	u32		   offset;
	struct regmap     *percpu_regs;
	int		   irqbase;
	struct irq_domain *domain;
	int		   soc_variant;

	/* Used for PWM support */
	struct clk	  *clk;
	struct mvebu_pwm  *mvpwm;

	/* Used to preserve GPIO registers across suspend/resume */
	u32		   out_reg;
	u32		   io_conf_reg;
	u32		   blink_en_reg;
	u32		   in_pol_reg;
	u32		   edge_mask_regs[4];
	u32		   level_mask_regs[4];
};

/*
 * Functions returning addresses of individual registers for a given
 * GPIO controller.
 */

static void mvebu_gpioreg_edge_cause(struct mvebu_gpio_chip *mvchip,
			 struct regmap **map, unsigned int *offset)
{
	int cpu;

	switch (mvchip->soc_variant) {
	case MVEBU_GPIO_SOC_VARIANT_ORION:
	case MVEBU_GPIO_SOC_VARIANT_MV78200:
	case MVEBU_GPIO_SOC_VARIANT_A8K:
		*map = mvchip->regs;
		*offset = GPIO_EDGE_CAUSE_OFF + mvchip->offset;
		break;
	case MVEBU_GPIO_SOC_VARIANT_ARMADAXP:
		cpu = smp_processor_id();
		*map = mvchip->percpu_regs;
		*offset = GPIO_EDGE_CAUSE_ARMADAXP_OFF(cpu);
		break;
	default:
		BUG();
	}
}

static u32
mvebu_gpio_read_edge_cause(struct mvebu_gpio_chip *mvchip)
{
	struct regmap *map;
	unsigned int offset;
	u32 val;

	mvebu_gpioreg_edge_cause(mvchip, &map, &offset);
	regmap_read(map, offset, &val);

	return val;
}

static void
mvebu_gpio_write_edge_cause(struct mvebu_gpio_chip *mvchip, u32 val)
{
	struct regmap *map;
	unsigned int offset;

	mvebu_gpioreg_edge_cause(mvchip, &map, &offset);
	regmap_write(map, offset, val);
}

static inline void
mvebu_gpioreg_edge_mask(struct mvebu_gpio_chip *mvchip,
			struct regmap **map, unsigned int *offset)
{
	int cpu;

	switch (mvchip->soc_variant) {
	case MVEBU_GPIO_SOC_VARIANT_ORION:
	case MVEBU_GPIO_SOC_VARIANT_A8K:
		*map = mvchip->regs;
		*offset = GPIO_EDGE_MASK_OFF + mvchip->offset;
		break;
	case MVEBU_GPIO_SOC_VARIANT_MV78200:
		cpu = smp_processor_id();
		*map = mvchip->regs;
		*offset = GPIO_EDGE_MASK_MV78200_OFF(cpu);
		break;
	case MVEBU_GPIO_SOC_VARIANT_ARMADAXP:
		cpu = smp_processor_id();
		*map = mvchip->percpu_regs;
		*offset = GPIO_EDGE_MASK_ARMADAXP_OFF(cpu);
		break;
	default:
		BUG();
	}
}

static u32
mvebu_gpio_read_edge_mask(struct mvebu_gpio_chip *mvchip)
{
	struct regmap *map;
	unsigned int offset;
	u32 val;

	mvebu_gpioreg_edge_mask(mvchip, &map, &offset);
	regmap_read(map, offset, &val);

	return val;
}

static void
mvebu_gpio_write_edge_mask(struct mvebu_gpio_chip *mvchip, u32 val)
{
	struct regmap *map;
	unsigned int offset;

	mvebu_gpioreg_edge_mask(mvchip, &map, &offset);
	regmap_write(map, offset, val);
}

static void
mvebu_gpioreg_level_mask(struct mvebu_gpio_chip *mvchip,
			 struct regmap **map, unsigned int *offset)
{
	int cpu;

	switch (mvchip->soc_variant) {
	case MVEBU_GPIO_SOC_VARIANT_ORION:
	case MVEBU_GPIO_SOC_VARIANT_A8K:
		*map = mvchip->regs;
		*offset = GPIO_LEVEL_MASK_OFF + mvchip->offset;
		break;
	case MVEBU_GPIO_SOC_VARIANT_MV78200:
		cpu = smp_processor_id();
		*map = mvchip->regs;
		*offset = GPIO_LEVEL_MASK_MV78200_OFF(cpu);
		break;
	case MVEBU_GPIO_SOC_VARIANT_ARMADAXP:
		cpu = smp_processor_id();
		*map = mvchip->percpu_regs;
		*offset = GPIO_LEVEL_MASK_ARMADAXP_OFF(cpu);
		break;
	default:
		BUG();
	}
}

static u32
mvebu_gpio_read_level_mask(struct mvebu_gpio_chip *mvchip)
{
	struct regmap *map;
	unsigned int offset;
	u32 val;

	mvebu_gpioreg_level_mask(mvchip, &map, &offset);
	regmap_read(map, offset, &val);

	return val;
}

static void
mvebu_gpio_write_level_mask(struct mvebu_gpio_chip *mvchip, u32 val)
{
	struct regmap *map;
	unsigned int offset;

	mvebu_gpioreg_level_mask(mvchip, &map, &offset);
	regmap_write(map, offset, val);
}

/*
 * Functions returning offsets of individual registers for a given
 * PWM controller.
 */
static unsigned int mvebu_pwmreg_blink_on_duration(struct mvebu_pwm *mvpwm)
{
	return PWM_BLINK_ON_DURATION_OFF;
}

static unsigned int mvebu_pwmreg_blink_off_duration(struct mvebu_pwm *mvpwm)
{
	return PWM_BLINK_OFF_DURATION_OFF;
}

/*
 * Functions implementing the gpio_chip methods
 */
static void mvebu_gpio_set(struct gpio_chip *chip, unsigned int pin, int value)
{
	struct mvebu_gpio_chip *mvchip = gpiochip_get_data(chip);

	regmap_update_bits(mvchip->regs, GPIO_OUT_OFF + mvchip->offset,
			   BIT(pin), value ? BIT(pin) : 0);
}

static int mvebu_gpio_get(struct gpio_chip *chip, unsigned int pin)
{
	struct mvebu_gpio_chip *mvchip = gpiochip_get_data(chip);
	u32 u;

	regmap_read(mvchip->regs, GPIO_IO_CONF_OFF + mvchip->offset, &u);

	if (u & BIT(pin)) {
		u32 data_in, in_pol;

		regmap_read(mvchip->regs, GPIO_DATA_IN_OFF + mvchip->offset,
			    &data_in);
		regmap_read(mvchip->regs, GPIO_IN_POL_OFF + mvchip->offset,
			    &in_pol);
		u = data_in ^ in_pol;
	} else {
		regmap_read(mvchip->regs, GPIO_OUT_OFF + mvchip->offset, &u);
	}

	return (u >> pin) & 1;
}

static void mvebu_gpio_blink(struct gpio_chip *chip, unsigned int pin,
			     int value)
{
	struct mvebu_gpio_chip *mvchip = gpiochip_get_data(chip);

	regmap_update_bits(mvchip->regs, GPIO_BLINK_EN_OFF + mvchip->offset,
			   BIT(pin), value ? BIT(pin) : 0);
}

static int mvebu_gpio_direction_input(struct gpio_chip *chip, unsigned int pin)
{
	struct mvebu_gpio_chip *mvchip = gpiochip_get_data(chip);
	int ret;

	/*
	 * Check with the pinctrl driver whether this pin is usable as
	 * an input GPIO
	 */
	ret = pinctrl_gpio_direction_input(chip->base + pin);
	if (ret)
		return ret;

	regmap_update_bits(mvchip->regs, GPIO_IO_CONF_OFF + mvchip->offset,
			   BIT(pin), BIT(pin));

	return 0;
}

static int mvebu_gpio_direction_output(struct gpio_chip *chip, unsigned int pin,
				       int value)
{
	struct mvebu_gpio_chip *mvchip = gpiochip_get_data(chip);
	int ret;

	/*
	 * Check with the pinctrl driver whether this pin is usable as
	 * an output GPIO
	 */
	ret = pinctrl_gpio_direction_output(chip->base + pin);
	if (ret)
		return ret;

	mvebu_gpio_blink(chip, pin, 0);
	mvebu_gpio_set(chip, pin, value);

	regmap_update_bits(mvchip->regs, GPIO_IO_CONF_OFF + mvchip->offset,
			   BIT(pin), 0);

	return 0;
}

static int mvebu_gpio_get_direction(struct gpio_chip *chip, unsigned int pin)
{
	struct mvebu_gpio_chip *mvchip = gpiochip_get_data(chip);
	u32 u;

	regmap_read(mvchip->regs, GPIO_IO_CONF_OFF + mvchip->offset, &u);

	if (u & BIT(pin))
		return GPIO_LINE_DIRECTION_IN;

	return GPIO_LINE_DIRECTION_OUT;
}

static int mvebu_gpio_to_irq(struct gpio_chip *chip, unsigned int pin)
{
	struct mvebu_gpio_chip *mvchip = gpiochip_get_data(chip);

	return irq_create_mapping(mvchip->domain, pin);
}

/*
 * Functions implementing the irq_chip methods
 */
static void mvebu_gpio_irq_ack(struct irq_data *d)
{
	struct irq_chip_generic *gc = irq_data_get_irq_chip_data(d);
	struct mvebu_gpio_chip *mvchip = gc->private;
	u32 mask = d->mask;

	irq_gc_lock(gc);
	mvebu_gpio_write_edge_cause(mvchip, ~mask);
	irq_gc_unlock(gc);
}

static void mvebu_gpio_edge_irq_mask(struct irq_data *d)
{
	struct irq_chip_generic *gc = irq_data_get_irq_chip_data(d);
	struct mvebu_gpio_chip *mvchip = gc->private;
	struct irq_chip_type *ct = irq_data_get_chip_type(d);
	u32 mask = d->mask;

	irq_gc_lock(gc);
	ct->mask_cache_priv &= ~mask;
	mvebu_gpio_write_edge_mask(mvchip, ct->mask_cache_priv);
	irq_gc_unlock(gc);
}

static void mvebu_gpio_edge_irq_unmask(struct irq_data *d)
{
	struct irq_chip_generic *gc = irq_data_get_irq_chip_data(d);
	struct mvebu_gpio_chip *mvchip = gc->private;
	struct irq_chip_type *ct = irq_data_get_chip_type(d);
	u32 mask = d->mask;

	irq_gc_lock(gc);
	mvebu_gpio_write_edge_cause(mvchip, ~mask);
	ct->mask_cache_priv |= mask;
	mvebu_gpio_write_edge_mask(mvchip, ct->mask_cache_priv);
	irq_gc_unlock(gc);
}

static void mvebu_gpio_level_irq_mask(struct irq_data *d)
{
	struct irq_chip_generic *gc = irq_data_get_irq_chip_data(d);
	struct mvebu_gpio_chip *mvchip = gc->private;
	struct irq_chip_type *ct = irq_data_get_chip_type(d);
	u32 mask = d->mask;

	irq_gc_lock(gc);
	ct->mask_cache_priv &= ~mask;
	mvebu_gpio_write_level_mask(mvchip, ct->mask_cache_priv);
	irq_gc_unlock(gc);
}

static void mvebu_gpio_level_irq_unmask(struct irq_data *d)
{
	struct irq_chip_generic *gc = irq_data_get_irq_chip_data(d);
	struct mvebu_gpio_chip *mvchip = gc->private;
	struct irq_chip_type *ct = irq_data_get_chip_type(d);
	u32 mask = d->mask;

	irq_gc_lock(gc);
	ct->mask_cache_priv |= mask;
	mvebu_gpio_write_level_mask(mvchip, ct->mask_cache_priv);
	irq_gc_unlock(gc);
}

/*****************************************************************************
 * MVEBU GPIO IRQ
 *
 * GPIO_IN_POL register controls whether GPIO_DATA_IN will hold the same
 * value of the line or the opposite value.
 *
 * Level IRQ handlers: DATA_IN is used directly as cause register.
 *		       Interrupt are masked by LEVEL_MASK registers.
 * Edge IRQ handlers:  Change in DATA_IN are latched in EDGE_CAUSE.
 *		       Interrupt are masked by EDGE_MASK registers.
 * Both-edge handlers: Similar to regular Edge handlers, but also swaps
 *		       the polarity to catch the next line transaction.
 *		       This is a race condition that might not perfectly
 *		       work on some use cases.
 *
 * Every eight GPIO lines are grouped (OR'ed) before going up to main
 * cause register.
 *
 *		      EDGE  cause    mask
 *	  data-in   /--------| |-----| |----\
 *     -----| |-----			     ---- to main cause reg
 *	     X	    \----------------| |----/
 *	  polarity    LEVEL	     mask
 *
 ****************************************************************************/

static int mvebu_gpio_irq_set_type(struct irq_data *d, unsigned int type)
{
	struct irq_chip_generic *gc = irq_data_get_irq_chip_data(d);
	struct irq_chip_type *ct = irq_data_get_chip_type(d);
	struct mvebu_gpio_chip *mvchip = gc->private;
	int pin;
	u32 u;

	pin = d->hwirq;

	regmap_read(mvchip->regs, GPIO_IO_CONF_OFF + mvchip->offset, &u);
	if ((u & BIT(pin)) == 0)
		return -EINVAL;

	type &= IRQ_TYPE_SENSE_MASK;
	if (type == IRQ_TYPE_NONE)
		return -EINVAL;

	/* Check if we need to change chip and handler */
	if (!(ct->type & type))
		if (irq_setup_alt_chip(d, type))
			return -EINVAL;

	/*
	 * Configure interrupt polarity.
	 */
	switch (type) {
	case IRQ_TYPE_EDGE_RISING:
	case IRQ_TYPE_LEVEL_HIGH:
		regmap_update_bits(mvchip->regs,
				   GPIO_IN_POL_OFF + mvchip->offset,
				   BIT(pin), 0);
		break;
	case IRQ_TYPE_EDGE_FALLING:
	case IRQ_TYPE_LEVEL_LOW:
		regmap_update_bits(mvchip->regs,
				   GPIO_IN_POL_OFF + mvchip->offset,
				   BIT(pin), BIT(pin));
		break;
	case IRQ_TYPE_EDGE_BOTH: {
		u32 data_in, in_pol, val;

		regmap_read(mvchip->regs,
			    GPIO_IN_POL_OFF + mvchip->offset, &in_pol);
		regmap_read(mvchip->regs,
			    GPIO_DATA_IN_OFF + mvchip->offset, &data_in);

		/*
		 * set initial polarity based on current input level
		 */
		if ((data_in ^ in_pol) & BIT(pin))
			val = BIT(pin); /* falling */
		else
			val = 0; /* raising */

		regmap_update_bits(mvchip->regs,
				   GPIO_IN_POL_OFF + mvchip->offset,
				   BIT(pin), val);
		break;
	}
	}
	return 0;
}

static void mvebu_gpio_irq_handler(struct irq_desc *desc)
{
	struct mvebu_gpio_chip *mvchip = irq_desc_get_handler_data(desc);
	struct irq_chip *chip = irq_desc_get_chip(desc);
	u32 cause, type, data_in, level_mask, edge_cause, edge_mask;
	int i;

	if (mvchip == NULL)
		return;

	chained_irq_enter(chip, desc);

	regmap_read(mvchip->regs, GPIO_DATA_IN_OFF + mvchip->offset, &data_in);
	level_mask = mvebu_gpio_read_level_mask(mvchip);
	edge_cause = mvebu_gpio_read_edge_cause(mvchip);
	edge_mask  = mvebu_gpio_read_edge_mask(mvchip);

	cause = (data_in & level_mask) | (edge_cause & edge_mask);

	for (i = 0; i < mvchip->chip.ngpio; i++) {
		int irq;

		irq = irq_find_mapping(mvchip->domain, i);

		if (!(cause & BIT(i)))
			continue;

		type = irq_get_trigger_type(irq);
		if ((type & IRQ_TYPE_SENSE_MASK) == IRQ_TYPE_EDGE_BOTH) {
			/* Swap polarity (race with GPIO line) */
			u32 polarity;

			regmap_read(mvchip->regs,
				    GPIO_IN_POL_OFF + mvchip->offset,
				    &polarity);
			polarity ^= BIT(i);
			regmap_write(mvchip->regs,
				     GPIO_IN_POL_OFF + mvchip->offset,
				     polarity);
		}

		generic_handle_irq(irq);
	}

	chained_irq_exit(chip, desc);
}

static const struct regmap_config mvebu_gpio_regmap_config = {
	.reg_bits = 32,
	.reg_stride = 4,
	.val_bits = 32,
	.fast_io = true,
};

/*
 * Functions implementing the pwm_chip methods
 */
static struct mvebu_pwm *to_mvebu_pwm(struct pwm_chip *chip)
{
	return container_of(chip, struct mvebu_pwm, chip);
}

static int mvebu_pwm_request(struct pwm_chip *chip, struct pwm_device *pwm)
{
	struct mvebu_pwm *mvpwm = to_mvebu_pwm(chip);
	struct mvebu_gpio_chip *mvchip = mvpwm->mvchip;
	struct gpio_desc *desc;
	unsigned long flags;
	int ret = 0;

	spin_lock_irqsave(&mvpwm->lock, flags);

	if (mvpwm->gpiod) {
		ret = -EBUSY;
	} else {
		desc = gpiochip_request_own_desc(&mvchip->chip,
						 pwm->hwpwm, "mvebu-pwm",
						 GPIO_ACTIVE_HIGH,
						 GPIOD_OUT_LOW);
		if (IS_ERR(desc)) {
			ret = PTR_ERR(desc);
			goto out;
		}

		mvpwm->gpiod = desc;
	}
out:
	spin_unlock_irqrestore(&mvpwm->lock, flags);
	return ret;
}

static void mvebu_pwm_free(struct pwm_chip *chip, struct pwm_device *pwm)
{
	struct mvebu_pwm *mvpwm = to_mvebu_pwm(chip);
	unsigned long flags;

	spin_lock_irqsave(&mvpwm->lock, flags);
	gpiochip_free_own_desc(mvpwm->gpiod);
	mvpwm->gpiod = NULL;
	spin_unlock_irqrestore(&mvpwm->lock, flags);
}

static void mvebu_pwm_get_state(struct pwm_chip *chip,
				struct pwm_device *pwm,
				struct pwm_state *state) {

	struct mvebu_pwm *mvpwm = to_mvebu_pwm(chip);
	struct mvebu_gpio_chip *mvchip = mvpwm->mvchip;
	unsigned long long val;
	unsigned long flags;
	u32 u;

	spin_lock_irqsave(&mvpwm->lock, flags);

<<<<<<< HEAD
	u = readl_relaxed(mvebu_pwmreg_blink_on_duration(mvpwm));
=======
	regmap_read(mvpwm->regs, mvebu_pwmreg_blink_on_duration(mvpwm), &u);
>>>>>>> e0733463
	val = (unsigned long long) u * NSEC_PER_SEC;
	do_div(val, mvpwm->clk_rate);
	if (val > UINT_MAX)
		state->duty_cycle = UINT_MAX;
	else if (val)
		state->duty_cycle = val;
	else
		state->duty_cycle = 1;

	val = (unsigned long long) u; /* on duration */
<<<<<<< HEAD
	/* period = on + off duration */
	val += readl_relaxed(mvebu_pwmreg_blink_off_duration(mvpwm));
=======
	regmap_read(mvpwm->regs, mvebu_pwmreg_blink_off_duration(mvpwm), &u);
	val += (unsigned long long) u; /* period = on + off duration */
>>>>>>> e0733463
	val *= NSEC_PER_SEC;
	do_div(val, mvpwm->clk_rate);
	if (val > UINT_MAX)
		state->period = UINT_MAX;
	else if (val)
		state->period = val;
	else
		state->period = 1;

	regmap_read(mvchip->regs, GPIO_BLINK_EN_OFF + mvchip->offset, &u);
	if (u)
		state->enabled = true;
	else
		state->enabled = false;

	spin_unlock_irqrestore(&mvpwm->lock, flags);
}

static int mvebu_pwm_apply(struct pwm_chip *chip, struct pwm_device *pwm,
			   const struct pwm_state *state)
{
	struct mvebu_pwm *mvpwm = to_mvebu_pwm(chip);
	struct mvebu_gpio_chip *mvchip = mvpwm->mvchip;
	unsigned long long val;
	unsigned long flags;
	unsigned int on, off;

	val = (unsigned long long) mvpwm->clk_rate * state->duty_cycle;
	do_div(val, NSEC_PER_SEC);
	if (val > UINT_MAX)
		return -EINVAL;
	if (val)
		on = val;
	else
		on = 1;

	val = (unsigned long long) mvpwm->clk_rate *
		(state->period - state->duty_cycle);
	do_div(val, NSEC_PER_SEC);
	if (val > UINT_MAX)
		return -EINVAL;
	if (val)
		off = val;
	else
		off = 1;

	spin_lock_irqsave(&mvpwm->lock, flags);

	regmap_write(mvpwm->regs, mvebu_pwmreg_blink_on_duration(mvpwm), on);
	regmap_write(mvpwm->regs, mvebu_pwmreg_blink_off_duration(mvpwm), off);
	if (state->enabled)
		mvebu_gpio_blink(&mvchip->chip, pwm->hwpwm, 1);
	else
		mvebu_gpio_blink(&mvchip->chip, pwm->hwpwm, 0);

	spin_unlock_irqrestore(&mvpwm->lock, flags);

	return 0;
}

static const struct pwm_ops mvebu_pwm_ops = {
	.request = mvebu_pwm_request,
	.free = mvebu_pwm_free,
	.get_state = mvebu_pwm_get_state,
	.apply = mvebu_pwm_apply,
	.owner = THIS_MODULE,
};

static void __maybe_unused mvebu_pwm_suspend(struct mvebu_gpio_chip *mvchip)
{
	struct mvebu_pwm *mvpwm = mvchip->mvpwm;

	regmap_read(mvchip->regs, GPIO_BLINK_CNT_SELECT_OFF + mvchip->offset,
		    &mvpwm->blink_select);
	regmap_read(mvpwm->regs, mvebu_pwmreg_blink_on_duration(mvpwm),
		    &mvpwm->blink_on_duration);
	regmap_read(mvpwm->regs, mvebu_pwmreg_blink_off_duration(mvpwm),
		    &mvpwm->blink_off_duration);
}

static void __maybe_unused mvebu_pwm_resume(struct mvebu_gpio_chip *mvchip)
{
	struct mvebu_pwm *mvpwm = mvchip->mvpwm;

	regmap_write(mvchip->regs, GPIO_BLINK_CNT_SELECT_OFF + mvchip->offset,
		     mvpwm->blink_select);
	regmap_write(mvpwm->regs, mvebu_pwmreg_blink_on_duration(mvpwm),
		     mvpwm->blink_on_duration);
	regmap_write(mvpwm->regs, mvebu_pwmreg_blink_off_duration(mvpwm),
		     mvpwm->blink_off_duration);
}

static int mvebu_pwm_probe(struct platform_device *pdev,
			   struct mvebu_gpio_chip *mvchip,
			   int id)
{
	struct device *dev = &pdev->dev;
	struct mvebu_pwm *mvpwm;
	void __iomem *base;
	u32 set;

	if (!of_device_is_compatible(mvchip->chip.of_node,
				     "marvell,armada-370-gpio"))
		return 0;

	/*
	 * There are only two sets of PWM configuration registers for
	 * all the GPIO lines on those SoCs which this driver reserves
	 * for the first two GPIO chips. So if the resource is missing
	 * we can't treat it as an error.
	 */
	if (!platform_get_resource_byname(pdev, IORESOURCE_MEM, "pwm"))
		return 0;

	if (IS_ERR(mvchip->clk))
		return PTR_ERR(mvchip->clk);

	/*
	 * Use set A for lines of GPIO chip with id 0, B for GPIO chip
	 * with id 1. Don't allow further GPIO chips to be used for PWM.
	 */
	if (id == 0)
		set = 0;
	else if (id == 1)
		set = U32_MAX;
	else
		return -EINVAL;
	regmap_write(mvchip->regs,
		     GPIO_BLINK_CNT_SELECT_OFF + mvchip->offset, set);

	mvpwm = devm_kzalloc(dev, sizeof(struct mvebu_pwm), GFP_KERNEL);
	if (!mvpwm)
		return -ENOMEM;
	mvchip->mvpwm = mvpwm;
	mvpwm->mvchip = mvchip;

	base = devm_platform_ioremap_resource_byname(pdev, "pwm");
	if (IS_ERR(base))
		return PTR_ERR(base);

	mvpwm->regs = devm_regmap_init_mmio(&pdev->dev, base,
					    &mvebu_gpio_regmap_config);
	if (IS_ERR(mvpwm->regs))
		return PTR_ERR(mvpwm->regs);

	mvpwm->clk_rate = clk_get_rate(mvchip->clk);
	if (!mvpwm->clk_rate) {
		dev_err(dev, "failed to get clock rate\n");
		return -EINVAL;
	}

	mvpwm->chip.dev = dev;
	mvpwm->chip.ops = &mvebu_pwm_ops;
	mvpwm->chip.npwm = mvchip->chip.ngpio;
	/*
	 * There may already be some PWM allocated, so we can't force
	 * mvpwm->chip.base to a fixed point like mvchip->chip.base.
	 * So, we let pwmchip_add() do the numbering and take the next free
	 * region.
	 */
	mvpwm->chip.base = -1;

	spin_lock_init(&mvpwm->lock);

	return pwmchip_add(&mvpwm->chip);
}

#ifdef CONFIG_DEBUG_FS
#include <linux/seq_file.h>

static void mvebu_gpio_dbg_show(struct seq_file *s, struct gpio_chip *chip)
{
	struct mvebu_gpio_chip *mvchip = gpiochip_get_data(chip);
	u32 out, io_conf, blink, in_pol, data_in, cause, edg_msk, lvl_msk;
	const char *label;
	int i;

	regmap_read(mvchip->regs, GPIO_OUT_OFF + mvchip->offset, &out);
	regmap_read(mvchip->regs, GPIO_IO_CONF_OFF + mvchip->offset, &io_conf);
	regmap_read(mvchip->regs, GPIO_BLINK_EN_OFF + mvchip->offset, &blink);
	regmap_read(mvchip->regs, GPIO_IN_POL_OFF + mvchip->offset, &in_pol);
	regmap_read(mvchip->regs, GPIO_DATA_IN_OFF + mvchip->offset, &data_in);
	cause	= mvebu_gpio_read_edge_cause(mvchip);
	edg_msk	= mvebu_gpio_read_edge_mask(mvchip);
	lvl_msk	= mvebu_gpio_read_level_mask(mvchip);

	for_each_requested_gpio(chip, i, label) {
		u32 msk;
		bool is_out;

		msk = BIT(i);
		is_out = !(io_conf & msk);

		seq_printf(s, " gpio-%-3d (%-20.20s)", chip->base + i, label);

		if (is_out) {
			seq_printf(s, " out %s %s\n",
				   out & msk ? "hi" : "lo",
				   blink & msk ? "(blink )" : "");
			continue;
		}

		seq_printf(s, " in  %s (act %s) - IRQ",
			   (data_in ^ in_pol) & msk  ? "hi" : "lo",
			   in_pol & msk ? "lo" : "hi");
		if (!((edg_msk | lvl_msk) & msk)) {
			seq_puts(s, " disabled\n");
			continue;
		}
		if (edg_msk & msk)
			seq_puts(s, " edge ");
		if (lvl_msk & msk)
			seq_puts(s, " level");
		seq_printf(s, " (%s)\n", cause & msk ? "pending" : "clear  ");
	}
}
#else
#define mvebu_gpio_dbg_show NULL
#endif

static const struct of_device_id mvebu_gpio_of_match[] = {
	{
		.compatible = "marvell,orion-gpio",
		.data	    = (void *) MVEBU_GPIO_SOC_VARIANT_ORION,
	},
	{
		.compatible = "marvell,mv78200-gpio",
		.data	    = (void *) MVEBU_GPIO_SOC_VARIANT_MV78200,
	},
	{
		.compatible = "marvell,armadaxp-gpio",
		.data	    = (void *) MVEBU_GPIO_SOC_VARIANT_ARMADAXP,
	},
	{
		.compatible = "marvell,armada-370-gpio",
		.data	    = (void *) MVEBU_GPIO_SOC_VARIANT_ORION,
	},
	{
		.compatible = "marvell,armada-8k-gpio",
		.data       = (void *) MVEBU_GPIO_SOC_VARIANT_A8K,
	},
	{
		/* sentinel */
	},
};

static int mvebu_gpio_suspend(struct platform_device *pdev, pm_message_t state)
{
	struct mvebu_gpio_chip *mvchip = platform_get_drvdata(pdev);
	int i;

	regmap_read(mvchip->regs, GPIO_OUT_OFF + mvchip->offset,
		    &mvchip->out_reg);
	regmap_read(mvchip->regs, GPIO_IO_CONF_OFF + mvchip->offset,
		    &mvchip->io_conf_reg);
	regmap_read(mvchip->regs, GPIO_BLINK_EN_OFF + mvchip->offset,
		    &mvchip->blink_en_reg);
	regmap_read(mvchip->regs, GPIO_IN_POL_OFF + mvchip->offset,
		    &mvchip->in_pol_reg);

	switch (mvchip->soc_variant) {
	case MVEBU_GPIO_SOC_VARIANT_ORION:
	case MVEBU_GPIO_SOC_VARIANT_A8K:
		regmap_read(mvchip->regs, GPIO_EDGE_MASK_OFF + mvchip->offset,
			    &mvchip->edge_mask_regs[0]);
		regmap_read(mvchip->regs, GPIO_LEVEL_MASK_OFF + mvchip->offset,
			    &mvchip->level_mask_regs[0]);
		break;
	case MVEBU_GPIO_SOC_VARIANT_MV78200:
		for (i = 0; i < 2; i++) {
			regmap_read(mvchip->regs,
				    GPIO_EDGE_MASK_MV78200_OFF(i),
				    &mvchip->edge_mask_regs[i]);
			regmap_read(mvchip->regs,
				    GPIO_LEVEL_MASK_MV78200_OFF(i),
				    &mvchip->level_mask_regs[i]);
		}
		break;
	case MVEBU_GPIO_SOC_VARIANT_ARMADAXP:
		for (i = 0; i < 4; i++) {
			regmap_read(mvchip->regs,
				    GPIO_EDGE_MASK_ARMADAXP_OFF(i),
				    &mvchip->edge_mask_regs[i]);
			regmap_read(mvchip->regs,
				    GPIO_LEVEL_MASK_ARMADAXP_OFF(i),
				    &mvchip->level_mask_regs[i]);
		}
		break;
	default:
		BUG();
	}

	if (IS_ENABLED(CONFIG_PWM))
		mvebu_pwm_suspend(mvchip);

	return 0;
}

static int mvebu_gpio_resume(struct platform_device *pdev)
{
	struct mvebu_gpio_chip *mvchip = platform_get_drvdata(pdev);
	int i;

	regmap_write(mvchip->regs, GPIO_OUT_OFF + mvchip->offset,
		     mvchip->out_reg);
	regmap_write(mvchip->regs, GPIO_IO_CONF_OFF + mvchip->offset,
		     mvchip->io_conf_reg);
	regmap_write(mvchip->regs, GPIO_BLINK_EN_OFF + mvchip->offset,
		     mvchip->blink_en_reg);
	regmap_write(mvchip->regs, GPIO_IN_POL_OFF + mvchip->offset,
		     mvchip->in_pol_reg);

	switch (mvchip->soc_variant) {
	case MVEBU_GPIO_SOC_VARIANT_ORION:
	case MVEBU_GPIO_SOC_VARIANT_A8K:
		regmap_write(mvchip->regs, GPIO_EDGE_MASK_OFF + mvchip->offset,
			     mvchip->edge_mask_regs[0]);
		regmap_write(mvchip->regs, GPIO_LEVEL_MASK_OFF + mvchip->offset,
			     mvchip->level_mask_regs[0]);
		break;
	case MVEBU_GPIO_SOC_VARIANT_MV78200:
		for (i = 0; i < 2; i++) {
			regmap_write(mvchip->regs,
				     GPIO_EDGE_MASK_MV78200_OFF(i),
				     mvchip->edge_mask_regs[i]);
			regmap_write(mvchip->regs,
				     GPIO_LEVEL_MASK_MV78200_OFF(i),
				     mvchip->level_mask_regs[i]);
		}
		break;
	case MVEBU_GPIO_SOC_VARIANT_ARMADAXP:
		for (i = 0; i < 4; i++) {
			regmap_write(mvchip->regs,
				     GPIO_EDGE_MASK_ARMADAXP_OFF(i),
				     mvchip->edge_mask_regs[i]);
			regmap_write(mvchip->regs,
				     GPIO_LEVEL_MASK_ARMADAXP_OFF(i),
				     mvchip->level_mask_regs[i]);
		}
		break;
	default:
		BUG();
	}

	if (IS_ENABLED(CONFIG_PWM))
		mvebu_pwm_resume(mvchip);

	return 0;
}

static int mvebu_gpio_probe_raw(struct platform_device *pdev,
				struct mvebu_gpio_chip *mvchip)
{
	void __iomem *base;

	base = devm_platform_ioremap_resource(pdev, 0);
	if (IS_ERR(base))
		return PTR_ERR(base);

	mvchip->regs = devm_regmap_init_mmio(&pdev->dev, base,
					     &mvebu_gpio_regmap_config);
	if (IS_ERR(mvchip->regs))
		return PTR_ERR(mvchip->regs);

	/*
	 * For the legacy SoCs, the regmap directly maps to the GPIO
	 * registers, so no offset is needed.
	 */
	mvchip->offset = 0;

	/*
	 * The Armada XP has a second range of registers for the
	 * per-CPU registers
	 */
	if (mvchip->soc_variant == MVEBU_GPIO_SOC_VARIANT_ARMADAXP) {
		base = devm_platform_ioremap_resource(pdev, 1);
		if (IS_ERR(base))
			return PTR_ERR(base);

		mvchip->percpu_regs =
			devm_regmap_init_mmio(&pdev->dev, base,
					      &mvebu_gpio_regmap_config);
		if (IS_ERR(mvchip->percpu_regs))
			return PTR_ERR(mvchip->percpu_regs);
	}

	return 0;
}

static int mvebu_gpio_probe_syscon(struct platform_device *pdev,
				   struct mvebu_gpio_chip *mvchip)
{
	mvchip->regs = syscon_node_to_regmap(pdev->dev.parent->of_node);
	if (IS_ERR(mvchip->regs))
		return PTR_ERR(mvchip->regs);

	if (of_property_read_u32(pdev->dev.of_node, "offset", &mvchip->offset))
		return -EINVAL;

	return 0;
}

static int mvebu_gpio_probe(struct platform_device *pdev)
{
	struct mvebu_gpio_chip *mvchip;
	const struct of_device_id *match;
	struct device_node *np = pdev->dev.of_node;
	struct irq_chip_generic *gc;
	struct irq_chip_type *ct;
	unsigned int ngpios;
	bool have_irqs;
	int soc_variant;
	int i, cpu, id;
	int err;

	match = of_match_device(mvebu_gpio_of_match, &pdev->dev);
	if (match)
		soc_variant = (unsigned long) match->data;
	else
		soc_variant = MVEBU_GPIO_SOC_VARIANT_ORION;

	/* Some gpio controllers do not provide irq support */
	err = platform_irq_count(pdev);
	if (err < 0)
		return err;

	have_irqs = err != 0;

	mvchip = devm_kzalloc(&pdev->dev, sizeof(struct mvebu_gpio_chip),
			      GFP_KERNEL);
	if (!mvchip)
		return -ENOMEM;

	platform_set_drvdata(pdev, mvchip);

	if (of_property_read_u32(pdev->dev.of_node, "ngpios", &ngpios)) {
		dev_err(&pdev->dev, "Missing ngpios OF property\n");
		return -ENODEV;
	}

	id = of_alias_get_id(pdev->dev.of_node, "gpio");
	if (id < 0) {
		dev_err(&pdev->dev, "Couldn't get OF id\n");
		return id;
	}

	mvchip->clk = devm_clk_get(&pdev->dev, NULL);
	/* Not all SoCs require a clock.*/
	if (!IS_ERR(mvchip->clk))
		clk_prepare_enable(mvchip->clk);

	mvchip->soc_variant = soc_variant;
	mvchip->chip.label = dev_name(&pdev->dev);
	mvchip->chip.parent = &pdev->dev;
	mvchip->chip.request = gpiochip_generic_request;
	mvchip->chip.free = gpiochip_generic_free;
	mvchip->chip.get_direction = mvebu_gpio_get_direction;
	mvchip->chip.direction_input = mvebu_gpio_direction_input;
	mvchip->chip.get = mvebu_gpio_get;
	mvchip->chip.direction_output = mvebu_gpio_direction_output;
	mvchip->chip.set = mvebu_gpio_set;
	if (have_irqs)
		mvchip->chip.to_irq = mvebu_gpio_to_irq;
	mvchip->chip.base = id * MVEBU_MAX_GPIO_PER_BANK;
	mvchip->chip.ngpio = ngpios;
	mvchip->chip.can_sleep = false;
	mvchip->chip.of_node = np;
	mvchip->chip.dbg_show = mvebu_gpio_dbg_show;

	if (soc_variant == MVEBU_GPIO_SOC_VARIANT_A8K)
		err = mvebu_gpio_probe_syscon(pdev, mvchip);
	else
		err = mvebu_gpio_probe_raw(pdev, mvchip);

	if (err)
		return err;

	/*
	 * Mask and clear GPIO interrupts.
	 */
	switch (soc_variant) {
	case MVEBU_GPIO_SOC_VARIANT_ORION:
	case MVEBU_GPIO_SOC_VARIANT_A8K:
		regmap_write(mvchip->regs,
			     GPIO_EDGE_CAUSE_OFF + mvchip->offset, 0);
		regmap_write(mvchip->regs,
			     GPIO_EDGE_MASK_OFF + mvchip->offset, 0);
		regmap_write(mvchip->regs,
			     GPIO_LEVEL_MASK_OFF + mvchip->offset, 0);
		break;
	case MVEBU_GPIO_SOC_VARIANT_MV78200:
		regmap_write(mvchip->regs, GPIO_EDGE_CAUSE_OFF, 0);
		for (cpu = 0; cpu < 2; cpu++) {
			regmap_write(mvchip->regs,
				     GPIO_EDGE_MASK_MV78200_OFF(cpu), 0);
			regmap_write(mvchip->regs,
				     GPIO_LEVEL_MASK_MV78200_OFF(cpu), 0);
		}
		break;
	case MVEBU_GPIO_SOC_VARIANT_ARMADAXP:
		regmap_write(mvchip->regs, GPIO_EDGE_CAUSE_OFF, 0);
		regmap_write(mvchip->regs, GPIO_EDGE_MASK_OFF, 0);
		regmap_write(mvchip->regs, GPIO_LEVEL_MASK_OFF, 0);
		for (cpu = 0; cpu < 4; cpu++) {
			regmap_write(mvchip->percpu_regs,
				     GPIO_EDGE_CAUSE_ARMADAXP_OFF(cpu), 0);
			regmap_write(mvchip->percpu_regs,
				     GPIO_EDGE_MASK_ARMADAXP_OFF(cpu), 0);
			regmap_write(mvchip->percpu_regs,
				     GPIO_LEVEL_MASK_ARMADAXP_OFF(cpu), 0);
		}
		break;
	default:
		BUG();
	}

	devm_gpiochip_add_data(&pdev->dev, &mvchip->chip, mvchip);

	/* Some MVEBU SoCs have simple PWM support for GPIO lines */
	if (IS_ENABLED(CONFIG_PWM)) {
		err = mvebu_pwm_probe(pdev, mvchip, id);
		if (err)
			return err;
	}

	/* Some gpio controllers do not provide irq support */
	if (!have_irqs)
		return 0;

	mvchip->domain =
	    irq_domain_add_linear(np, ngpios, &irq_generic_chip_ops, NULL);
	if (!mvchip->domain) {
		dev_err(&pdev->dev, "couldn't allocate irq domain %s (DT).\n",
			mvchip->chip.label);
		err = -ENODEV;
		goto err_pwm;
	}

	err = irq_alloc_domain_generic_chips(
	    mvchip->domain, ngpios, 2, np->name, handle_level_irq,
	    IRQ_NOREQUEST | IRQ_NOPROBE | IRQ_LEVEL, 0, 0);
	if (err) {
		dev_err(&pdev->dev, "couldn't allocate irq chips %s (DT).\n",
			mvchip->chip.label);
		goto err_domain;
	}

	/*
	 * NOTE: The common accessors cannot be used because of the percpu
	 * access to the mask registers
	 */
	gc = irq_get_domain_generic_chip(mvchip->domain, 0);
	gc->private = mvchip;
	ct = &gc->chip_types[0];
	ct->type = IRQ_TYPE_LEVEL_HIGH | IRQ_TYPE_LEVEL_LOW;
	ct->chip.irq_mask = mvebu_gpio_level_irq_mask;
	ct->chip.irq_unmask = mvebu_gpio_level_irq_unmask;
	ct->chip.irq_set_type = mvebu_gpio_irq_set_type;
	ct->chip.name = mvchip->chip.label;

	ct = &gc->chip_types[1];
	ct->type = IRQ_TYPE_EDGE_RISING | IRQ_TYPE_EDGE_FALLING;
	ct->chip.irq_ack = mvebu_gpio_irq_ack;
	ct->chip.irq_mask = mvebu_gpio_edge_irq_mask;
	ct->chip.irq_unmask = mvebu_gpio_edge_irq_unmask;
	ct->chip.irq_set_type = mvebu_gpio_irq_set_type;
	ct->handler = handle_edge_irq;
	ct->chip.name = mvchip->chip.label;

	/*
	 * Setup the interrupt handlers. Each chip can have up to 4
	 * interrupt handlers, with each handler dealing with 8 GPIO
	 * pins.
	 */
	for (i = 0; i < 4; i++) {
		int irq = platform_get_irq_optional(pdev, i);

		if (irq < 0)
			continue;
		irq_set_chained_handler_and_data(irq, mvebu_gpio_irq_handler,
						 mvchip);
	}

	return 0;

err_domain:
	irq_domain_remove(mvchip->domain);
err_pwm:
	pwmchip_remove(&mvchip->mvpwm->chip);

	return err;
}

static struct platform_driver mvebu_gpio_driver = {
	.driver		= {
		.name		= "mvebu-gpio",
		.of_match_table = mvebu_gpio_of_match,
	},
	.probe		= mvebu_gpio_probe,
	.suspend        = mvebu_gpio_suspend,
	.resume         = mvebu_gpio_resume,
};
builtin_platform_driver(mvebu_gpio_driver);<|MERGE_RESOLUTION|>--- conflicted
+++ resolved
@@ -666,11 +666,7 @@
 
 	spin_lock_irqsave(&mvpwm->lock, flags);
 
-<<<<<<< HEAD
-	u = readl_relaxed(mvebu_pwmreg_blink_on_duration(mvpwm));
-=======
 	regmap_read(mvpwm->regs, mvebu_pwmreg_blink_on_duration(mvpwm), &u);
->>>>>>> e0733463
 	val = (unsigned long long) u * NSEC_PER_SEC;
 	do_div(val, mvpwm->clk_rate);
 	if (val > UINT_MAX)
@@ -681,13 +677,8 @@
 		state->duty_cycle = 1;
 
 	val = (unsigned long long) u; /* on duration */
-<<<<<<< HEAD
-	/* period = on + off duration */
-	val += readl_relaxed(mvebu_pwmreg_blink_off_duration(mvpwm));
-=======
 	regmap_read(mvpwm->regs, mvebu_pwmreg_blink_off_duration(mvpwm), &u);
 	val += (unsigned long long) u; /* period = on + off duration */
->>>>>>> e0733463
 	val *= NSEC_PER_SEC;
 	do_div(val, mvpwm->clk_rate);
 	if (val > UINT_MAX)
