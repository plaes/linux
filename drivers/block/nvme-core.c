--- conflicted
+++ resolved
@@ -1949,18 +1949,9 @@
 	if (pci_request_selected_regions(pdev, bars, "nvme"))
 		goto disable_pci;
 
-<<<<<<< HEAD
-	if (!dma_set_mask(&pdev->dev, DMA_BIT_MASK(64)))
-		dma_set_coherent_mask(&pdev->dev, DMA_BIT_MASK(64));
-	else if (!dma_set_mask(&pdev->dev, DMA_BIT_MASK(32)))
-		dma_set_coherent_mask(&pdev->dev, DMA_BIT_MASK(32));
-	else
-		goto disable_pci;
-=======
 	if (dma_set_mask_and_coherent(&pdev->dev, DMA_BIT_MASK(64)) &&
 	    dma_set_mask_and_coherent(&pdev->dev, DMA_BIT_MASK(32)))
 		goto disable;
->>>>>>> d8ec26d7
 
 	pci_set_drvdata(pdev, dev);
 	dev->bar = ioremap(pci_resource_start(pdev, 0), 8192);
@@ -2174,10 +2165,7 @@
 
 	INIT_LIST_HEAD(&dev->namespaces);
 	dev->pci_dev = pdev;
-<<<<<<< HEAD
-=======
-
->>>>>>> d8ec26d7
+
 	result = nvme_set_instance(dev);
 	if (result)
 		goto free;
