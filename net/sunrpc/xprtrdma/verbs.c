--- conflicted
+++ resolved
@@ -1345,11 +1345,7 @@
 int rpcrdma_post_sends(struct rpcrdma_xprt *r_xprt, struct rpcrdma_req *req)
 {
 	struct ib_send_wr *send_wr = &req->rl_wr;
-<<<<<<< HEAD
-	struct rpcrdma_ep *ep = &r_xprt->rx_ep;
-=======
 	struct rpcrdma_ep *ep = r_xprt->rx_ep;
->>>>>>> c58091a3
 	int rc;
 
 	if (!ep->re_send_count || kref_read(&req->rl_kref) > 1) {
