--- conflicted
+++ resolved
@@ -3966,7 +3966,6 @@
 	read_unlock_bh(&l2cap_sk_list.lock);
 
 	return 0;
-<<<<<<< HEAD
 }
 
 static int l2cap_debugfs_open(struct inode *inode, struct file *file)
@@ -3974,15 +3973,6 @@
 	return single_open(file, l2cap_debugfs_show, inode->i_private);
 }
 
-=======
-}
-
-static int l2cap_debugfs_open(struct inode *inode, struct file *file)
-{
-	return single_open(file, l2cap_debugfs_show, inode->i_private);
-}
-
->>>>>>> 0d0fb0f9
 static const struct file_operations l2cap_debugfs_fops = {
 	.open		= l2cap_debugfs_open,
 	.read		= seq_read,
