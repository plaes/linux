/*
   BlueZ - Bluetooth protocol stack for Linux
   Copyright (C) 2011 Nokia Corporation and/or its subsidiary(-ies).

   This program is free software; you can redistribute it and/or modify
   it under the terms of the GNU General Public License version 2 as
   published by the Free Software Foundation;

   THE SOFTWARE IS PROVIDED "AS IS", WITHOUT WARRANTY OF ANY KIND, EXPRESS
   OR IMPLIED, INCLUDING BUT NOT LIMITED TO THE WARRANTIES OF MERCHANTABILITY,
   FITNESS FOR A PARTICULAR PURPOSE AND NONINFRINGEMENT OF THIRD PARTY RIGHTS.
   IN NO EVENT SHALL THE COPYRIGHT HOLDER(S) AND AUTHOR(S) BE LIABLE FOR ANY
   CLAIM, OR ANY SPECIAL INDIRECT OR CONSEQUENTIAL DAMAGES, OR ANY DAMAGES
   WHATSOEVER RESULTING FROM LOSS OF USE, DATA OR PROFITS, WHETHER IN AN
   ACTION OF CONTRACT, NEGLIGENCE OR OTHER TORTIOUS ACTION, ARISING OUT OF
   OR IN CONNECTION WITH THE USE OR PERFORMANCE OF THIS SOFTWARE.

   ALL LIABILITY, INCLUDING LIABILITY FOR INFRINGEMENT OF ANY PATENTS,
   COPYRIGHTS, TRADEMARKS OR OTHER RIGHTS, RELATING TO USE OF THIS
   SOFTWARE IS DISCLAIMED.
*/

#include <net/bluetooth/bluetooth.h>
#include <net/bluetooth/hci_core.h>
#include <net/bluetooth/l2cap.h>
#include <net/bluetooth/mgmt.h>
#include <net/bluetooth/smp.h>
#include <linux/crypto.h>
#include <linux/scatterlist.h>
#include <crypto/b128ops.h>

#define SMP_TIMEOUT 30000 /* 30 seconds */

static inline void swap128(u8 src[16], u8 dst[16])
{
	int i;
	for (i = 0; i < 16; i++)
		dst[15 - i] = src[i];
}

static inline void swap56(u8 src[7], u8 dst[7])
{
	int i;
	for (i = 0; i < 7; i++)
		dst[6 - i] = src[i];
}

static int smp_e(struct crypto_blkcipher *tfm, const u8 *k, u8 *r)
{
	struct blkcipher_desc desc;
	struct scatterlist sg;
	int err, iv_len;
	unsigned char iv[128];

	if (tfm == NULL) {
		BT_ERR("tfm %p", tfm);
		return -EINVAL;
	}

	desc.tfm = tfm;
	desc.flags = 0;

	err = crypto_blkcipher_setkey(tfm, k, 16);
	if (err) {
		BT_ERR("cipher setkey failed: %d", err);
		return err;
	}

	sg_init_one(&sg, r, 16);

	iv_len = crypto_blkcipher_ivsize(tfm);
	if (iv_len) {
		memset(&iv, 0xff, iv_len);
		crypto_blkcipher_set_iv(tfm, iv, iv_len);
	}

	err = crypto_blkcipher_encrypt(&desc, &sg, &sg, 16);
	if (err)
		BT_ERR("Encrypt data error %d", err);

	return err;
}

static int smp_c1(struct crypto_blkcipher *tfm, u8 k[16], u8 r[16],
		u8 preq[7], u8 pres[7], u8 _iat, bdaddr_t *ia,
		u8 _rat, bdaddr_t *ra, u8 res[16])
{
	u8 p1[16], p2[16];
	int err;

	memset(p1, 0, 16);

	/* p1 = pres || preq || _rat || _iat */
	swap56(pres, p1);
	swap56(preq, p1 + 7);
	p1[14] = _rat;
	p1[15] = _iat;

	memset(p2, 0, 16);

	/* p2 = padding || ia || ra */
	baswap((bdaddr_t *) (p2 + 4), ia);
	baswap((bdaddr_t *) (p2 + 10), ra);

	/* res = r XOR p1 */
	u128_xor((u128 *) res, (u128 *) r, (u128 *) p1);

	/* res = e(k, res) */
	err = smp_e(tfm, k, res);
	if (err) {
		BT_ERR("Encrypt data error");
		return err;
	}

	/* res = res XOR p2 */
	u128_xor((u128 *) res, (u128 *) res, (u128 *) p2);

	/* res = e(k, res) */
	err = smp_e(tfm, k, res);
	if (err)
		BT_ERR("Encrypt data error");

	return err;
}

static int smp_s1(struct crypto_blkcipher *tfm, u8 k[16],
			u8 r1[16], u8 r2[16], u8 _r[16])
{
	int err;

	/* Just least significant octets from r1 and r2 are considered */
	memcpy(_r, r1 + 8, 8);
	memcpy(_r + 8, r2 + 8, 8);

	err = smp_e(tfm, k, _r);
	if (err)
		BT_ERR("Encrypt data error");

	return err;
}

static int smp_rand(u8 *buf)
{
	get_random_bytes(buf, 16);

	return 0;
}

static struct sk_buff *smp_build_cmd(struct l2cap_conn *conn, u8 code,
						u16 dlen, void *data)
{
	struct sk_buff *skb;
	struct l2cap_hdr *lh;
	int len;

	len = L2CAP_HDR_SIZE + sizeof(code) + dlen;

	if (len > conn->mtu)
		return NULL;

	skb = bt_skb_alloc(len, GFP_ATOMIC);
	if (!skb)
		return NULL;

	lh = (struct l2cap_hdr *) skb_put(skb, L2CAP_HDR_SIZE);
	lh->len = cpu_to_le16(sizeof(code) + dlen);
	lh->cid = cpu_to_le16(L2CAP_CID_SMP);

	memcpy(skb_put(skb, sizeof(code)), &code, sizeof(code));

	memcpy(skb_put(skb, dlen), data, dlen);

	return skb;
}

static void smp_send_cmd(struct l2cap_conn *conn, u8 code, u16 len, void *data)
{
	struct sk_buff *skb = smp_build_cmd(conn, code, len, data);

	BT_DBG("code 0x%2.2x", code);

	if (!skb)
		return;

	skb->priority = HCI_PRIO_MAX;
	hci_send_acl(conn->hchan, skb, 0);

	cancel_delayed_work_sync(&conn->security_timer);
	schedule_delayed_work(&conn->security_timer,
					msecs_to_jiffies(SMP_TIMEOUT));
}

static __u8 authreq_to_seclevel(__u8 authreq)
{
	if (authreq & SMP_AUTH_MITM)
		return BT_SECURITY_HIGH;
	else
		return BT_SECURITY_MEDIUM;
}

static __u8 seclevel_to_authreq(__u8 sec_level)
{
	switch (sec_level) {
	case BT_SECURITY_HIGH:
		return SMP_AUTH_MITM | SMP_AUTH_BONDING;
	case BT_SECURITY_MEDIUM:
		return SMP_AUTH_BONDING;
	default:
		return SMP_AUTH_NONE;
	}
}

static void build_pairing_cmd(struct l2cap_conn *conn,
				struct smp_cmd_pairing *req,
				struct smp_cmd_pairing *rsp,
				__u8 authreq)
{
	u8 dist_keys = 0;

	if (test_bit(HCI_PAIRABLE, &conn->hcon->hdev->flags)) {
		dist_keys = SMP_DIST_ENC_KEY;
		authreq |= SMP_AUTH_BONDING;
	} else {
		authreq &= ~SMP_AUTH_BONDING;
	}

	if (rsp == NULL) {
		req->io_capability = conn->hcon->io_capability;
		req->oob_flag = SMP_OOB_NOT_PRESENT;
		req->max_key_size = SMP_MAX_ENC_KEY_SIZE;
		req->init_key_dist = 0;
		req->resp_key_dist = dist_keys;
		req->auth_req = authreq;
		return;
	}

	rsp->io_capability = conn->hcon->io_capability;
	rsp->oob_flag = SMP_OOB_NOT_PRESENT;
	rsp->max_key_size = SMP_MAX_ENC_KEY_SIZE;
	rsp->init_key_dist = 0;
	rsp->resp_key_dist = req->resp_key_dist & dist_keys;
	rsp->auth_req = authreq;
}

static u8 check_enc_key_size(struct l2cap_conn *conn, __u8 max_key_size)
{
	struct smp_chan *smp = conn->smp_chan;

	if ((max_key_size > SMP_MAX_ENC_KEY_SIZE) ||
			(max_key_size < SMP_MIN_ENC_KEY_SIZE))
		return SMP_ENC_KEY_SIZE;

	smp->smp_key_size = max_key_size;

	return 0;
}

static void smp_failure(struct l2cap_conn *conn, u8 reason, u8 send)
{
	if (send)
		smp_send_cmd(conn, SMP_CMD_PAIRING_FAIL, sizeof(reason),
								&reason);

	clear_bit(HCI_CONN_ENCRYPT_PEND, &conn->hcon->pend);
	mgmt_auth_failed(conn->hcon->hdev, conn->dst, reason);
<<<<<<< HEAD
	del_timer(&conn->security_timer);
	smp_chan_destroy(conn);
}

=======
	cancel_delayed_work_sync(&conn->security_timer);
	smp_chan_destroy(conn);
}

#define JUST_WORKS	0x00
#define JUST_CFM	0x01
#define REQ_PASSKEY	0x02
#define CFM_PASSKEY	0x03
#define REQ_OOB		0x04
#define OVERLAP		0xFF

static const u8 gen_method[5][5] = {
	{ JUST_WORKS,  JUST_CFM,    REQ_PASSKEY, JUST_WORKS, REQ_PASSKEY },
	{ JUST_WORKS,  JUST_CFM,    REQ_PASSKEY, JUST_WORKS, REQ_PASSKEY },
	{ CFM_PASSKEY, CFM_PASSKEY, REQ_PASSKEY, JUST_WORKS, CFM_PASSKEY },
	{ JUST_WORKS,  JUST_CFM,    JUST_WORKS,  JUST_WORKS, JUST_CFM    },
	{ CFM_PASSKEY, CFM_PASSKEY, REQ_PASSKEY, JUST_WORKS, OVERLAP     },
};

static int tk_request(struct l2cap_conn *conn, u8 remote_oob, u8 auth,
						u8 local_io, u8 remote_io)
{
	struct hci_conn *hcon = conn->hcon;
	struct smp_chan *smp = conn->smp_chan;
	u8 method;
	u32 passkey = 0;
	int ret = 0;

	/* Initialize key for JUST WORKS */
	memset(smp->tk, 0, sizeof(smp->tk));
	clear_bit(SMP_FLAG_TK_VALID, &smp->smp_flags);

	BT_DBG("tk_request: auth:%d lcl:%d rem:%d", auth, local_io, remote_io);

	/* If neither side wants MITM, use JUST WORKS */
	/* If either side has unknown io_caps, use JUST WORKS */
	/* Otherwise, look up method from the table */
	if (!(auth & SMP_AUTH_MITM) ||
			local_io > SMP_IO_KEYBOARD_DISPLAY ||
			remote_io > SMP_IO_KEYBOARD_DISPLAY)
		method = JUST_WORKS;
	else
		method = gen_method[local_io][remote_io];

	/* If not bonding, don't ask user to confirm a Zero TK */
	if (!(auth & SMP_AUTH_BONDING) && method == JUST_CFM)
		method = JUST_WORKS;

	/* If Just Works, Continue with Zero TK */
	if (method == JUST_WORKS) {
		set_bit(SMP_FLAG_TK_VALID, &smp->smp_flags);
		return 0;
	}

	/* Not Just Works/Confirm results in MITM Authentication */
	if (method != JUST_CFM)
		set_bit(SMP_FLAG_MITM_AUTH, &smp->smp_flags);

	/* If both devices have Keyoard-Display I/O, the master
	 * Confirms and the slave Enters the passkey.
	 */
	if (method == OVERLAP) {
		if (hcon->link_mode & HCI_LM_MASTER)
			method = CFM_PASSKEY;
		else
			method = REQ_PASSKEY;
	}

	/* Generate random passkey. Not valid until confirmed. */
	if (method == CFM_PASSKEY) {
		u8 key[16];

		memset(key, 0, sizeof(key));
		get_random_bytes(&passkey, sizeof(passkey));
		passkey %= 1000000;
		put_unaligned_le32(passkey, key);
		swap128(key, smp->tk);
		BT_DBG("PassKey: %d", passkey);
	}

	hci_dev_lock(hcon->hdev);

	if (method == REQ_PASSKEY)
		ret = mgmt_user_passkey_request(hcon->hdev, conn->dst);
	else
		ret = mgmt_user_confirm_request(hcon->hdev, conn->dst,
						cpu_to_le32(passkey), 0);

	hci_dev_unlock(hcon->hdev);

	return ret;
}

>>>>>>> dc0d633e
static void confirm_work(struct work_struct *work)
{
	struct smp_chan *smp = container_of(work, struct smp_chan, confirm);
	struct l2cap_conn *conn = smp->conn;
	struct crypto_blkcipher *tfm;
	struct smp_cmd_pairing_confirm cp;
	int ret;
	u8 res[16], reason;

	BT_DBG("conn %p", conn);

	tfm = crypto_alloc_blkcipher("ecb(aes)", 0, CRYPTO_ALG_ASYNC);
	if (IS_ERR(tfm)) {
		reason = SMP_UNSPECIFIED;
		goto error;
	}

	smp->tfm = tfm;

	if (conn->hcon->out)
		ret = smp_c1(tfm, smp->tk, smp->prnd, smp->preq, smp->prsp, 0,
				conn->src, conn->hcon->dst_type, conn->dst,
				res);
	else
		ret = smp_c1(tfm, smp->tk, smp->prnd, smp->preq, smp->prsp,
				conn->hcon->dst_type, conn->dst, 0, conn->src,
				res);
	if (ret) {
		reason = SMP_UNSPECIFIED;
		goto error;
	}

	clear_bit(SMP_FLAG_CFM_PENDING, &smp->smp_flags);

	swap128(res, cp.confirm_val);
	smp_send_cmd(smp->conn, SMP_CMD_PAIRING_CONFIRM, sizeof(cp), &cp);

	return;

error:
	smp_failure(conn, reason, 1);
}

static void random_work(struct work_struct *work)
{
	struct smp_chan *smp = container_of(work, struct smp_chan, random);
	struct l2cap_conn *conn = smp->conn;
	struct hci_conn *hcon = conn->hcon;
	struct crypto_blkcipher *tfm = smp->tfm;
	u8 reason, confirm[16], res[16], key[16];
	int ret;

	if (IS_ERR_OR_NULL(tfm)) {
		reason = SMP_UNSPECIFIED;
		goto error;
	}

	BT_DBG("conn %p %s", conn, conn->hcon->out ? "master" : "slave");

	if (hcon->out)
		ret = smp_c1(tfm, smp->tk, smp->rrnd, smp->preq, smp->prsp, 0,
				conn->src, hcon->dst_type, conn->dst,
				res);
	else
		ret = smp_c1(tfm, smp->tk, smp->rrnd, smp->preq, smp->prsp,
				hcon->dst_type, conn->dst, 0, conn->src,
				res);
	if (ret) {
		reason = SMP_UNSPECIFIED;
		goto error;
	}

	swap128(res, confirm);

	if (memcmp(smp->pcnf, confirm, sizeof(smp->pcnf)) != 0) {
		BT_ERR("Pairing failed (confirmation values mismatch)");
		reason = SMP_CONFIRM_FAILED;
		goto error;
	}

	if (hcon->out) {
		u8 stk[16], rand[8];
		__le16 ediv;

		memset(rand, 0, sizeof(rand));
		ediv = 0;

		smp_s1(tfm, smp->tk, smp->rrnd, smp->prnd, key);
		swap128(key, stk);

		memset(stk + smp->smp_key_size, 0,
				SMP_MAX_ENC_KEY_SIZE - smp->smp_key_size);

		if (test_and_set_bit(HCI_CONN_ENCRYPT_PEND, &hcon->pend)) {
			reason = SMP_UNSPECIFIED;
			goto error;
		}

		hci_le_start_enc(hcon, ediv, rand, stk);
		hcon->enc_key_size = smp->smp_key_size;
	} else {
		u8 stk[16], r[16], rand[8];
		__le16 ediv;

		memset(rand, 0, sizeof(rand));
		ediv = 0;

		swap128(smp->prnd, r);
		smp_send_cmd(conn, SMP_CMD_PAIRING_RANDOM, sizeof(r), r);

		smp_s1(tfm, smp->tk, smp->prnd, smp->rrnd, key);
		swap128(key, stk);

		memset(stk + smp->smp_key_size, 0,
				SMP_MAX_ENC_KEY_SIZE - smp->smp_key_size);

		hci_add_ltk(hcon->hdev, 0, conn->dst, smp->smp_key_size,
							ediv, rand, stk);
	}

	return;

error:
	smp_failure(conn, reason, 1);
}

static struct smp_chan *smp_chan_create(struct l2cap_conn *conn)
{
	struct smp_chan *smp;

	smp = kzalloc(sizeof(struct smp_chan), GFP_ATOMIC);
	if (!smp)
		return NULL;

	INIT_WORK(&smp->confirm, confirm_work);
	INIT_WORK(&smp->random, random_work);

	smp->conn = conn;
	conn->smp_chan = smp;
	conn->hcon->smp_conn = conn;

	hci_conn_hold(conn->hcon);

	return smp;
}

void smp_chan_destroy(struct l2cap_conn *conn)
{
	struct smp_chan *smp = conn->smp_chan;

	clear_bit(HCI_CONN_LE_SMP_PEND, &conn->hcon->pend);

	if (smp->tfm)
		crypto_free_blkcipher(smp->tfm);

	kfree(smp);
	conn->smp_chan = NULL;
<<<<<<< HEAD
=======
	conn->hcon->smp_conn = NULL;
>>>>>>> dc0d633e
	hci_conn_put(conn->hcon);
}

int smp_user_confirm_reply(struct hci_conn *hcon, u16 mgmt_op, __le32 passkey)
{
	struct l2cap_conn *conn = hcon->smp_conn;
	struct smp_chan *smp;
	u32 value;
	u8 key[16];

	BT_DBG("");

	if (!conn)
		return -ENOTCONN;

	smp = conn->smp_chan;

	switch (mgmt_op) {
	case MGMT_OP_USER_PASSKEY_REPLY:
		value = le32_to_cpu(passkey);
		memset(key, 0, sizeof(key));
		BT_DBG("PassKey: %d", value);
		put_unaligned_le32(value, key);
		swap128(key, smp->tk);
		/* Fall Through */
	case MGMT_OP_USER_CONFIRM_REPLY:
		set_bit(SMP_FLAG_TK_VALID, &smp->smp_flags);
		break;
	case MGMT_OP_USER_PASSKEY_NEG_REPLY:
	case MGMT_OP_USER_CONFIRM_NEG_REPLY:
		smp_failure(conn, SMP_PASSKEY_ENTRY_FAILED, 1);
		return 0;
	default:
		smp_failure(conn, SMP_PASSKEY_ENTRY_FAILED, 1);
		return -EOPNOTSUPP;
	}

	/* If it is our turn to send Pairing Confirm, do so now */
	if (test_bit(SMP_FLAG_CFM_PENDING, &smp->smp_flags))
		queue_work(hcon->hdev->workqueue, &smp->confirm);

	return 0;
}

static u8 smp_cmd_pairing_req(struct l2cap_conn *conn, struct sk_buff *skb)
{
	struct smp_cmd_pairing rsp, *req = (void *) skb->data;
	struct smp_chan *smp;
	u8 key_size;
	u8 auth = SMP_AUTH_NONE;
	int ret;

	BT_DBG("conn %p", conn);

	if (conn->hcon->link_mode & HCI_LM_MASTER)
		return SMP_CMD_NOTSUPP;

	if (!test_and_set_bit(HCI_CONN_LE_SMP_PEND, &conn->hcon->pend))
		smp = smp_chan_create(conn);

	smp = conn->smp_chan;

	smp->preq[0] = SMP_CMD_PAIRING_REQ;
	memcpy(&smp->preq[1], req, sizeof(*req));
	skb_pull(skb, sizeof(*req));

	/* We didn't start the pairing, so match remote */
	if (req->auth_req & SMP_AUTH_BONDING)
		auth = req->auth_req;

	build_pairing_cmd(conn, req, &rsp, auth);

	key_size = min(req->max_key_size, rsp.max_key_size);
	if (check_enc_key_size(conn, key_size))
		return SMP_ENC_KEY_SIZE;

	ret = smp_rand(smp->prnd);
	if (ret)
		return SMP_UNSPECIFIED;

	smp->prsp[0] = SMP_CMD_PAIRING_RSP;
	memcpy(&smp->prsp[1], &rsp, sizeof(rsp));

	smp_send_cmd(conn, SMP_CMD_PAIRING_RSP, sizeof(rsp), &rsp);

	/* Request setup of TK */
	ret = tk_request(conn, 0, auth, rsp.io_capability, req->io_capability);
	if (ret)
		return SMP_UNSPECIFIED;

	return 0;
}

static u8 smp_cmd_pairing_rsp(struct l2cap_conn *conn, struct sk_buff *skb)
{
	struct smp_cmd_pairing *req, *rsp = (void *) skb->data;
	struct smp_chan *smp = conn->smp_chan;
	struct hci_dev *hdev = conn->hcon->hdev;
	u8 key_size, auth = SMP_AUTH_NONE;
	int ret;

	BT_DBG("conn %p", conn);

	if (!(conn->hcon->link_mode & HCI_LM_MASTER))
		return SMP_CMD_NOTSUPP;

	skb_pull(skb, sizeof(*rsp));

	req = (void *) &smp->preq[1];

	key_size = min(req->max_key_size, rsp->max_key_size);
	if (check_enc_key_size(conn, key_size))
		return SMP_ENC_KEY_SIZE;

	ret = smp_rand(smp->prnd);
	if (ret)
		return SMP_UNSPECIFIED;

	smp->prsp[0] = SMP_CMD_PAIRING_RSP;
	memcpy(&smp->prsp[1], rsp, sizeof(*rsp));

	if ((req->auth_req & SMP_AUTH_BONDING) &&
			(rsp->auth_req & SMP_AUTH_BONDING))
		auth = SMP_AUTH_BONDING;

	auth |= (req->auth_req | rsp->auth_req) & SMP_AUTH_MITM;

	ret = tk_request(conn, 0, auth, rsp->io_capability, req->io_capability);
	if (ret)
		return SMP_UNSPECIFIED;

	set_bit(SMP_FLAG_CFM_PENDING, &smp->smp_flags);

	/* Can't compose response until we have been confirmed */
	if (!test_bit(SMP_FLAG_TK_VALID, &smp->smp_flags))
		return 0;

	queue_work(hdev->workqueue, &smp->confirm);

	return 0;
}

static u8 smp_cmd_pairing_confirm(struct l2cap_conn *conn, struct sk_buff *skb)
{
	struct smp_chan *smp = conn->smp_chan;
	struct hci_dev *hdev = conn->hcon->hdev;

	BT_DBG("conn %p %s", conn, conn->hcon->out ? "master" : "slave");

	memcpy(smp->pcnf, skb->data, sizeof(smp->pcnf));
	skb_pull(skb, sizeof(smp->pcnf));

	if (conn->hcon->out) {
		u8 random[16];

		swap128(smp->prnd, random);
		smp_send_cmd(conn, SMP_CMD_PAIRING_RANDOM, sizeof(random),
								random);
	} else if (test_bit(SMP_FLAG_TK_VALID, &smp->smp_flags)) {
		queue_work(hdev->workqueue, &smp->confirm);
	} else {
		set_bit(SMP_FLAG_CFM_PENDING, &smp->smp_flags);
	}

	return 0;
}

static u8 smp_cmd_pairing_random(struct l2cap_conn *conn, struct sk_buff *skb)
{
	struct smp_chan *smp = conn->smp_chan;
	struct hci_dev *hdev = conn->hcon->hdev;

	BT_DBG("conn %p", conn);

	swap128(skb->data, smp->rrnd);
	skb_pull(skb, sizeof(smp->rrnd));

	queue_work(hdev->workqueue, &smp->random);

	return 0;
}

static u8 smp_ltk_encrypt(struct l2cap_conn *conn)
{
	struct link_key *key;
	struct key_master_id *master;
	struct hci_conn *hcon = conn->hcon;

	key = hci_find_link_key_type(hcon->hdev, conn->dst,
						HCI_LK_SMP_LTK);
	if (!key)
		return 0;

	if (test_and_set_bit(HCI_CONN_ENCRYPT_PEND,
					&hcon->pend))
		return 1;

	master = (void *) key->data;
	hci_le_start_enc(hcon, master->ediv, master->rand,
						key->val);
	hcon->enc_key_size = key->pin_len;

	return 1;

}
static u8 smp_cmd_security_req(struct l2cap_conn *conn, struct sk_buff *skb)
{
	struct smp_cmd_security_req *rp = (void *) skb->data;
	struct smp_cmd_pairing cp;
	struct hci_conn *hcon = conn->hcon;
	struct smp_chan *smp;

	BT_DBG("conn %p", conn);

	hcon->pending_sec_level = authreq_to_seclevel(rp->auth_req);

	if (smp_ltk_encrypt(conn))
		return 0;

	if (test_and_set_bit(HCI_CONN_LE_SMP_PEND, &hcon->pend))
		return 0;

	smp = smp_chan_create(conn);

	skb_pull(skb, sizeof(*rp));

	memset(&cp, 0, sizeof(cp));
	build_pairing_cmd(conn, &cp, NULL, rp->auth_req);

	smp->preq[0] = SMP_CMD_PAIRING_REQ;
	memcpy(&smp->preq[1], &cp, sizeof(cp));

	smp_send_cmd(conn, SMP_CMD_PAIRING_REQ, sizeof(cp), &cp);

	return 0;
}

int smp_conn_security(struct l2cap_conn *conn, __u8 sec_level)
{
	struct hci_conn *hcon = conn->hcon;
	struct smp_chan *smp = conn->smp_chan;
	__u8 authreq;

	BT_DBG("conn %p hcon %p level 0x%2.2x", conn, hcon, sec_level);

	if (!lmp_host_le_capable(hcon->hdev))
		return 1;

	if (sec_level == BT_SECURITY_LOW)
		return 1;

	if (hcon->sec_level >= sec_level)
		return 1;

	if (hcon->link_mode & HCI_LM_MASTER)
		if (smp_ltk_encrypt(conn))
			goto done;

	if (test_and_set_bit(HCI_CONN_LE_SMP_PEND, &hcon->pend))
		return 0;

	smp = smp_chan_create(conn);
	if (!smp)
		return 1;

	authreq = seclevel_to_authreq(sec_level);

	if (hcon->link_mode & HCI_LM_MASTER) {
		struct smp_cmd_pairing cp;

		build_pairing_cmd(conn, &cp, NULL, authreq);
		smp->preq[0] = SMP_CMD_PAIRING_REQ;
		memcpy(&smp->preq[1], &cp, sizeof(cp));

		smp_send_cmd(conn, SMP_CMD_PAIRING_REQ, sizeof(cp), &cp);
	} else {
		struct smp_cmd_security_req cp;
		cp.auth_req = authreq;
		smp_send_cmd(conn, SMP_CMD_SECURITY_REQ, sizeof(cp), &cp);
	}

done:
	hcon->pending_sec_level = sec_level;

	return 0;
}

static int smp_cmd_encrypt_info(struct l2cap_conn *conn, struct sk_buff *skb)
{
	struct smp_cmd_encrypt_info *rp = (void *) skb->data;
	struct smp_chan *smp = conn->smp_chan;

	skb_pull(skb, sizeof(*rp));

	memcpy(smp->tk, rp->ltk, sizeof(smp->tk));

	return 0;
}

static int smp_cmd_master_ident(struct l2cap_conn *conn, struct sk_buff *skb)
{
	struct smp_cmd_master_ident *rp = (void *) skb->data;
	struct smp_chan *smp = conn->smp_chan;

	skb_pull(skb, sizeof(*rp));

	hci_add_ltk(conn->hcon->hdev, 1, conn->dst, smp->smp_key_size,
						rp->ediv, rp->rand, smp->tk);

	smp_distribute_keys(conn, 1);

	return 0;
}

int smp_sig_channel(struct l2cap_conn *conn, struct sk_buff *skb)
{
	__u8 code = skb->data[0];
	__u8 reason;
	int err = 0;

	if (!lmp_host_le_capable(conn->hcon->hdev)) {
		err = -ENOTSUPP;
		reason = SMP_PAIRING_NOTSUPP;
		goto done;
	}

	skb_pull(skb, sizeof(code));

	switch (code) {
	case SMP_CMD_PAIRING_REQ:
		reason = smp_cmd_pairing_req(conn, skb);
		break;

	case SMP_CMD_PAIRING_FAIL:
		smp_failure(conn, skb->data[0], 0);
		reason = 0;
		err = -EPERM;
		break;

	case SMP_CMD_PAIRING_RSP:
		reason = smp_cmd_pairing_rsp(conn, skb);
		break;

	case SMP_CMD_SECURITY_REQ:
		reason = smp_cmd_security_req(conn, skb);
		break;

	case SMP_CMD_PAIRING_CONFIRM:
		reason = smp_cmd_pairing_confirm(conn, skb);
		break;

	case SMP_CMD_PAIRING_RANDOM:
		reason = smp_cmd_pairing_random(conn, skb);
		break;

	case SMP_CMD_ENCRYPT_INFO:
		reason = smp_cmd_encrypt_info(conn, skb);
		break;

	case SMP_CMD_MASTER_IDENT:
		reason = smp_cmd_master_ident(conn, skb);
		break;

	case SMP_CMD_IDENT_INFO:
	case SMP_CMD_IDENT_ADDR_INFO:
	case SMP_CMD_SIGN_INFO:
		/* Just ignored */
		reason = 0;
		break;

	default:
		BT_DBG("Unknown command code 0x%2.2x", code);

		reason = SMP_CMD_NOTSUPP;
		err = -EOPNOTSUPP;
		goto done;
	}

done:
	if (reason)
		smp_failure(conn, reason, 1);

	kfree_skb(skb);
	return err;
}

int smp_distribute_keys(struct l2cap_conn *conn, __u8 force)
{
	struct smp_cmd_pairing *req, *rsp;
	struct smp_chan *smp = conn->smp_chan;
	__u8 *keydist;

	BT_DBG("conn %p force %d", conn, force);

	if (!test_bit(HCI_CONN_LE_SMP_PEND, &conn->hcon->pend))
		return 0;

	rsp = (void *) &smp->prsp[1];

	/* The responder sends its keys first */
	if (!force && conn->hcon->out && (rsp->resp_key_dist & 0x07))
		return 0;

	req = (void *) &smp->preq[1];

	if (conn->hcon->out) {
		keydist = &rsp->init_key_dist;
		*keydist &= req->init_key_dist;
	} else {
		keydist = &rsp->resp_key_dist;
		*keydist &= req->resp_key_dist;
	}


	BT_DBG("keydist 0x%x", *keydist);

	if (*keydist & SMP_DIST_ENC_KEY) {
		struct smp_cmd_encrypt_info enc;
		struct smp_cmd_master_ident ident;
		__le16 ediv;

		get_random_bytes(enc.ltk, sizeof(enc.ltk));
		get_random_bytes(&ediv, sizeof(ediv));
		get_random_bytes(ident.rand, sizeof(ident.rand));

		smp_send_cmd(conn, SMP_CMD_ENCRYPT_INFO, sizeof(enc), &enc);

		hci_add_ltk(conn->hcon->hdev, 1, conn->dst, smp->smp_key_size,
						ediv, ident.rand, enc.ltk);

		ident.ediv = cpu_to_le16(ediv);

		smp_send_cmd(conn, SMP_CMD_MASTER_IDENT, sizeof(ident), &ident);

		*keydist &= ~SMP_DIST_ENC_KEY;
	}

	if (*keydist & SMP_DIST_ID_KEY) {
		struct smp_cmd_ident_addr_info addrinfo;
		struct smp_cmd_ident_info idinfo;

		/* Send a dummy key */
		get_random_bytes(idinfo.irk, sizeof(idinfo.irk));

		smp_send_cmd(conn, SMP_CMD_IDENT_INFO, sizeof(idinfo), &idinfo);

		/* Just public address */
		memset(&addrinfo, 0, sizeof(addrinfo));
		bacpy(&addrinfo.bdaddr, conn->src);

		smp_send_cmd(conn, SMP_CMD_IDENT_ADDR_INFO, sizeof(addrinfo),
								&addrinfo);

		*keydist &= ~SMP_DIST_ID_KEY;
	}

	if (*keydist & SMP_DIST_SIGN) {
		struct smp_cmd_sign_info sign;

		/* Send a dummy key */
		get_random_bytes(sign.csrk, sizeof(sign.csrk));

		smp_send_cmd(conn, SMP_CMD_SIGN_INFO, sizeof(sign), &sign);

		*keydist &= ~SMP_DIST_SIGN;
	}

	if (conn->hcon->out || force) {
		clear_bit(HCI_CONN_LE_SMP_PEND, &conn->hcon->pend);
		cancel_delayed_work_sync(&conn->security_timer);
		smp_chan_destroy(conn);
	}

	return 0;
}<|MERGE_RESOLUTION|>--- conflicted
+++ resolved
@@ -263,12 +263,6 @@
 
 	clear_bit(HCI_CONN_ENCRYPT_PEND, &conn->hcon->pend);
 	mgmt_auth_failed(conn->hcon->hdev, conn->dst, reason);
-<<<<<<< HEAD
-	del_timer(&conn->security_timer);
-	smp_chan_destroy(conn);
-}
-
-=======
 	cancel_delayed_work_sync(&conn->security_timer);
 	smp_chan_destroy(conn);
 }
@@ -362,7 +356,6 @@
 	return ret;
 }
 
->>>>>>> dc0d633e
 static void confirm_work(struct work_struct *work)
 {
 	struct smp_chan *smp = container_of(work, struct smp_chan, confirm);
@@ -520,10 +513,7 @@
 
 	kfree(smp);
 	conn->smp_chan = NULL;
-<<<<<<< HEAD
-=======
 	conn->hcon->smp_conn = NULL;
->>>>>>> dc0d633e
 	hci_conn_put(conn->hcon);
 }
 
