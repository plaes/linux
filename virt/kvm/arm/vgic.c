--- conflicted
+++ resolved
@@ -1118,6 +1118,7 @@
 		vlr.state |= LR_EOI_INT;
 
 	vgic_set_lr(vcpu, lr_nr, vlr);
+	vgic_sync_lr_elrsr(vcpu, lr_nr, vlr);
 }
 
 /*
@@ -1147,13 +1148,7 @@
 		if (vlr.source == sgi_source_id) {
 			kvm_debug("LR%d piggyback for IRQ%d\n", lr, vlr.irq);
 			BUG_ON(!test_bit(lr, vgic_cpu->lr_used));
-<<<<<<< HEAD
-			vlr.state |= LR_STATE_PENDING;
-			vgic_set_lr(vcpu, lr, vlr);
-			vgic_sync_lr_elrsr(vcpu, lr, vlr);
-=======
 			vgic_queue_irq_to_lr(vcpu, irq, lr, vlr);
->>>>>>> d44758c0
 			return true;
 		}
 	}
@@ -1170,17 +1165,8 @@
 
 	vlr.irq = irq;
 	vlr.source = sgi_source_id;
-<<<<<<< HEAD
-	vlr.state = LR_STATE_PENDING;
-	if (!vgic_irq_is_edge(vcpu, irq))
-		vlr.state |= LR_EOI_INT;
-
-	vgic_set_lr(vcpu, lr, vlr);
-	vgic_sync_lr_elrsr(vcpu, lr, vlr);
-=======
 	vlr.state = 0;
 	vgic_queue_irq_to_lr(vcpu, irq, lr, vlr);
->>>>>>> d44758c0
 
 	return true;
 }
